--- conflicted
+++ resolved
@@ -2166,12 +2166,8 @@
         command: |
           export PATH=$JAVA_HOME/bin:$PATH
           cd ~/cassandra
-<<<<<<< HEAD
+          mkdir ~/dtest_jars
           git remote add apache git://github.com/beobal/cassandra.git
-=======
-          mkdir ~/dtest_jars
-          git remote add apache git://github.com/apache/cassandra.git
->>>>>>> 68aca106
           for branch in cassandra-2.2 cassandra-3.0 cassandra-3.11 trunk; do
             # check out the correct cassandra version:
             git remote set-branches --add apache '$branch'
