version: 2
jobs:
  j8_jvm_upgrade_dtests:
    docker:
<<<<<<< HEAD
    - image: nastra/cassandra-testing-ubuntu1910-java11-w-dependencies:20200603
    resource_class: medium
=======
    - image: spod/cassandra-testing-ubuntu1810-java11-w-dependencies:20190306
    resource_class: xlarge
>>>>>>> ee307f8c
    working_directory: ~/
    shell: /bin/bash -eo pipefail -l
    parallelism: 1
    steps:
    - attach_workspace:
        at: /home/cassandra
    - run:
        name: Determine distributed Tests to Run
        command: |
          # reminder: this code (along with all the steps) is independently executed on every circle container
          # so the goal here is to get the circleci script to return the tests *this* container will run
          # which we do via the `circleci` cli tool.

          rm -fr ~/cassandra-dtest/upgrade_tests
          echo "***java tests***"

          # get all of our unit test filenames
          set -eo pipefail && circleci tests glob "$HOME/cassandra/test/distributed/**/*.java" > /tmp/all_java_unit_tests.txt

          # split up the unit tests into groups based on the number of containers we have
          set -eo pipefail && circleci tests split --split-by=timings --timings-type=filename --index=${CIRCLE_NODE_INDEX} --total=${CIRCLE_NODE_TOTAL} /tmp/all_java_unit_tests.txt > /tmp/java_tests_${CIRCLE_NODE_INDEX}.txt
          set -eo pipefail && cat /tmp/java_tests_${CIRCLE_NODE_INDEX}.txt | sed "s;^/home/cassandra/cassandra/test/distributed/;;g" | grep "Test\.java$" | grep upgrade > /tmp/java_tests_${CIRCLE_NODE_INDEX}_final.txt
          echo "** /tmp/java_tests_${CIRCLE_NODE_INDEX}_final.txt"
          cat /tmp/java_tests_${CIRCLE_NODE_INDEX}_final.txt
        no_output_timeout: 15m
    - run:
        name: Log Environment Information
        command: |
          echo '*** id ***'
          id
          echo '*** cat /proc/cpuinfo ***'
          cat /proc/cpuinfo
          echo '*** free -m ***'
          free -m
          echo '*** df -m ***'
          df -m
          echo '*** ifconfig -a ***'
          ifconfig -a
          echo '*** uname -a ***'
          uname -a
          echo '*** mount ***'
          mount
          echo '*** env ***'
          env
          echo '*** java ***'
          which java
          java -version
    - run:
        name: Run Unit Tests (testclasslist)
        command: |
          set -x
          export PATH=$JAVA_HOME/bin:$PATH
          time mv ~/cassandra /tmp
          cd /tmp/cassandra
          if [ -d ~/dtest_jars ]; then
            cp ~/dtest_jars/dtest* /tmp/cassandra/build/
          fi
          test_timeout=$(grep 'name="test.distributed.timeout"' build.xml | awk -F'"' '{print $4}' || true)
          if [ -z "$test_timeout" ]; then
            test_timeout=$(grep 'name="test.timeout"' build.xml | awk -F'"' '{print $4}')
          fi
          ant testclasslist -Dtest.timeout="$test_timeout" -Dtest.classlistfile=/tmp/java_tests_${CIRCLE_NODE_INDEX}_final.txt  -Dtest.classlistprefix=distributed
        no_output_timeout: 15m
    - store_test_results:
        path: /tmp/cassandra/build/test/output/
    - store_artifacts:
        path: /tmp/cassandra/build/test/output
        destination: junitxml
    - store_artifacts:
        path: /tmp/cassandra/build/test/logs
        destination: logs
    environment:
    - ANT_HOME: /usr/share/ant
    - LANG: en_US.UTF-8
    - KEEP_TEST_DIR: true
    - DEFAULT_DIR: /home/cassandra/cassandra-dtest
    - PYTHONIOENCODING: utf-8
    - PYTHONUNBUFFERED: true
    - CASS_DRIVER_NO_EXTENSIONS: true
    - CASS_DRIVER_NO_CYTHON: true
    - CASSANDRA_SKIP_SYNC: true
    - DTEST_REPO: git://github.com/apache/cassandra-dtest.git
    - DTEST_BRANCH: trunk
    - CCM_MAX_HEAP_SIZE: 2048M
    - CCM_HEAP_NEWSIZE: 512M
    - JAVA_HOME: /usr/lib/jvm/java-8-openjdk-amd64
    - JDK_HOME: /usr/lib/jvm/java-8-openjdk-amd64
  j8_cqlsh-dtests-py2-with-vnodes:
    docker:
    - image: nastra/cassandra-testing-ubuntu1910-java11-w-dependencies:20200603
    resource_class: medium
    working_directory: ~/
    shell: /bin/bash -eo pipefail -l
    parallelism: 4
    steps:
    - attach_workspace:
        at: /home/cassandra
    - run:
        name: Clone Cassandra dtest Repository (via git)
        command: |
          git clone --single-branch --branch $DTEST_BRANCH --depth 1 $DTEST_REPO ~/cassandra-dtest
    - run:
        name: Configure virtualenv and python Dependencies
        command: |
          # note, this should be super quick as all dependencies should be pre-installed in the docker image
          # if additional dependencies were added to requirmeents.txt and the docker image hasn't been updated
          # we'd have to install it here at runtime -- which will make things slow, so do yourself a favor and
          # rebuild the docker image! (it automatically pulls the latest requirements.txt on build)
          source ~/env3.6/bin/activate
          export PATH=$JAVA_HOME/bin:$PATH
          pip3 install --exists-action w --upgrade -r ~/cassandra-dtest/requirements.txt
          pip3 uninstall -y cqlsh
          pip3 freeze
    - run:
        name: Determine Tests to Run (j8_with_vnodes)
        no_output_timeout: 5m
        command: "# reminder: this code (along with all the steps) is independently executed on every circle container\n# so the goal here is to get the circleci script to return the tests *this* container will run\n# which we do via the `circleci` cli tool.\n\ncd cassandra-dtest\nsource ~/env3.6/bin/activate\nexport PATH=$JAVA_HOME/bin:$PATH\n\nif [ -n '' ]; then\n  export \nfi\n\necho \"***Collected DTests (j8_with_vnodes)***\"\nset -eo pipefail && ./run_dtests.py --use-vnodes --skip-resource-intensive-tests --pytest-options '-k cql' --dtest-print-tests-only --dtest-print-tests-output=/tmp/all_dtest_tests_j8_with_vnodes_raw --cassandra-dir=../cassandra\nif [ -z '' ]; then\n  mv /tmp/all_dtest_tests_j8_with_vnodes_raw /tmp/all_dtest_tests_j8_with_vnodes\nelse\n  grep -e '' /tmp/all_dtest_tests_j8_with_vnodes_raw > /tmp/all_dtest_tests_j8_with_vnodes || { echo \"Filter did not match any tests! Exiting build.\"; exit 0; }\nfi\nset -eo pipefail && circleci tests split --split-by=timings --timings-type=classname /tmp/all_dtest_tests_j8_with_vnodes > /tmp/split_dtest_tests_j8_with_vnodes.txt\ncat /tmp/split_dtest_tests_j8_with_vnodes.txt | tr '\\n' ' ' > /tmp/split_dtest_tests_j8_with_vnodes_final.txt\ncat /tmp/split_dtest_tests_j8_with_vnodes_final.txt\n"
    - run:
        name: Run dtests (j8_with_vnodes)
        no_output_timeout: 15m
        command: |
          echo "cat /tmp/split_dtest_tests_j8_with_vnodes_final.txt"
          cat /tmp/split_dtest_tests_j8_with_vnodes_final.txt

          source ~/env3.6/bin/activate
          export PATH=$JAVA_HOME/bin:$PATH
          if [ -n 'CQLSH_PYTHON=/usr/bin/python2.7' ]; then
            export CQLSH_PYTHON=/usr/bin/python2.7
          fi

          java -version
          cd ~/cassandra-dtest
          mkdir -p /tmp/dtest

          echo "env: $(env)"
          echo "** done env"
          mkdir -p /tmp/results/dtests
          # we need the "set -o pipefail" here so that the exit code that circleci will actually use is from pytest and not the exit code from tee
          export SPLIT_TESTS=`cat /tmp/split_dtest_tests_j8_with_vnodes_final.txt`
          set -o pipefail && cd ~/cassandra-dtest && pytest --use-vnodes --num-tokens=32 --skip-resource-intensive-tests --log-cli-level=DEBUG --junit-xml=/tmp/results/dtests/pytest_result_j8_with_vnodes.xml -s --cassandra-dir=/home/cassandra/cassandra --keep-test-dir $SPLIT_TESTS 2>&1 | tee /tmp/dtest/stdout.txt
    - store_test_results:
        path: /tmp/results
    - store_artifacts:
        path: /tmp/dtest
        destination: dtest_j8_with_vnodes
    - store_artifacts:
        path: ~/cassandra-dtest/logs
        destination: dtest_j8_with_vnodes_logs
    environment:
    - ANT_HOME: /usr/share/ant
    - LANG: en_US.UTF-8
    - KEEP_TEST_DIR: true
    - DEFAULT_DIR: /home/cassandra/cassandra-dtest
    - PYTHONIOENCODING: utf-8
    - PYTHONUNBUFFERED: true
    - CASS_DRIVER_NO_EXTENSIONS: true
    - CASS_DRIVER_NO_CYTHON: true
    - CASSANDRA_SKIP_SYNC: true
    - DTEST_REPO: git://github.com/apache/cassandra-dtest.git
    - DTEST_BRANCH: trunk
    - CCM_MAX_HEAP_SIZE: 1024M
    - CCM_HEAP_NEWSIZE: 256M
    - JAVA_HOME: /usr/lib/jvm/java-8-openjdk-amd64
    - JDK_HOME: /usr/lib/jvm/java-8-openjdk-amd64
  j11_unit_tests:
    docker:
    - image: nastra/cassandra-testing-ubuntu1910-java11:20200603
    resource_class: medium
    working_directory: ~/
    shell: /bin/bash -eo pipefail -l
    parallelism: 4
    steps:
    - attach_workspace:
        at: /home/cassandra
    - run:
        name: Determine unit Tests to Run
        command: |
          # reminder: this code (along with all the steps) is independently executed on every circle container
          # so the goal here is to get the circleci script to return the tests *this* container will run
          # which we do via the `circleci` cli tool.

          rm -fr ~/cassandra-dtest/upgrade_tests
          echo "***java tests***"

          # get all of our unit test filenames
          set -eo pipefail && circleci tests glob "$HOME/cassandra/test/unit/**/*.java" > /tmp/all_java_unit_tests.txt

          # split up the unit tests into groups based on the number of containers we have
          set -eo pipefail && circleci tests split --split-by=timings --timings-type=filename --index=${CIRCLE_NODE_INDEX} --total=${CIRCLE_NODE_TOTAL} /tmp/all_java_unit_tests.txt > /tmp/java_tests_${CIRCLE_NODE_INDEX}.txt
          set -eo pipefail && cat /tmp/java_tests_${CIRCLE_NODE_INDEX}.txt | sed "s;^/home/cassandra/cassandra/test/unit/;;g" | grep "Test\.java$"  > /tmp/java_tests_${CIRCLE_NODE_INDEX}_final.txt
          echo "** /tmp/java_tests_${CIRCLE_NODE_INDEX}_final.txt"
          cat /tmp/java_tests_${CIRCLE_NODE_INDEX}_final.txt
        no_output_timeout: 15m
    - run:
        name: Log Environment Information
        command: |
          echo '*** id ***'
          id
          echo '*** cat /proc/cpuinfo ***'
          cat /proc/cpuinfo
          echo '*** free -m ***'
          free -m
          echo '*** df -m ***'
          df -m
          echo '*** ifconfig -a ***'
          ifconfig -a
          echo '*** uname -a ***'
          uname -a
          echo '*** mount ***'
          mount
          echo '*** env ***'
          env
          echo '*** java ***'
          which java
          java -version
    - run:
        name: Run Unit Tests (testclasslist)
        command: |
          set -x
          export PATH=$JAVA_HOME/bin:$PATH
          time mv ~/cassandra /tmp
          cd /tmp/cassandra
          if [ -d ~/dtest_jars ]; then
            cp ~/dtest_jars/dtest* /tmp/cassandra/build/
          fi
          test_timeout=$(grep 'name="test.unit.timeout"' build.xml | awk -F'"' '{print $4}' || true)
          if [ -z "$test_timeout" ]; then
            test_timeout=$(grep 'name="test.timeout"' build.xml | awk -F'"' '{print $4}')
          fi
          ant testclasslist -Dtest.timeout="$test_timeout" -Dtest.classlistfile=/tmp/java_tests_${CIRCLE_NODE_INDEX}_final.txt  -Dtest.classlistprefix=unit
        no_output_timeout: 15m
    - store_test_results:
        path: /tmp/cassandra/build/test/output/
    - store_artifacts:
        path: /tmp/cassandra/build/test/output
        destination: junitxml
    - store_artifacts:
        path: /tmp/cassandra/build/test/logs
        destination: logs
    environment:
    - ANT_HOME: /usr/share/ant
    - LANG: en_US.UTF-8
    - KEEP_TEST_DIR: true
    - DEFAULT_DIR: /home/cassandra/cassandra-dtest
    - PYTHONIOENCODING: utf-8
    - PYTHONUNBUFFERED: true
    - CASS_DRIVER_NO_EXTENSIONS: true
    - CASS_DRIVER_NO_CYTHON: true
    - CASSANDRA_SKIP_SYNC: true
    - DTEST_REPO: git://github.com/apache/cassandra-dtest.git
    - DTEST_BRANCH: trunk
    - CCM_MAX_HEAP_SIZE: 1024M
    - CCM_HEAP_NEWSIZE: 256M
    - JAVA_HOME: /usr/lib/jvm/java-11-openjdk-amd64
    - JDK_HOME: /usr/lib/jvm/java-11-openjdk-amd64
    - CASSANDRA_USE_JDK11: true
  j8_cqlsh-dtests-py38-no-vnodes:
    docker:
    - image: nastra/cassandra-testing-ubuntu1910-java11-w-dependencies:20200603
    resource_class: medium
    working_directory: ~/
    shell: /bin/bash -eo pipefail -l
    parallelism: 4
    steps:
    - attach_workspace:
        at: /home/cassandra
    - run:
        name: Clone Cassandra dtest Repository (via git)
        command: |
          git clone --single-branch --branch $DTEST_BRANCH --depth 1 $DTEST_REPO ~/cassandra-dtest
    - run:
        name: Configure virtualenv and python Dependencies
        command: |
          # note, this should be super quick as all dependencies should be pre-installed in the docker image
          # if additional dependencies were added to requirmeents.txt and the docker image hasn't been updated
          # we'd have to install it here at runtime -- which will make things slow, so do yourself a favor and
          # rebuild the docker image! (it automatically pulls the latest requirements.txt on build)
          source ~/env3.8/bin/activate
          export PATH=$JAVA_HOME/bin:$PATH
          pip3 install --exists-action w --upgrade -r ~/cassandra-dtest/requirements.txt
          pip3 uninstall -y cqlsh
          pip3 freeze
    - run:
        name: Determine Tests to Run (j8_without_vnodes)
        no_output_timeout: 5m
        command: "# reminder: this code (along with all the steps) is independently executed on every circle container\n# so the goal here is to get the circleci script to return the tests *this* container will run\n# which we do via the `circleci` cli tool.\n\ncd cassandra-dtest\nsource ~/env3.8/bin/activate\nexport PATH=$JAVA_HOME/bin:$PATH\n\nif [ -n '' ]; then\n  export \nfi\n\necho \"***Collected DTests (j8_without_vnodes)***\"\nset -eo pipefail && ./run_dtests.py --skip-resource-intensive-tests --pytest-options '-k cql' --dtest-print-tests-only --dtest-print-tests-output=/tmp/all_dtest_tests_j8_without_vnodes_raw --cassandra-dir=../cassandra\nif [ -z '' ]; then\n  mv /tmp/all_dtest_tests_j8_without_vnodes_raw /tmp/all_dtest_tests_j8_without_vnodes\nelse\n  grep -e '' /tmp/all_dtest_tests_j8_without_vnodes_raw > /tmp/all_dtest_tests_j8_without_vnodes || { echo \"Filter did not match any tests! Exiting build.\"; exit 0; }\nfi\nset -eo pipefail && circleci tests split --split-by=timings --timings-type=classname /tmp/all_dtest_tests_j8_without_vnodes > /tmp/split_dtest_tests_j8_without_vnodes.txt\ncat /tmp/split_dtest_tests_j8_without_vnodes.txt | tr '\\n' ' ' > /tmp/split_dtest_tests_j8_without_vnodes_final.txt\ncat /tmp/split_dtest_tests_j8_without_vnodes_final.txt\n"
    - run:
        name: Run dtests (j8_without_vnodes)
        no_output_timeout: 15m
        command: |
          echo "cat /tmp/split_dtest_tests_j8_without_vnodes_final.txt"
          cat /tmp/split_dtest_tests_j8_without_vnodes_final.txt

          source ~/env3.8/bin/activate
          export PATH=$JAVA_HOME/bin:$PATH
          if [ -n 'CQLSH_PYTHON=/usr/bin/python3.8' ]; then
            export CQLSH_PYTHON=/usr/bin/python3.8
          fi

          java -version
          cd ~/cassandra-dtest
          mkdir -p /tmp/dtest

          echo "env: $(env)"
          echo "** done env"
          mkdir -p /tmp/results/dtests
          # we need the "set -o pipefail" here so that the exit code that circleci will actually use is from pytest and not the exit code from tee
          export SPLIT_TESTS=`cat /tmp/split_dtest_tests_j8_without_vnodes_final.txt`
          set -o pipefail && cd ~/cassandra-dtest && pytest --skip-resource-intensive-tests --log-cli-level=DEBUG --junit-xml=/tmp/results/dtests/pytest_result_j8_without_vnodes.xml -s --cassandra-dir=/home/cassandra/cassandra --keep-test-dir $SPLIT_TESTS 2>&1 | tee /tmp/dtest/stdout.txt
    - store_test_results:
        path: /tmp/results
    - store_artifacts:
        path: /tmp/dtest
        destination: dtest_j8_without_vnodes
    - store_artifacts:
        path: ~/cassandra-dtest/logs
        destination: dtest_j8_without_vnodes_logs
    environment:
    - ANT_HOME: /usr/share/ant
    - LANG: en_US.UTF-8
    - KEEP_TEST_DIR: true
    - DEFAULT_DIR: /home/cassandra/cassandra-dtest
    - PYTHONIOENCODING: utf-8
    - PYTHONUNBUFFERED: true
    - CASS_DRIVER_NO_EXTENSIONS: true
    - CASS_DRIVER_NO_CYTHON: true
    - CASSANDRA_SKIP_SYNC: true
    - DTEST_REPO: git://github.com/apache/cassandra-dtest.git
    - DTEST_BRANCH: trunk
    - CCM_MAX_HEAP_SIZE: 1024M
    - CCM_HEAP_NEWSIZE: 256M
    - JAVA_HOME: /usr/lib/jvm/java-8-openjdk-amd64
    - JDK_HOME: /usr/lib/jvm/java-8-openjdk-amd64
  j11_cqlsh-dtests-py3-with-vnodes:
    docker:
    - image: nastra/cassandra-testing-ubuntu1910-java11:20200603
    resource_class: medium
    working_directory: ~/
    shell: /bin/bash -eo pipefail -l
    parallelism: 4
    steps:
    - attach_workspace:
        at: /home/cassandra
    - run:
        name: Clone Cassandra dtest Repository (via git)
        command: |
          git clone --single-branch --branch $DTEST_BRANCH --depth 1 $DTEST_REPO ~/cassandra-dtest
    - run:
        name: Configure virtualenv and python Dependencies
        command: |
          # note, this should be super quick as all dependencies should be pre-installed in the docker image
          # if additional dependencies were added to requirmeents.txt and the docker image hasn't been updated
          # we'd have to install it here at runtime -- which will make things slow, so do yourself a favor and
          # rebuild the docker image! (it automatically pulls the latest requirements.txt on build)
          source ~/env3.6/bin/activate
          export PATH=$JAVA_HOME/bin:$PATH
          pip3 install --exists-action w --upgrade -r ~/cassandra-dtest/requirements.txt
          pip3 uninstall -y cqlsh
          pip3 freeze
    - run:
        name: Determine Tests to Run (j11_with_vnodes)
        no_output_timeout: 5m
        command: "# reminder: this code (along with all the steps) is independently executed on every circle container\n# so the goal here is to get the circleci script to return the tests *this* container will run\n# which we do via the `circleci` cli tool.\n\ncd cassandra-dtest\nsource ~/env3.6/bin/activate\nexport PATH=$JAVA_HOME/bin:$PATH\n\nif [ -n '' ]; then\n  export \nfi\n\necho \"***Collected DTests (j11_with_vnodes)***\"\nset -eo pipefail && ./run_dtests.py --use-vnodes --skip-resource-intensive-tests --pytest-options '-k cql' --dtest-print-tests-only --dtest-print-tests-output=/tmp/all_dtest_tests_j11_with_vnodes_raw --cassandra-dir=../cassandra\nif [ -z '' ]; then\n  mv /tmp/all_dtest_tests_j11_with_vnodes_raw /tmp/all_dtest_tests_j11_with_vnodes\nelse\n  grep -e '' /tmp/all_dtest_tests_j11_with_vnodes_raw > /tmp/all_dtest_tests_j11_with_vnodes || { echo \"Filter did not match any tests! Exiting build.\"; exit 0; }\nfi\nset -eo pipefail && circleci tests split --split-by=timings --timings-type=classname /tmp/all_dtest_tests_j11_with_vnodes > /tmp/split_dtest_tests_j11_with_vnodes.txt\ncat /tmp/split_dtest_tests_j11_with_vnodes.txt | tr '\\n' ' ' > /tmp/split_dtest_tests_j11_with_vnodes_final.txt\ncat /tmp/split_dtest_tests_j11_with_vnodes_final.txt\n"
    - run:
        name: Run dtests (j11_with_vnodes)
        no_output_timeout: 15m
        command: |
          echo "cat /tmp/split_dtest_tests_j11_with_vnodes_final.txt"
          cat /tmp/split_dtest_tests_j11_with_vnodes_final.txt

          source ~/env3.6/bin/activate
          export PATH=$JAVA_HOME/bin:$PATH
          if [ -n 'CQLSH_PYTHON=/usr/bin/python3.6' ]; then
            export CQLSH_PYTHON=/usr/bin/python3.6
          fi

          java -version
          cd ~/cassandra-dtest
          mkdir -p /tmp/dtest

          echo "env: $(env)"
          echo "** done env"
          mkdir -p /tmp/results/dtests
          # we need the "set -o pipefail" here so that the exit code that circleci will actually use is from pytest and not the exit code from tee
          export SPLIT_TESTS=`cat /tmp/split_dtest_tests_j11_with_vnodes_final.txt`
          set -o pipefail && cd ~/cassandra-dtest && pytest --use-vnodes --num-tokens=32 --skip-resource-intensive-tests --log-cli-level=DEBUG --junit-xml=/tmp/results/dtests/pytest_result_j11_with_vnodes.xml -s --cassandra-dir=/home/cassandra/cassandra --keep-test-dir $SPLIT_TESTS 2>&1 | tee /tmp/dtest/stdout.txt
    - store_test_results:
        path: /tmp/results
    - store_artifacts:
        path: /tmp/dtest
        destination: dtest_j11_with_vnodes
    - store_artifacts:
        path: ~/cassandra-dtest/logs
        destination: dtest_j11_with_vnodes_logs
    environment:
    - ANT_HOME: /usr/share/ant
    - LANG: en_US.UTF-8
    - KEEP_TEST_DIR: true
    - DEFAULT_DIR: /home/cassandra/cassandra-dtest
    - PYTHONIOENCODING: utf-8
    - PYTHONUNBUFFERED: true
    - CASS_DRIVER_NO_EXTENSIONS: true
    - CASS_DRIVER_NO_CYTHON: true
    - CASSANDRA_SKIP_SYNC: true
    - DTEST_REPO: git://github.com/apache/cassandra-dtest.git
    - DTEST_BRANCH: trunk
    - CCM_MAX_HEAP_SIZE: 1024M
    - CCM_HEAP_NEWSIZE: 256M
    - JAVA_HOME: /usr/lib/jvm/java-11-openjdk-amd64
    - JDK_HOME: /usr/lib/jvm/java-11-openjdk-amd64
    - CASSANDRA_USE_JDK11: true
  j11_cqlsh-dtests-py3-no-vnodes:
    docker:
    - image: nastra/cassandra-testing-ubuntu1910-java11:20200603
    resource_class: medium
    working_directory: ~/
    shell: /bin/bash -eo pipefail -l
    parallelism: 4
    steps:
    - attach_workspace:
        at: /home/cassandra
    - run:
        name: Clone Cassandra dtest Repository (via git)
        command: |
          git clone --single-branch --branch $DTEST_BRANCH --depth 1 $DTEST_REPO ~/cassandra-dtest
    - run:
        name: Configure virtualenv and python Dependencies
        command: |
          # note, this should be super quick as all dependencies should be pre-installed in the docker image
          # if additional dependencies were added to requirmeents.txt and the docker image hasn't been updated
          # we'd have to install it here at runtime -- which will make things slow, so do yourself a favor and
          # rebuild the docker image! (it automatically pulls the latest requirements.txt on build)
          source ~/env3.6/bin/activate
          export PATH=$JAVA_HOME/bin:$PATH
          pip3 install --exists-action w --upgrade -r ~/cassandra-dtest/requirements.txt
          pip3 uninstall -y cqlsh
          pip3 freeze
    - run:
        name: Determine Tests to Run (j11_without_vnodes)
        no_output_timeout: 5m
        command: "# reminder: this code (along with all the steps) is independently executed on every circle container\n# so the goal here is to get the circleci script to return the tests *this* container will run\n# which we do via the `circleci` cli tool.\n\ncd cassandra-dtest\nsource ~/env3.6/bin/activate\nexport PATH=$JAVA_HOME/bin:$PATH\n\nif [ -n '' ]; then\n  export \nfi\n\necho \"***Collected DTests (j11_without_vnodes)***\"\nset -eo pipefail && ./run_dtests.py --skip-resource-intensive-tests --pytest-options '-k cql' --dtest-print-tests-only --dtest-print-tests-output=/tmp/all_dtest_tests_j11_without_vnodes_raw --cassandra-dir=../cassandra\nif [ -z '' ]; then\n  mv /tmp/all_dtest_tests_j11_without_vnodes_raw /tmp/all_dtest_tests_j11_without_vnodes\nelse\n  grep -e '' /tmp/all_dtest_tests_j11_without_vnodes_raw > /tmp/all_dtest_tests_j11_without_vnodes || { echo \"Filter did not match any tests! Exiting build.\"; exit 0; }\nfi\nset -eo pipefail && circleci tests split --split-by=timings --timings-type=classname /tmp/all_dtest_tests_j11_without_vnodes > /tmp/split_dtest_tests_j11_without_vnodes.txt\ncat /tmp/split_dtest_tests_j11_without_vnodes.txt | tr '\\n' ' ' > /tmp/split_dtest_tests_j11_without_vnodes_final.txt\ncat /tmp/split_dtest_tests_j11_without_vnodes_final.txt\n"
    - run:
        name: Run dtests (j11_without_vnodes)
        no_output_timeout: 15m
        command: |
          echo "cat /tmp/split_dtest_tests_j11_without_vnodes_final.txt"
          cat /tmp/split_dtest_tests_j11_without_vnodes_final.txt

          source ~/env3.6/bin/activate
          export PATH=$JAVA_HOME/bin:$PATH
          if [ -n 'CQLSH_PYTHON=/usr/bin/python3.6' ]; then
            export CQLSH_PYTHON=/usr/bin/python3.6
          fi

          java -version
          cd ~/cassandra-dtest
          mkdir -p /tmp/dtest

          echo "env: $(env)"
          echo "** done env"
          mkdir -p /tmp/results/dtests
          # we need the "set -o pipefail" here so that the exit code that circleci will actually use is from pytest and not the exit code from tee
          export SPLIT_TESTS=`cat /tmp/split_dtest_tests_j11_without_vnodes_final.txt`
          set -o pipefail && cd ~/cassandra-dtest && pytest --skip-resource-intensive-tests --log-cli-level=DEBUG --junit-xml=/tmp/results/dtests/pytest_result_j11_without_vnodes.xml -s --cassandra-dir=/home/cassandra/cassandra --keep-test-dir $SPLIT_TESTS 2>&1 | tee /tmp/dtest/stdout.txt
    - store_test_results:
        path: /tmp/results
    - store_artifacts:
        path: /tmp/dtest
        destination: dtest_j11_without_vnodes
    - store_artifacts:
        path: ~/cassandra-dtest/logs
        destination: dtest_j11_without_vnodes_logs
    environment:
    - ANT_HOME: /usr/share/ant
    - LANG: en_US.UTF-8
    - KEEP_TEST_DIR: true
    - DEFAULT_DIR: /home/cassandra/cassandra-dtest
    - PYTHONIOENCODING: utf-8
    - PYTHONUNBUFFERED: true
    - CASS_DRIVER_NO_EXTENSIONS: true
    - CASS_DRIVER_NO_CYTHON: true
    - CASSANDRA_SKIP_SYNC: true
    - DTEST_REPO: git://github.com/apache/cassandra-dtest.git
    - DTEST_BRANCH: trunk
    - CCM_MAX_HEAP_SIZE: 1024M
    - CCM_HEAP_NEWSIZE: 256M
    - JAVA_HOME: /usr/lib/jvm/java-11-openjdk-amd64
    - JDK_HOME: /usr/lib/jvm/java-11-openjdk-amd64
    - CASSANDRA_USE_JDK11: true
  j11_cqlsh-dtests-py38-with-vnodes:
    docker:
    - image: nastra/cassandra-testing-ubuntu1910-java11:20200603
    resource_class: medium
    working_directory: ~/
    shell: /bin/bash -eo pipefail -l
    parallelism: 4
    steps:
    - attach_workspace:
        at: /home/cassandra
    - run:
        name: Clone Cassandra dtest Repository (via git)
        command: |
          git clone --single-branch --branch $DTEST_BRANCH --depth 1 $DTEST_REPO ~/cassandra-dtest
    - run:
        name: Configure virtualenv and python Dependencies
        command: |
          # note, this should be super quick as all dependencies should be pre-installed in the docker image
          # if additional dependencies were added to requirmeents.txt and the docker image hasn't been updated
          # we'd have to install it here at runtime -- which will make things slow, so do yourself a favor and
          # rebuild the docker image! (it automatically pulls the latest requirements.txt on build)
          source ~/env3.8/bin/activate
          export PATH=$JAVA_HOME/bin:$PATH
          pip3 install --exists-action w --upgrade -r ~/cassandra-dtest/requirements.txt
          pip3 uninstall -y cqlsh
          pip3 freeze
    - run:
        name: Determine Tests to Run (j11_with_vnodes)
        no_output_timeout: 5m
        command: "# reminder: this code (along with all the steps) is independently executed on every circle container\n# so the goal here is to get the circleci script to return the tests *this* container will run\n# which we do via the `circleci` cli tool.\n\ncd cassandra-dtest\nsource ~/env3.8/bin/activate\nexport PATH=$JAVA_HOME/bin:$PATH\n\nif [ -n '' ]; then\n  export \nfi\n\necho \"***Collected DTests (j11_with_vnodes)***\"\nset -eo pipefail && ./run_dtests.py --use-vnodes --skip-resource-intensive-tests --pytest-options '-k cql' --dtest-print-tests-only --dtest-print-tests-output=/tmp/all_dtest_tests_j11_with_vnodes_raw --cassandra-dir=../cassandra\nif [ -z '' ]; then\n  mv /tmp/all_dtest_tests_j11_with_vnodes_raw /tmp/all_dtest_tests_j11_with_vnodes\nelse\n  grep -e '' /tmp/all_dtest_tests_j11_with_vnodes_raw > /tmp/all_dtest_tests_j11_with_vnodes || { echo \"Filter did not match any tests! Exiting build.\"; exit 0; }\nfi\nset -eo pipefail && circleci tests split --split-by=timings --timings-type=classname /tmp/all_dtest_tests_j11_with_vnodes > /tmp/split_dtest_tests_j11_with_vnodes.txt\ncat /tmp/split_dtest_tests_j11_with_vnodes.txt | tr '\\n' ' ' > /tmp/split_dtest_tests_j11_with_vnodes_final.txt\ncat /tmp/split_dtest_tests_j11_with_vnodes_final.txt\n"
    - run:
        name: Run dtests (j11_with_vnodes)
        no_output_timeout: 15m
        command: |
          echo "cat /tmp/split_dtest_tests_j11_with_vnodes_final.txt"
          cat /tmp/split_dtest_tests_j11_with_vnodes_final.txt

          source ~/env3.8/bin/activate
          export PATH=$JAVA_HOME/bin:$PATH
          if [ -n 'CQLSH_PYTHON=/usr/bin/python3.8' ]; then
            export CQLSH_PYTHON=/usr/bin/python3.8
          fi

          java -version
          cd ~/cassandra-dtest
          mkdir -p /tmp/dtest

          echo "env: $(env)"
          echo "** done env"
          mkdir -p /tmp/results/dtests
          # we need the "set -o pipefail" here so that the exit code that circleci will actually use is from pytest and not the exit code from tee
          export SPLIT_TESTS=`cat /tmp/split_dtest_tests_j11_with_vnodes_final.txt`
          set -o pipefail && cd ~/cassandra-dtest && pytest --use-vnodes --num-tokens=32 --skip-resource-intensive-tests --log-cli-level=DEBUG --junit-xml=/tmp/results/dtests/pytest_result_j11_with_vnodes.xml -s --cassandra-dir=/home/cassandra/cassandra --keep-test-dir $SPLIT_TESTS 2>&1 | tee /tmp/dtest/stdout.txt
    - store_test_results:
        path: /tmp/results
    - store_artifacts:
        path: /tmp/dtest
        destination: dtest_j11_with_vnodes
    - store_artifacts:
        path: ~/cassandra-dtest/logs
        destination: dtest_j11_with_vnodes_logs
    environment:
    - ANT_HOME: /usr/share/ant
    - LANG: en_US.UTF-8
    - KEEP_TEST_DIR: true
    - DEFAULT_DIR: /home/cassandra/cassandra-dtest
    - PYTHONIOENCODING: utf-8
    - PYTHONUNBUFFERED: true
    - CASS_DRIVER_NO_EXTENSIONS: true
    - CASS_DRIVER_NO_CYTHON: true
    - CASSANDRA_SKIP_SYNC: true
    - DTEST_REPO: git://github.com/apache/cassandra-dtest.git
    - DTEST_BRANCH: trunk
    - CCM_MAX_HEAP_SIZE: 1024M
    - CCM_HEAP_NEWSIZE: 256M
    - JAVA_HOME: /usr/lib/jvm/java-11-openjdk-amd64
    - JDK_HOME: /usr/lib/jvm/java-11-openjdk-amd64
    - CASSANDRA_USE_JDK11: true
  j8_cqlsh-dtests-py3-with-vnodes:
    docker:
    - image: nastra/cassandra-testing-ubuntu1910-java11-w-dependencies:20200603
    resource_class: medium
    working_directory: ~/
    shell: /bin/bash -eo pipefail -l
    parallelism: 4
    steps:
    - attach_workspace:
        at: /home/cassandra
    - run:
        name: Clone Cassandra dtest Repository (via git)
        command: |
          git clone --single-branch --branch $DTEST_BRANCH --depth 1 $DTEST_REPO ~/cassandra-dtest
    - run:
        name: Configure virtualenv and python Dependencies
        command: |
          # note, this should be super quick as all dependencies should be pre-installed in the docker image
          # if additional dependencies were added to requirmeents.txt and the docker image hasn't been updated
          # we'd have to install it here at runtime -- which will make things slow, so do yourself a favor and
          # rebuild the docker image! (it automatically pulls the latest requirements.txt on build)
          source ~/env3.6/bin/activate
          export PATH=$JAVA_HOME/bin:$PATH
          pip3 install --exists-action w --upgrade -r ~/cassandra-dtest/requirements.txt
          pip3 uninstall -y cqlsh
          pip3 freeze
    - run:
        name: Determine Tests to Run (j8_with_vnodes)
        no_output_timeout: 5m
        command: "# reminder: this code (along with all the steps) is independently executed on every circle container\n# so the goal here is to get the circleci script to return the tests *this* container will run\n# which we do via the `circleci` cli tool.\n\ncd cassandra-dtest\nsource ~/env3.6/bin/activate\nexport PATH=$JAVA_HOME/bin:$PATH\n\nif [ -n '' ]; then\n  export \nfi\n\necho \"***Collected DTests (j8_with_vnodes)***\"\nset -eo pipefail && ./run_dtests.py --use-vnodes --skip-resource-intensive-tests --pytest-options '-k cql' --dtest-print-tests-only --dtest-print-tests-output=/tmp/all_dtest_tests_j8_with_vnodes_raw --cassandra-dir=../cassandra\nif [ -z '' ]; then\n  mv /tmp/all_dtest_tests_j8_with_vnodes_raw /tmp/all_dtest_tests_j8_with_vnodes\nelse\n  grep -e '' /tmp/all_dtest_tests_j8_with_vnodes_raw > /tmp/all_dtest_tests_j8_with_vnodes || { echo \"Filter did not match any tests! Exiting build.\"; exit 0; }\nfi\nset -eo pipefail && circleci tests split --split-by=timings --timings-type=classname /tmp/all_dtest_tests_j8_with_vnodes > /tmp/split_dtest_tests_j8_with_vnodes.txt\ncat /tmp/split_dtest_tests_j8_with_vnodes.txt | tr '\\n' ' ' > /tmp/split_dtest_tests_j8_with_vnodes_final.txt\ncat /tmp/split_dtest_tests_j8_with_vnodes_final.txt\n"
    - run:
        name: Run dtests (j8_with_vnodes)
        no_output_timeout: 15m
        command: |
          echo "cat /tmp/split_dtest_tests_j8_with_vnodes_final.txt"
          cat /tmp/split_dtest_tests_j8_with_vnodes_final.txt

          source ~/env3.6/bin/activate
          export PATH=$JAVA_HOME/bin:$PATH
          if [ -n 'CQLSH_PYTHON=/usr/bin/python3.6' ]; then
            export CQLSH_PYTHON=/usr/bin/python3.6
          fi

          java -version
          cd ~/cassandra-dtest
          mkdir -p /tmp/dtest

          echo "env: $(env)"
          echo "** done env"
          mkdir -p /tmp/results/dtests
          # we need the "set -o pipefail" here so that the exit code that circleci will actually use is from pytest and not the exit code from tee
          export SPLIT_TESTS=`cat /tmp/split_dtest_tests_j8_with_vnodes_final.txt`
          set -o pipefail && cd ~/cassandra-dtest && pytest --use-vnodes --num-tokens=32 --skip-resource-intensive-tests --log-cli-level=DEBUG --junit-xml=/tmp/results/dtests/pytest_result_j8_with_vnodes.xml -s --cassandra-dir=/home/cassandra/cassandra --keep-test-dir $SPLIT_TESTS 2>&1 | tee /tmp/dtest/stdout.txt
    - store_test_results:
        path: /tmp/results
    - store_artifacts:
        path: /tmp/dtest
        destination: dtest_j8_with_vnodes
    - store_artifacts:
        path: ~/cassandra-dtest/logs
        destination: dtest_j8_with_vnodes_logs
    environment:
    - ANT_HOME: /usr/share/ant
    - LANG: en_US.UTF-8
    - KEEP_TEST_DIR: true
    - DEFAULT_DIR: /home/cassandra/cassandra-dtest
    - PYTHONIOENCODING: utf-8
    - PYTHONUNBUFFERED: true
    - CASS_DRIVER_NO_EXTENSIONS: true
    - CASS_DRIVER_NO_CYTHON: true
    - CASSANDRA_SKIP_SYNC: true
    - DTEST_REPO: git://github.com/apache/cassandra-dtest.git
    - DTEST_BRANCH: trunk
    - CCM_MAX_HEAP_SIZE: 1024M
    - CCM_HEAP_NEWSIZE: 256M
    - JAVA_HOME: /usr/lib/jvm/java-8-openjdk-amd64
    - JDK_HOME: /usr/lib/jvm/java-8-openjdk-amd64
  j8_cqlsh-dtests-py2-no-vnodes:
    docker:
    - image: nastra/cassandra-testing-ubuntu1910-java11-w-dependencies:20200603
    resource_class: medium
    working_directory: ~/
    shell: /bin/bash -eo pipefail -l
    parallelism: 4
    steps:
    - attach_workspace:
        at: /home/cassandra
    - run:
        name: Clone Cassandra dtest Repository (via git)
        command: |
          git clone --single-branch --branch $DTEST_BRANCH --depth 1 $DTEST_REPO ~/cassandra-dtest
    - run:
        name: Configure virtualenv and python Dependencies
        command: |
          # note, this should be super quick as all dependencies should be pre-installed in the docker image
          # if additional dependencies were added to requirmeents.txt and the docker image hasn't been updated
          # we'd have to install it here at runtime -- which will make things slow, so do yourself a favor and
          # rebuild the docker image! (it automatically pulls the latest requirements.txt on build)
          source ~/env3.6/bin/activate
          export PATH=$JAVA_HOME/bin:$PATH
          pip3 install --exists-action w --upgrade -r ~/cassandra-dtest/requirements.txt
          pip3 uninstall -y cqlsh
          pip3 freeze
    - run:
        name: Determine Tests to Run (j8_without_vnodes)
        no_output_timeout: 5m
        command: "# reminder: this code (along with all the steps) is independently executed on every circle container\n# so the goal here is to get the circleci script to return the tests *this* container will run\n# which we do via the `circleci` cli tool.\n\ncd cassandra-dtest\nsource ~/env3.6/bin/activate\nexport PATH=$JAVA_HOME/bin:$PATH\n\nif [ -n '' ]; then\n  export \nfi\n\necho \"***Collected DTests (j8_without_vnodes)***\"\nset -eo pipefail && ./run_dtests.py --skip-resource-intensive-tests --pytest-options '-k cql' --dtest-print-tests-only --dtest-print-tests-output=/tmp/all_dtest_tests_j8_without_vnodes_raw --cassandra-dir=../cassandra\nif [ -z '' ]; then\n  mv /tmp/all_dtest_tests_j8_without_vnodes_raw /tmp/all_dtest_tests_j8_without_vnodes\nelse\n  grep -e '' /tmp/all_dtest_tests_j8_without_vnodes_raw > /tmp/all_dtest_tests_j8_without_vnodes || { echo \"Filter did not match any tests! Exiting build.\"; exit 0; }\nfi\nset -eo pipefail && circleci tests split --split-by=timings --timings-type=classname /tmp/all_dtest_tests_j8_without_vnodes > /tmp/split_dtest_tests_j8_without_vnodes.txt\ncat /tmp/split_dtest_tests_j8_without_vnodes.txt | tr '\\n' ' ' > /tmp/split_dtest_tests_j8_without_vnodes_final.txt\ncat /tmp/split_dtest_tests_j8_without_vnodes_final.txt\n"
    - run:
        name: Run dtests (j8_without_vnodes)
        no_output_timeout: 15m
        command: |
          echo "cat /tmp/split_dtest_tests_j8_without_vnodes_final.txt"
          cat /tmp/split_dtest_tests_j8_without_vnodes_final.txt

          source ~/env3.6/bin/activate
          export PATH=$JAVA_HOME/bin:$PATH
          if [ -n 'CQLSH_PYTHON=/usr/bin/python2.7' ]; then
            export CQLSH_PYTHON=/usr/bin/python2.7
          fi

          java -version
          cd ~/cassandra-dtest
          mkdir -p /tmp/dtest

          echo "env: $(env)"
          echo "** done env"
          mkdir -p /tmp/results/dtests
          # we need the "set -o pipefail" here so that the exit code that circleci will actually use is from pytest and not the exit code from tee
          export SPLIT_TESTS=`cat /tmp/split_dtest_tests_j8_without_vnodes_final.txt`
          set -o pipefail && cd ~/cassandra-dtest && pytest --skip-resource-intensive-tests --log-cli-level=DEBUG --junit-xml=/tmp/results/dtests/pytest_result_j8_without_vnodes.xml -s --cassandra-dir=/home/cassandra/cassandra --keep-test-dir $SPLIT_TESTS 2>&1 | tee /tmp/dtest/stdout.txt
    - store_test_results:
        path: /tmp/results
    - store_artifacts:
        path: /tmp/dtest
        destination: dtest_j8_without_vnodes
    - store_artifacts:
        path: ~/cassandra-dtest/logs
        destination: dtest_j8_without_vnodes_logs
    environment:
    - ANT_HOME: /usr/share/ant
    - LANG: en_US.UTF-8
    - KEEP_TEST_DIR: true
    - DEFAULT_DIR: /home/cassandra/cassandra-dtest
    - PYTHONIOENCODING: utf-8
    - PYTHONUNBUFFERED: true
    - CASS_DRIVER_NO_EXTENSIONS: true
    - CASS_DRIVER_NO_CYTHON: true
    - CASSANDRA_SKIP_SYNC: true
    - DTEST_REPO: git://github.com/apache/cassandra-dtest.git
    - DTEST_BRANCH: trunk
    - CCM_MAX_HEAP_SIZE: 1024M
    - CCM_HEAP_NEWSIZE: 256M
    - JAVA_HOME: /usr/lib/jvm/java-8-openjdk-amd64
    - JDK_HOME: /usr/lib/jvm/java-8-openjdk-amd64
  j11_cqlsh-dtests-py2-with-vnodes:
    docker:
    - image: nastra/cassandra-testing-ubuntu1910-java11:20200603
    resource_class: medium
    working_directory: ~/
    shell: /bin/bash -eo pipefail -l
    parallelism: 4
    steps:
    - attach_workspace:
        at: /home/cassandra
    - run:
        name: Clone Cassandra dtest Repository (via git)
        command: |
          git clone --single-branch --branch $DTEST_BRANCH --depth 1 $DTEST_REPO ~/cassandra-dtest
    - run:
        name: Configure virtualenv and python Dependencies
        command: |
          # note, this should be super quick as all dependencies should be pre-installed in the docker image
          # if additional dependencies were added to requirmeents.txt and the docker image hasn't been updated
          # we'd have to install it here at runtime -- which will make things slow, so do yourself a favor and
          # rebuild the docker image! (it automatically pulls the latest requirements.txt on build)
          source ~/env3.6/bin/activate
          export PATH=$JAVA_HOME/bin:$PATH
          pip3 install --exists-action w --upgrade -r ~/cassandra-dtest/requirements.txt
          pip3 uninstall -y cqlsh
          pip3 freeze
    - run:
        name: Determine Tests to Run (j11_with_vnodes)
        no_output_timeout: 5m
        command: "# reminder: this code (along with all the steps) is independently executed on every circle container\n# so the goal here is to get the circleci script to return the tests *this* container will run\n# which we do via the `circleci` cli tool.\n\ncd cassandra-dtest\nsource ~/env3.6/bin/activate\nexport PATH=$JAVA_HOME/bin:$PATH\n\nif [ -n '' ]; then\n  export \nfi\n\necho \"***Collected DTests (j11_with_vnodes)***\"\nset -eo pipefail && ./run_dtests.py --use-vnodes --skip-resource-intensive-tests --pytest-options '-k cql' --dtest-print-tests-only --dtest-print-tests-output=/tmp/all_dtest_tests_j11_with_vnodes_raw --cassandra-dir=../cassandra\nif [ -z '' ]; then\n  mv /tmp/all_dtest_tests_j11_with_vnodes_raw /tmp/all_dtest_tests_j11_with_vnodes\nelse\n  grep -e '' /tmp/all_dtest_tests_j11_with_vnodes_raw > /tmp/all_dtest_tests_j11_with_vnodes || { echo \"Filter did not match any tests! Exiting build.\"; exit 0; }\nfi\nset -eo pipefail && circleci tests split --split-by=timings --timings-type=classname /tmp/all_dtest_tests_j11_with_vnodes > /tmp/split_dtest_tests_j11_with_vnodes.txt\ncat /tmp/split_dtest_tests_j11_with_vnodes.txt | tr '\\n' ' ' > /tmp/split_dtest_tests_j11_with_vnodes_final.txt\ncat /tmp/split_dtest_tests_j11_with_vnodes_final.txt\n"
    - run:
        name: Run dtests (j11_with_vnodes)
        no_output_timeout: 15m
        command: |
          echo "cat /tmp/split_dtest_tests_j11_with_vnodes_final.txt"
          cat /tmp/split_dtest_tests_j11_with_vnodes_final.txt

          source ~/env3.6/bin/activate
          export PATH=$JAVA_HOME/bin:$PATH
          if [ -n 'CQLSH_PYTHON=/usr/bin/python2.7' ]; then
            export CQLSH_PYTHON=/usr/bin/python2.7
          fi

          java -version
          cd ~/cassandra-dtest
          mkdir -p /tmp/dtest

          echo "env: $(env)"
          echo "** done env"
          mkdir -p /tmp/results/dtests
          # we need the "set -o pipefail" here so that the exit code that circleci will actually use is from pytest and not the exit code from tee
          export SPLIT_TESTS=`cat /tmp/split_dtest_tests_j11_with_vnodes_final.txt`
          set -o pipefail && cd ~/cassandra-dtest && pytest --use-vnodes --num-tokens=32 --skip-resource-intensive-tests --log-cli-level=DEBUG --junit-xml=/tmp/results/dtests/pytest_result_j11_with_vnodes.xml -s --cassandra-dir=/home/cassandra/cassandra --keep-test-dir $SPLIT_TESTS 2>&1 | tee /tmp/dtest/stdout.txt
    - store_test_results:
        path: /tmp/results
    - store_artifacts:
        path: /tmp/dtest
        destination: dtest_j11_with_vnodes
    - store_artifacts:
        path: ~/cassandra-dtest/logs
        destination: dtest_j11_with_vnodes_logs
    environment:
    - ANT_HOME: /usr/share/ant
    - LANG: en_US.UTF-8
    - KEEP_TEST_DIR: true
    - DEFAULT_DIR: /home/cassandra/cassandra-dtest
    - PYTHONIOENCODING: utf-8
    - PYTHONUNBUFFERED: true
    - CASS_DRIVER_NO_EXTENSIONS: true
    - CASS_DRIVER_NO_CYTHON: true
    - CASSANDRA_SKIP_SYNC: true
    - DTEST_REPO: git://github.com/apache/cassandra-dtest.git
    - DTEST_BRANCH: trunk
    - CCM_MAX_HEAP_SIZE: 1024M
    - CCM_HEAP_NEWSIZE: 256M
    - JAVA_HOME: /usr/lib/jvm/java-11-openjdk-amd64
    - JDK_HOME: /usr/lib/jvm/java-11-openjdk-amd64
    - CASSANDRA_USE_JDK11: true
  j11_dtests-with-vnodes:
    docker:
    - image: nastra/cassandra-testing-ubuntu1910-java11:20200603
    resource_class: medium
    working_directory: ~/
    shell: /bin/bash -eo pipefail -l
    parallelism: 4
    steps:
    - attach_workspace:
        at: /home/cassandra
    - run:
        name: Log Environment Information
        command: |
          echo '*** id ***'
          id
          echo '*** cat /proc/cpuinfo ***'
          cat /proc/cpuinfo
          echo '*** free -m ***'
          free -m
          echo '*** df -m ***'
          df -m
          echo '*** ifconfig -a ***'
          ifconfig -a
          echo '*** uname -a ***'
          uname -a
          echo '*** mount ***'
          mount
          echo '*** env ***'
          env
          echo '*** java ***'
          which java
          java -version
    - run:
        name: Clone Cassandra dtest Repository (via git)
        command: |
          git clone --single-branch --branch $DTEST_BRANCH --depth 1 $DTEST_REPO ~/cassandra-dtest
    - run:
        name: Configure virtualenv and python Dependencies
        command: |
          # note, this should be super quick as all dependencies should be pre-installed in the docker image
          # if additional dependencies were added to requirmeents.txt and the docker image hasn't been updated
          # we'd have to install it here at runtime -- which will make things slow, so do yourself a favor and
          # rebuild the docker image! (it automatically pulls the latest requirements.txt on build)
          source ~/env3.6/bin/activate
          export PATH=$JAVA_HOME/bin:$PATH
          pip3 install --exists-action w --upgrade -r ~/cassandra-dtest/requirements.txt
          pip3 uninstall -y cqlsh
          pip3 freeze
    - run:
        name: Determine Tests to Run (j11_with_vnodes)
        no_output_timeout: 5m
        command: "# reminder: this code (along with all the steps) is independently executed on every circle container\n# so the goal here is to get the circleci script to return the tests *this* container will run\n# which we do via the `circleci` cli tool.\n\ncd cassandra-dtest\nsource ~/env3.6/bin/activate\nexport PATH=$JAVA_HOME/bin:$PATH\n\nif [ -n '' ]; then\n  export \nfi\n\necho \"***Collected DTests (j11_with_vnodes)***\"\nset -eo pipefail && ./run_dtests.py --use-vnodes --skip-resource-intensive-tests --pytest-options '-k not cql' --dtest-print-tests-only --dtest-print-tests-output=/tmp/all_dtest_tests_j11_with_vnodes_raw --cassandra-dir=../cassandra\nif [ -z '' ]; then\n  mv /tmp/all_dtest_tests_j11_with_vnodes_raw /tmp/all_dtest_tests_j11_with_vnodes\nelse\n  grep -e '' /tmp/all_dtest_tests_j11_with_vnodes_raw > /tmp/all_dtest_tests_j11_with_vnodes || { echo \"Filter did not match any tests! Exiting build.\"; exit 0; }\nfi\nset -eo pipefail && circleci tests split --split-by=timings --timings-type=classname /tmp/all_dtest_tests_j11_with_vnodes > /tmp/split_dtest_tests_j11_with_vnodes.txt\ncat /tmp/split_dtest_tests_j11_with_vnodes.txt | tr '\\n' ' ' > /tmp/split_dtest_tests_j11_with_vnodes_final.txt\ncat /tmp/split_dtest_tests_j11_with_vnodes_final.txt\n"
    - run:
        name: Run dtests (j11_with_vnodes)
        no_output_timeout: 15m
        command: "echo \"cat /tmp/split_dtest_tests_j11_with_vnodes_final.txt\"\ncat /tmp/split_dtest_tests_j11_with_vnodes_final.txt\n\nsource ~/env3.6/bin/activate\nexport PATH=$JAVA_HOME/bin:$PATH\nif [ -n '' ]; then\n  export \nfi\n\njava -version\ncd ~/cassandra-dtest\nmkdir -p /tmp/dtest\n\necho \"env: $(env)\"\necho \"** done env\"\nmkdir -p /tmp/results/dtests\n# we need the \"set -o pipefail\" here so that the exit code that circleci will actually use is from pytest and not the exit code from tee\nexport SPLIT_TESTS=`cat /tmp/split_dtest_tests_j11_with_vnodes_final.txt`\nset -o pipefail && cd ~/cassandra-dtest && pytest --use-vnodes --num-tokens=32 --skip-resource-intensive-tests --log-cli-level=DEBUG --junit-xml=/tmp/results/dtests/pytest_result_j11_with_vnodes.xml -s --cassandra-dir=/home/cassandra/cassandra --keep-test-dir $SPLIT_TESTS 2>&1 | tee /tmp/dtest/stdout.txt\n"
    - store_test_results:
        path: /tmp/results
    - store_artifacts:
        path: /tmp/dtest
        destination: dtest_j11_with_vnodes
    - store_artifacts:
        path: ~/cassandra-dtest/logs
        destination: dtest_j11_with_vnodes_logs
    environment:
    - ANT_HOME: /usr/share/ant
    - LANG: en_US.UTF-8
    - KEEP_TEST_DIR: true
    - DEFAULT_DIR: /home/cassandra/cassandra-dtest
    - PYTHONIOENCODING: utf-8
    - PYTHONUNBUFFERED: true
    - CASS_DRIVER_NO_EXTENSIONS: true
    - CASS_DRIVER_NO_CYTHON: true
    - CASSANDRA_SKIP_SYNC: true
    - DTEST_REPO: git://github.com/apache/cassandra-dtest.git
    - DTEST_BRANCH: trunk
    - CCM_MAX_HEAP_SIZE: 1024M
    - CCM_HEAP_NEWSIZE: 256M
    - JAVA_HOME: /usr/lib/jvm/java-11-openjdk-amd64
    - JDK_HOME: /usr/lib/jvm/java-11-openjdk-amd64
    - CASSANDRA_USE_JDK11: true
  j8_dtests-no-vnodes:
    docker:
    - image: nastra/cassandra-testing-ubuntu1910-java11-w-dependencies:20200603
    resource_class: medium
    working_directory: ~/
    shell: /bin/bash -eo pipefail -l
    parallelism: 4
    steps:
    - attach_workspace:
        at: /home/cassandra
    - run:
        name: Clone Cassandra dtest Repository (via git)
        command: |
          git clone --single-branch --branch $DTEST_BRANCH --depth 1 $DTEST_REPO ~/cassandra-dtest
    - run:
        name: Configure virtualenv and python Dependencies
        command: |
          # note, this should be super quick as all dependencies should be pre-installed in the docker image
          # if additional dependencies were added to requirmeents.txt and the docker image hasn't been updated
          # we'd have to install it here at runtime -- which will make things slow, so do yourself a favor and
          # rebuild the docker image! (it automatically pulls the latest requirements.txt on build)
          source ~/env3.6/bin/activate
          export PATH=$JAVA_HOME/bin:$PATH
          pip3 install --exists-action w --upgrade -r ~/cassandra-dtest/requirements.txt
          pip3 uninstall -y cqlsh
          pip3 freeze
    - run:
        name: Determine Tests to Run (j8_without_vnodes)
        no_output_timeout: 5m
        command: "# reminder: this code (along with all the steps) is independently executed on every circle container\n# so the goal here is to get the circleci script to return the tests *this* container will run\n# which we do via the `circleci` cli tool.\n\ncd cassandra-dtest\nsource ~/env3.6/bin/activate\nexport PATH=$JAVA_HOME/bin:$PATH\n\nif [ -n '' ]; then\n  export \nfi\n\necho \"***Collected DTests (j8_without_vnodes)***\"\nset -eo pipefail && ./run_dtests.py --skip-resource-intensive-tests --pytest-options '-k not cql' --dtest-print-tests-only --dtest-print-tests-output=/tmp/all_dtest_tests_j8_without_vnodes_raw --cassandra-dir=../cassandra\nif [ -z '' ]; then\n  mv /tmp/all_dtest_tests_j8_without_vnodes_raw /tmp/all_dtest_tests_j8_without_vnodes\nelse\n  grep -e '' /tmp/all_dtest_tests_j8_without_vnodes_raw > /tmp/all_dtest_tests_j8_without_vnodes || { echo \"Filter did not match any tests! Exiting build.\"; exit 0; }\nfi\nset -eo pipefail && circleci tests split --split-by=timings --timings-type=classname /tmp/all_dtest_tests_j8_without_vnodes > /tmp/split_dtest_tests_j8_without_vnodes.txt\ncat /tmp/split_dtest_tests_j8_without_vnodes.txt | tr '\\n' ' ' > /tmp/split_dtest_tests_j8_without_vnodes_final.txt\ncat /tmp/split_dtest_tests_j8_without_vnodes_final.txt\n"
    - run:
        name: Run dtests (j8_without_vnodes)
        no_output_timeout: 15m
        command: "echo \"cat /tmp/split_dtest_tests_j8_without_vnodes_final.txt\"\ncat /tmp/split_dtest_tests_j8_without_vnodes_final.txt\n\nsource ~/env3.6/bin/activate\nexport PATH=$JAVA_HOME/bin:$PATH\nif [ -n '' ]; then\n  export \nfi\n\njava -version\ncd ~/cassandra-dtest\nmkdir -p /tmp/dtest\n\necho \"env: $(env)\"\necho \"** done env\"\nmkdir -p /tmp/results/dtests\n# we need the \"set -o pipefail\" here so that the exit code that circleci will actually use is from pytest and not the exit code from tee\nexport SPLIT_TESTS=`cat /tmp/split_dtest_tests_j8_without_vnodes_final.txt`\nset -o pipefail && cd ~/cassandra-dtest && pytest --skip-resource-intensive-tests --log-cli-level=DEBUG --junit-xml=/tmp/results/dtests/pytest_result_j8_without_vnodes.xml -s --cassandra-dir=/home/cassandra/cassandra --keep-test-dir $SPLIT_TESTS 2>&1 | tee /tmp/dtest/stdout.txt\n"
    - store_test_results:
        path: /tmp/results
    - store_artifacts:
        path: /tmp/dtest
        destination: dtest_j8_without_vnodes
    - store_artifacts:
        path: ~/cassandra-dtest/logs
        destination: dtest_j8_without_vnodes_logs
    environment:
    - ANT_HOME: /usr/share/ant
    - LANG: en_US.UTF-8
    - KEEP_TEST_DIR: true
    - DEFAULT_DIR: /home/cassandra/cassandra-dtest
    - PYTHONIOENCODING: utf-8
    - PYTHONUNBUFFERED: true
    - CASS_DRIVER_NO_EXTENSIONS: true
    - CASS_DRIVER_NO_CYTHON: true
    - CASSANDRA_SKIP_SYNC: true
    - DTEST_REPO: git://github.com/apache/cassandra-dtest.git
    - DTEST_BRANCH: trunk
    - CCM_MAX_HEAP_SIZE: 1024M
    - CCM_HEAP_NEWSIZE: 256M
    - JAVA_HOME: /usr/lib/jvm/java-8-openjdk-amd64
    - JDK_HOME: /usr/lib/jvm/java-8-openjdk-amd64
  j8_upgradetests-no-vnodes:
    docker:
    - image: nastra/cassandra-testing-ubuntu1910-java11-w-dependencies:20200603
    resource_class: medium
    working_directory: ~/
    shell: /bin/bash -eo pipefail -l
    parallelism: 4
    steps:
    - attach_workspace:
        at: /home/cassandra
    - run:
        name: Clone Cassandra dtest Repository (via git)
        command: |
          git clone --single-branch --branch $DTEST_BRANCH --depth 1 $DTEST_REPO ~/cassandra-dtest
    - run:
        name: Configure virtualenv and python Dependencies
        command: |
          # note, this should be super quick as all dependencies should be pre-installed in the docker image
          # if additional dependencies were added to requirmeents.txt and the docker image hasn't been updated
          # we'd have to install it here at runtime -- which will make things slow, so do yourself a favor and
          # rebuild the docker image! (it automatically pulls the latest requirements.txt on build)
          source ~/env3.6/bin/activate
          export PATH=$JAVA_HOME/bin:$PATH
          pip3 install --exists-action w --upgrade -r ~/cassandra-dtest/requirements.txt
          pip3 uninstall -y cqlsh
          pip3 freeze
    - run:
        name: Determine Tests to Run (j8_upgradetests_without_vnodes)
        no_output_timeout: 5m
        command: |
          # reminder: this code (along with all the steps) is independently executed on every circle container
          # so the goal here is to get the circleci script to return the tests *this* container will run
          # which we do via the `circleci` cli tool.

          cd cassandra-dtest
          source ~/env3.6/bin/activate
          export PATH=$JAVA_HOME/bin:$PATH

          if [ -n 'RUN_STATIC_UPGRADE_MATRIX=true' ]; then
            export RUN_STATIC_UPGRADE_MATRIX=true
          fi

          echo "***Collected DTests (j8_upgradetests_without_vnodes)***"
          set -eo pipefail && ./run_dtests.py --execute-upgrade-tests --dtest-print-tests-only --dtest-print-tests-output=/tmp/all_dtest_tests_j8_upgradetests_without_vnodes_raw --cassandra-dir=../cassandra
          if [ -z '^upgrade_tests' ]; then
            mv /tmp/all_dtest_tests_j8_upgradetests_without_vnodes_raw /tmp/all_dtest_tests_j8_upgradetests_without_vnodes
          else
            grep -e '^upgrade_tests' /tmp/all_dtest_tests_j8_upgradetests_without_vnodes_raw > /tmp/all_dtest_tests_j8_upgradetests_without_vnodes || { echo "Filter did not match any tests! Exiting build."; exit 0; }
          fi
          set -eo pipefail && circleci tests split --split-by=timings --timings-type=classname /tmp/all_dtest_tests_j8_upgradetests_without_vnodes > /tmp/split_dtest_tests_j8_upgradetests_without_vnodes.txt
          cat /tmp/split_dtest_tests_j8_upgradetests_without_vnodes.txt | tr '\n' ' ' > /tmp/split_dtest_tests_j8_upgradetests_without_vnodes_final.txt
          cat /tmp/split_dtest_tests_j8_upgradetests_without_vnodes_final.txt
    - run:
        name: Run dtests (j8_upgradetests_without_vnodes)
        no_output_timeout: 15m
        command: |
          echo "cat /tmp/split_dtest_tests_j8_upgradetests_without_vnodes_final.txt"
          cat /tmp/split_dtest_tests_j8_upgradetests_without_vnodes_final.txt

          source ~/env3.6/bin/activate
          export PATH=$JAVA_HOME/bin:$PATH
          if [ -n 'RUN_STATIC_UPGRADE_MATRIX=true' ]; then
            export RUN_STATIC_UPGRADE_MATRIX=true
          fi

          java -version
          cd ~/cassandra-dtest
          mkdir -p /tmp/dtest

          echo "env: $(env)"
          echo "** done env"
          mkdir -p /tmp/results/dtests
          # we need the "set -o pipefail" here so that the exit code that circleci will actually use is from pytest and not the exit code from tee
          export SPLIT_TESTS=`cat /tmp/split_dtest_tests_j8_upgradetests_without_vnodes_final.txt`
          set -o pipefail && cd ~/cassandra-dtest && pytest --execute-upgrade-tests --log-cli-level=DEBUG --junit-xml=/tmp/results/dtests/pytest_result_j8_upgradetests_without_vnodes.xml -s --cassandra-dir=/home/cassandra/cassandra --keep-test-dir $SPLIT_TESTS 2>&1 | tee /tmp/dtest/stdout.txt
    - store_test_results:
        path: /tmp/results
    - store_artifacts:
        path: /tmp/dtest
        destination: dtest_j8_upgradetests_without_vnodes
    - store_artifacts:
        path: ~/cassandra-dtest/logs
        destination: dtest_j8_upgradetests_without_vnodes_logs
    environment:
    - ANT_HOME: /usr/share/ant
    - LANG: en_US.UTF-8
    - KEEP_TEST_DIR: true
    - DEFAULT_DIR: /home/cassandra/cassandra-dtest
    - PYTHONIOENCODING: utf-8
    - PYTHONUNBUFFERED: true
    - CASS_DRIVER_NO_EXTENSIONS: true
    - CASS_DRIVER_NO_CYTHON: true
    - CASSANDRA_SKIP_SYNC: true
    - DTEST_REPO: git://github.com/apache/cassandra-dtest.git
    - DTEST_BRANCH: trunk
    - CCM_MAX_HEAP_SIZE: 1024M
    - CCM_HEAP_NEWSIZE: 256M
    - JAVA_HOME: /usr/lib/jvm/java-8-openjdk-amd64
    - JDK_HOME: /usr/lib/jvm/java-8-openjdk-amd64
  utests_stress:
    docker:
    - image: nastra/cassandra-testing-ubuntu1910-java11-w-dependencies:20200603
    resource_class: medium
    working_directory: ~/
    shell: /bin/bash -eo pipefail -l
    parallelism: 1
    steps:
    - attach_workspace:
        at: /home/cassandra
    - run:
        name: Run Unit Tests (stress-test)
        command: |
          export PATH=$JAVA_HOME/bin:$PATH
          time mv ~/cassandra /tmp
          cd /tmp/cassandra
          if [ -d ~/dtest_jars ]; then
            cp ~/dtest_jars/dtest* /tmp/cassandra/build/
          fi
          ant stress-test
        no_output_timeout: 15m
    - store_test_results:
        path: /tmp/cassandra/build/test/output/
    - store_artifacts:
        path: /tmp/cassandra/build/test/output
        destination: junitxml
    - store_artifacts:
        path: /tmp/cassandra/build/test/logs
        destination: logs
    environment:
    - ANT_HOME: /usr/share/ant
    - LANG: en_US.UTF-8
    - KEEP_TEST_DIR: true
    - DEFAULT_DIR: /home/cassandra/cassandra-dtest
    - PYTHONIOENCODING: utf-8
    - PYTHONUNBUFFERED: true
    - CASS_DRIVER_NO_EXTENSIONS: true
    - CASS_DRIVER_NO_CYTHON: true
    - CASSANDRA_SKIP_SYNC: true
    - DTEST_REPO: git://github.com/apache/cassandra-dtest.git
    - DTEST_BRANCH: trunk
    - CCM_MAX_HEAP_SIZE: 1024M
    - CCM_HEAP_NEWSIZE: 256M
    - JAVA_HOME: /usr/lib/jvm/java-8-openjdk-amd64
    - JDK_HOME: /usr/lib/jvm/java-8-openjdk-amd64
  j8_unit_tests:
    docker:
    - image: nastra/cassandra-testing-ubuntu1910-java11-w-dependencies:20200603
    resource_class: medium
    working_directory: ~/
    shell: /bin/bash -eo pipefail -l
    parallelism: 4
    steps:
    - attach_workspace:
        at: /home/cassandra
    - run:
        name: Determine unit Tests to Run
        command: |
          # reminder: this code (along with all the steps) is independently executed on every circle container
          # so the goal here is to get the circleci script to return the tests *this* container will run
          # which we do via the `circleci` cli tool.

          rm -fr ~/cassandra-dtest/upgrade_tests
          echo "***java tests***"

          # get all of our unit test filenames
          set -eo pipefail && circleci tests glob "$HOME/cassandra/test/unit/**/*.java" > /tmp/all_java_unit_tests.txt

          # split up the unit tests into groups based on the number of containers we have
          set -eo pipefail && circleci tests split --split-by=timings --timings-type=filename --index=${CIRCLE_NODE_INDEX} --total=${CIRCLE_NODE_TOTAL} /tmp/all_java_unit_tests.txt > /tmp/java_tests_${CIRCLE_NODE_INDEX}.txt
          set -eo pipefail && cat /tmp/java_tests_${CIRCLE_NODE_INDEX}.txt | sed "s;^/home/cassandra/cassandra/test/unit/;;g" | grep "Test\.java$"  > /tmp/java_tests_${CIRCLE_NODE_INDEX}_final.txt
          echo "** /tmp/java_tests_${CIRCLE_NODE_INDEX}_final.txt"
          cat /tmp/java_tests_${CIRCLE_NODE_INDEX}_final.txt
        no_output_timeout: 15m
    - run:
        name: Log Environment Information
        command: |
          echo '*** id ***'
          id
          echo '*** cat /proc/cpuinfo ***'
          cat /proc/cpuinfo
          echo '*** free -m ***'
          free -m
          echo '*** df -m ***'
          df -m
          echo '*** ifconfig -a ***'
          ifconfig -a
          echo '*** uname -a ***'
          uname -a
          echo '*** mount ***'
          mount
          echo '*** env ***'
          env
          echo '*** java ***'
          which java
          java -version
    - run:
        name: Run Unit Tests (testclasslist)
        command: |
          set -x
          export PATH=$JAVA_HOME/bin:$PATH
          time mv ~/cassandra /tmp
          cd /tmp/cassandra
          if [ -d ~/dtest_jars ]; then
            cp ~/dtest_jars/dtest* /tmp/cassandra/build/
          fi
          test_timeout=$(grep 'name="test.unit.timeout"' build.xml | awk -F'"' '{print $4}' || true)
          if [ -z "$test_timeout" ]; then
            test_timeout=$(grep 'name="test.timeout"' build.xml | awk -F'"' '{print $4}')
          fi
          ant testclasslist -Dtest.timeout="$test_timeout" -Dtest.classlistfile=/tmp/java_tests_${CIRCLE_NODE_INDEX}_final.txt  -Dtest.classlistprefix=unit
        no_output_timeout: 15m
    - store_test_results:
        path: /tmp/cassandra/build/test/output/
    - store_artifacts:
        path: /tmp/cassandra/build/test/output
        destination: junitxml
    - store_artifacts:
        path: /tmp/cassandra/build/test/logs
        destination: logs
    environment:
    - ANT_HOME: /usr/share/ant
    - LANG: en_US.UTF-8
    - KEEP_TEST_DIR: true
    - DEFAULT_DIR: /home/cassandra/cassandra-dtest
    - PYTHONIOENCODING: utf-8
    - PYTHONUNBUFFERED: true
    - CASS_DRIVER_NO_EXTENSIONS: true
    - CASS_DRIVER_NO_CYTHON: true
    - CASSANDRA_SKIP_SYNC: true
    - DTEST_REPO: git://github.com/apache/cassandra-dtest.git
    - DTEST_BRANCH: trunk
    - CCM_MAX_HEAP_SIZE: 1024M
    - CCM_HEAP_NEWSIZE: 256M
    - JAVA_HOME: /usr/lib/jvm/java-8-openjdk-amd64
    - JDK_HOME: /usr/lib/jvm/java-8-openjdk-amd64
  j11_jvm_dtests:
    docker:
    - image: nastra/cassandra-testing-ubuntu1910-java11:20200603
    resource_class: medium
    working_directory: ~/
    shell: /bin/bash -eo pipefail -l
    parallelism: 1
    steps:
    - attach_workspace:
        at: /home/cassandra
    - run:
        name: Determine distributed Tests to Run
        command: |
          # reminder: this code (along with all the steps) is independently executed on every circle container
          # so the goal here is to get the circleci script to return the tests *this* container will run
          # which we do via the `circleci` cli tool.

          rm -fr ~/cassandra-dtest/upgrade_tests
          echo "***java tests***"

          # get all of our unit test filenames
          set -eo pipefail && circleci tests glob "$HOME/cassandra/test/distributed/**/*.java" > /tmp/all_java_unit_tests.txt

          # split up the unit tests into groups based on the number of containers we have
          set -eo pipefail && circleci tests split --split-by=timings --timings-type=filename --index=${CIRCLE_NODE_INDEX} --total=${CIRCLE_NODE_TOTAL} /tmp/all_java_unit_tests.txt > /tmp/java_tests_${CIRCLE_NODE_INDEX}.txt
          set -eo pipefail && cat /tmp/java_tests_${CIRCLE_NODE_INDEX}.txt | sed "s;^/home/cassandra/cassandra/test/distributed/;;g" | grep "Test\.java$" | grep -v upgrade > /tmp/java_tests_${CIRCLE_NODE_INDEX}_final.txt
          echo "** /tmp/java_tests_${CIRCLE_NODE_INDEX}_final.txt"
          cat /tmp/java_tests_${CIRCLE_NODE_INDEX}_final.txt
        no_output_timeout: 15m
    - run:
        name: Log Environment Information
        command: |
          echo '*** id ***'
          id
          echo '*** cat /proc/cpuinfo ***'
          cat /proc/cpuinfo
          echo '*** free -m ***'
          free -m
          echo '*** df -m ***'
          df -m
          echo '*** ifconfig -a ***'
          ifconfig -a
          echo '*** uname -a ***'
          uname -a
          echo '*** mount ***'
          mount
          echo '*** env ***'
          env
          echo '*** java ***'
          which java
          java -version
    - run:
        name: Run Unit Tests (testclasslist)
        command: |
          set -x
          export PATH=$JAVA_HOME/bin:$PATH
          time mv ~/cassandra /tmp
          cd /tmp/cassandra
          if [ -d ~/dtest_jars ]; then
            cp ~/dtest_jars/dtest* /tmp/cassandra/build/
          fi
          test_timeout=$(grep 'name="test.distributed.timeout"' build.xml | awk -F'"' '{print $4}' || true)
          if [ -z "$test_timeout" ]; then
            test_timeout=$(grep 'name="test.timeout"' build.xml | awk -F'"' '{print $4}')
          fi
          ant testclasslist -Dtest.timeout="$test_timeout" -Dtest.classlistfile=/tmp/java_tests_${CIRCLE_NODE_INDEX}_final.txt  -Dtest.classlistprefix=distributed
        no_output_timeout: 15m
    - store_test_results:
        path: /tmp/cassandra/build/test/output/
    - store_artifacts:
        path: /tmp/cassandra/build/test/output
        destination: junitxml
    - store_artifacts:
        path: /tmp/cassandra/build/test/logs
        destination: logs
    environment:
    - ANT_HOME: /usr/share/ant
    - LANG: en_US.UTF-8
    - KEEP_TEST_DIR: true
    - DEFAULT_DIR: /home/cassandra/cassandra-dtest
    - PYTHONIOENCODING: utf-8
    - PYTHONUNBUFFERED: true
    - CASS_DRIVER_NO_EXTENSIONS: true
    - CASS_DRIVER_NO_CYTHON: true
    - CASSANDRA_SKIP_SYNC: true
    - DTEST_REPO: git://github.com/apache/cassandra-dtest.git
    - DTEST_BRANCH: trunk
    - CCM_MAX_HEAP_SIZE: 1024M
    - CCM_HEAP_NEWSIZE: 256M
    - JAVA_HOME: /usr/lib/jvm/java-11-openjdk-amd64
    - JDK_HOME: /usr/lib/jvm/java-11-openjdk-amd64
    - CASSANDRA_USE_JDK11: true
  j11_build:
    docker:
    - image: nastra/cassandra-testing-ubuntu1910-java11:20200603
    resource_class: medium
    working_directory: ~/
    shell: /bin/bash -eo pipefail -l
    parallelism: 1
    steps:
    - run:
        name: Log Environment Information
        command: |
          echo '*** id ***'
          id
          echo '*** cat /proc/cpuinfo ***'
          cat /proc/cpuinfo
          echo '*** free -m ***'
          free -m
          echo '*** df -m ***'
          df -m
          echo '*** ifconfig -a ***'
          ifconfig -a
          echo '*** uname -a ***'
          uname -a
          echo '*** mount ***'
          mount
          echo '*** env ***'
          env
          echo '*** java ***'
          which java
          java -version
    - run:
        name: Clone Cassandra Repository (via git)
        command: |
          git clone --single-branch --depth 1 --branch $CIRCLE_BRANCH git://github.com/$CIRCLE_PROJECT_USERNAME/$CIRCLE_PROJECT_REPONAME.git ~/cassandra
    - run:
        name: Build Cassandra
        command: |
          export PATH=$JAVA_HOME/bin:$PATH
          cd ~/cassandra
          # Loop to prevent failure due to maven-ant-tasks not downloading a jar..
          for x in $(seq 1 3); do
              ${ANT_HOME}/bin/ant clean realclean jar
              RETURN="$?"
              if [ "${RETURN}" -eq "0" ]; then
                  break
              fi
          done
          # Exit, if we didn't build successfully
          if [ "${RETURN}" -ne "0" ]; then
              echo "Build failed with exit code: ${RETURN}"
              exit ${RETURN}
          fi
        no_output_timeout: 15m
    - run:
        name: Run eclipse-warnings
        command: |
          export PATH=$JAVA_HOME/bin:$PATH
          cd ~/cassandra
          ant eclipse-warnings
    - persist_to_workspace:
        root: /home/cassandra
        paths:
        - cassandra
        - .m2
    environment:
    - ANT_HOME: /usr/share/ant
    - LANG: en_US.UTF-8
    - KEEP_TEST_DIR: true
    - DEFAULT_DIR: /home/cassandra/cassandra-dtest
    - PYTHONIOENCODING: utf-8
    - PYTHONUNBUFFERED: true
    - CASS_DRIVER_NO_EXTENSIONS: true
    - CASS_DRIVER_NO_CYTHON: true
    - CASSANDRA_SKIP_SYNC: true
    - DTEST_REPO: git://github.com/apache/cassandra-dtest.git
    - DTEST_BRANCH: trunk
    - CCM_MAX_HEAP_SIZE: 1024M
    - CCM_HEAP_NEWSIZE: 256M
    - JAVA_HOME: /usr/lib/jvm/java-11-openjdk-amd64
    - JDK_HOME: /usr/lib/jvm/java-11-openjdk-amd64
    - CASSANDRA_USE_JDK11: true
  j11_cqlsh-dtests-py2-no-vnodes:
    docker:
    - image: nastra/cassandra-testing-ubuntu1910-java11:20200603
    resource_class: medium
    working_directory: ~/
    shell: /bin/bash -eo pipefail -l
    parallelism: 4
    steps:
    - attach_workspace:
        at: /home/cassandra
    - run:
        name: Clone Cassandra dtest Repository (via git)
        command: |
          git clone --single-branch --branch $DTEST_BRANCH --depth 1 $DTEST_REPO ~/cassandra-dtest
    - run:
        name: Configure virtualenv and python Dependencies
        command: |
          # note, this should be super quick as all dependencies should be pre-installed in the docker image
          # if additional dependencies were added to requirmeents.txt and the docker image hasn't been updated
          # we'd have to install it here at runtime -- which will make things slow, so do yourself a favor and
          # rebuild the docker image! (it automatically pulls the latest requirements.txt on build)
          source ~/env3.6/bin/activate
          export PATH=$JAVA_HOME/bin:$PATH
          pip3 install --exists-action w --upgrade -r ~/cassandra-dtest/requirements.txt
          pip3 uninstall -y cqlsh
          pip3 freeze
    - run:
        name: Determine Tests to Run (j11_without_vnodes)
        no_output_timeout: 5m
        command: "# reminder: this code (along with all the steps) is independently executed on every circle container\n# so the goal here is to get the circleci script to return the tests *this* container will run\n# which we do via the `circleci` cli tool.\n\ncd cassandra-dtest\nsource ~/env3.6/bin/activate\nexport PATH=$JAVA_HOME/bin:$PATH\n\nif [ -n '' ]; then\n  export \nfi\n\necho \"***Collected DTests (j11_without_vnodes)***\"\nset -eo pipefail && ./run_dtests.py --skip-resource-intensive-tests --pytest-options '-k cql' --dtest-print-tests-only --dtest-print-tests-output=/tmp/all_dtest_tests_j11_without_vnodes_raw --cassandra-dir=../cassandra\nif [ -z '' ]; then\n  mv /tmp/all_dtest_tests_j11_without_vnodes_raw /tmp/all_dtest_tests_j11_without_vnodes\nelse\n  grep -e '' /tmp/all_dtest_tests_j11_without_vnodes_raw > /tmp/all_dtest_tests_j11_without_vnodes || { echo \"Filter did not match any tests! Exiting build.\"; exit 0; }\nfi\nset -eo pipefail && circleci tests split --split-by=timings --timings-type=classname /tmp/all_dtest_tests_j11_without_vnodes > /tmp/split_dtest_tests_j11_without_vnodes.txt\ncat /tmp/split_dtest_tests_j11_without_vnodes.txt | tr '\\n' ' ' > /tmp/split_dtest_tests_j11_without_vnodes_final.txt\ncat /tmp/split_dtest_tests_j11_without_vnodes_final.txt\n"
    - run:
        name: Run dtests (j11_without_vnodes)
        no_output_timeout: 15m
        command: |
          echo "cat /tmp/split_dtest_tests_j11_without_vnodes_final.txt"
          cat /tmp/split_dtest_tests_j11_without_vnodes_final.txt

          source ~/env3.6/bin/activate
          export PATH=$JAVA_HOME/bin:$PATH
          if [ -n 'CQLSH_PYTHON=/usr/bin/python2.7' ]; then
            export CQLSH_PYTHON=/usr/bin/python2.7
          fi

          java -version
          cd ~/cassandra-dtest
          mkdir -p /tmp/dtest

          echo "env: $(env)"
          echo "** done env"
          mkdir -p /tmp/results/dtests
          # we need the "set -o pipefail" here so that the exit code that circleci will actually use is from pytest and not the exit code from tee
          export SPLIT_TESTS=`cat /tmp/split_dtest_tests_j11_without_vnodes_final.txt`
          set -o pipefail && cd ~/cassandra-dtest && pytest --skip-resource-intensive-tests --log-cli-level=DEBUG --junit-xml=/tmp/results/dtests/pytest_result_j11_without_vnodes.xml -s --cassandra-dir=/home/cassandra/cassandra --keep-test-dir $SPLIT_TESTS 2>&1 | tee /tmp/dtest/stdout.txt
    - store_test_results:
        path: /tmp/results
    - store_artifacts:
        path: /tmp/dtest
        destination: dtest_j11_without_vnodes
    - store_artifacts:
        path: ~/cassandra-dtest/logs
        destination: dtest_j11_without_vnodes_logs
    environment:
    - ANT_HOME: /usr/share/ant
    - LANG: en_US.UTF-8
    - KEEP_TEST_DIR: true
    - DEFAULT_DIR: /home/cassandra/cassandra-dtest
    - PYTHONIOENCODING: utf-8
    - PYTHONUNBUFFERED: true
    - CASS_DRIVER_NO_EXTENSIONS: true
    - CASS_DRIVER_NO_CYTHON: true
    - CASSANDRA_SKIP_SYNC: true
    - DTEST_REPO: git://github.com/apache/cassandra-dtest.git
    - DTEST_BRANCH: trunk
    - CCM_MAX_HEAP_SIZE: 1024M
    - CCM_HEAP_NEWSIZE: 256M
    - JAVA_HOME: /usr/lib/jvm/java-11-openjdk-amd64
    - JDK_HOME: /usr/lib/jvm/java-11-openjdk-amd64
    - CASSANDRA_USE_JDK11: true
  j11_cqlshlib_tests:
    docker:
    - image: nastra/cassandra-testing-ubuntu1910-java11:20200603
    resource_class: medium
    working_directory: ~/
    shell: /bin/bash -eo pipefail -l
    parallelism: 1
    steps:
    - attach_workspace:
        at: /home/cassandra
    - run:
        name: Run cqlshlib Unit Tests
        command: |
          export PATH=$JAVA_HOME/bin:$PATH
          time mv ~/cassandra /tmp
          cd /tmp/cassandra/pylib
          ./cassandra-cqlsh-tests.sh ..
        no_output_timeout: 15m
    - store_test_results:
        path: /tmp/cassandra/pylib
    environment:
    - ANT_HOME: /usr/share/ant
    - LANG: en_US.UTF-8
    - KEEP_TEST_DIR: true
    - DEFAULT_DIR: /home/cassandra/cassandra-dtest
    - PYTHONIOENCODING: utf-8
    - PYTHONUNBUFFERED: true
    - CASS_DRIVER_NO_EXTENSIONS: true
    - CASS_DRIVER_NO_CYTHON: true
    - CASSANDRA_SKIP_SYNC: true
    - DTEST_REPO: git://github.com/apache/cassandra-dtest.git
    - DTEST_BRANCH: trunk
    - CCM_MAX_HEAP_SIZE: 1024M
    - CCM_HEAP_NEWSIZE: 256M
    - JAVA_HOME: /usr/lib/jvm/java-11-openjdk-amd64
    - JDK_HOME: /usr/lib/jvm/java-11-openjdk-amd64
    - CASSANDRA_USE_JDK11: true
  j8_dtests-with-vnodes:
    docker:
    - image: nastra/cassandra-testing-ubuntu1910-java11-w-dependencies:20200603
    resource_class: medium
    working_directory: ~/
    shell: /bin/bash -eo pipefail -l
    parallelism: 4
    steps:
    - attach_workspace:
        at: /home/cassandra
    - run:
        name: Clone Cassandra dtest Repository (via git)
        command: |
          git clone --single-branch --branch $DTEST_BRANCH --depth 1 $DTEST_REPO ~/cassandra-dtest
    - run:
        name: Configure virtualenv and python Dependencies
        command: |
          # note, this should be super quick as all dependencies should be pre-installed in the docker image
          # if additional dependencies were added to requirmeents.txt and the docker image hasn't been updated
          # we'd have to install it here at runtime -- which will make things slow, so do yourself a favor and
          # rebuild the docker image! (it automatically pulls the latest requirements.txt on build)
          source ~/env3.6/bin/activate
          export PATH=$JAVA_HOME/bin:$PATH
          pip3 install --exists-action w --upgrade -r ~/cassandra-dtest/requirements.txt
          pip3 uninstall -y cqlsh
          pip3 freeze
    - run:
        name: Determine Tests to Run (j8_with_vnodes)
        no_output_timeout: 5m
        command: "# reminder: this code (along with all the steps) is independently executed on every circle container\n# so the goal here is to get the circleci script to return the tests *this* container will run\n# which we do via the `circleci` cli tool.\n\ncd cassandra-dtest\nsource ~/env3.6/bin/activate\nexport PATH=$JAVA_HOME/bin:$PATH\n\nif [ -n '' ]; then\n  export \nfi\n\necho \"***Collected DTests (j8_with_vnodes)***\"\nset -eo pipefail && ./run_dtests.py --use-vnodes --skip-resource-intensive-tests --pytest-options '-k not cql' --dtest-print-tests-only --dtest-print-tests-output=/tmp/all_dtest_tests_j8_with_vnodes_raw --cassandra-dir=../cassandra\nif [ -z '' ]; then\n  mv /tmp/all_dtest_tests_j8_with_vnodes_raw /tmp/all_dtest_tests_j8_with_vnodes\nelse\n  grep -e '' /tmp/all_dtest_tests_j8_with_vnodes_raw > /tmp/all_dtest_tests_j8_with_vnodes || { echo \"Filter did not match any tests! Exiting build.\"; exit 0; }\nfi\nset -eo pipefail && circleci tests split --split-by=timings --timings-type=classname /tmp/all_dtest_tests_j8_with_vnodes > /tmp/split_dtest_tests_j8_with_vnodes.txt\ncat /tmp/split_dtest_tests_j8_with_vnodes.txt | tr '\\n' ' ' > /tmp/split_dtest_tests_j8_with_vnodes_final.txt\ncat /tmp/split_dtest_tests_j8_with_vnodes_final.txt\n"
    - run:
        name: Run dtests (j8_with_vnodes)
        no_output_timeout: 15m
        command: "echo \"cat /tmp/split_dtest_tests_j8_with_vnodes_final.txt\"\ncat /tmp/split_dtest_tests_j8_with_vnodes_final.txt\n\nsource ~/env3.6/bin/activate\nexport PATH=$JAVA_HOME/bin:$PATH\nif [ -n '' ]; then\n  export \nfi\n\njava -version\ncd ~/cassandra-dtest\nmkdir -p /tmp/dtest\n\necho \"env: $(env)\"\necho \"** done env\"\nmkdir -p /tmp/results/dtests\n# we need the \"set -o pipefail\" here so that the exit code that circleci will actually use is from pytest and not the exit code from tee\nexport SPLIT_TESTS=`cat /tmp/split_dtest_tests_j8_with_vnodes_final.txt`\nset -o pipefail && cd ~/cassandra-dtest && pytest --use-vnodes --num-tokens=32 --skip-resource-intensive-tests --log-cli-level=DEBUG --junit-xml=/tmp/results/dtests/pytest_result_j8_with_vnodes.xml -s --cassandra-dir=/home/cassandra/cassandra --keep-test-dir $SPLIT_TESTS 2>&1 | tee /tmp/dtest/stdout.txt\n"
    - store_test_results:
        path: /tmp/results
    - store_artifacts:
        path: /tmp/dtest
        destination: dtest_j8_with_vnodes
    - store_artifacts:
        path: ~/cassandra-dtest/logs
        destination: dtest_j8_with_vnodes_logs
    environment:
    - ANT_HOME: /usr/share/ant
    - LANG: en_US.UTF-8
    - KEEP_TEST_DIR: true
    - DEFAULT_DIR: /home/cassandra/cassandra-dtest
    - PYTHONIOENCODING: utf-8
    - PYTHONUNBUFFERED: true
    - CASS_DRIVER_NO_EXTENSIONS: true
    - CASS_DRIVER_NO_CYTHON: true
    - CASSANDRA_SKIP_SYNC: true
    - DTEST_REPO: git://github.com/apache/cassandra-dtest.git
    - DTEST_BRANCH: trunk
    - CCM_MAX_HEAP_SIZE: 1024M
    - CCM_HEAP_NEWSIZE: 256M
    - JAVA_HOME: /usr/lib/jvm/java-8-openjdk-amd64
    - JDK_HOME: /usr/lib/jvm/java-8-openjdk-amd64
  j11_cqlsh-dtests-py38-no-vnodes:
    docker:
    - image: nastra/cassandra-testing-ubuntu1910-java11:20200603
    resource_class: medium
    working_directory: ~/
    shell: /bin/bash -eo pipefail -l
    parallelism: 4
    steps:
    - attach_workspace:
        at: /home/cassandra
    - run:
        name: Clone Cassandra dtest Repository (via git)
        command: |
          git clone --single-branch --branch $DTEST_BRANCH --depth 1 $DTEST_REPO ~/cassandra-dtest
    - run:
        name: Configure virtualenv and python Dependencies
        command: |
          # note, this should be super quick as all dependencies should be pre-installed in the docker image
          # if additional dependencies were added to requirmeents.txt and the docker image hasn't been updated
          # we'd have to install it here at runtime -- which will make things slow, so do yourself a favor and
          # rebuild the docker image! (it automatically pulls the latest requirements.txt on build)
          source ~/env3.8/bin/activate
          export PATH=$JAVA_HOME/bin:$PATH
          pip3 install --exists-action w --upgrade -r ~/cassandra-dtest/requirements.txt
          pip3 uninstall -y cqlsh
          pip3 freeze
    - run:
        name: Determine Tests to Run (j11_without_vnodes)
        no_output_timeout: 5m
        command: "# reminder: this code (along with all the steps) is independently executed on every circle container\n# so the goal here is to get the circleci script to return the tests *this* container will run\n# which we do via the `circleci` cli tool.\n\ncd cassandra-dtest\nsource ~/env3.8/bin/activate\nexport PATH=$JAVA_HOME/bin:$PATH\n\nif [ -n '' ]; then\n  export \nfi\n\necho \"***Collected DTests (j11_without_vnodes)***\"\nset -eo pipefail && ./run_dtests.py --skip-resource-intensive-tests --pytest-options '-k cql' --dtest-print-tests-only --dtest-print-tests-output=/tmp/all_dtest_tests_j11_without_vnodes_raw --cassandra-dir=../cassandra\nif [ -z '' ]; then\n  mv /tmp/all_dtest_tests_j11_without_vnodes_raw /tmp/all_dtest_tests_j11_without_vnodes\nelse\n  grep -e '' /tmp/all_dtest_tests_j11_without_vnodes_raw > /tmp/all_dtest_tests_j11_without_vnodes || { echo \"Filter did not match any tests! Exiting build.\"; exit 0; }\nfi\nset -eo pipefail && circleci tests split --split-by=timings --timings-type=classname /tmp/all_dtest_tests_j11_without_vnodes > /tmp/split_dtest_tests_j11_without_vnodes.txt\ncat /tmp/split_dtest_tests_j11_without_vnodes.txt | tr '\\n' ' ' > /tmp/split_dtest_tests_j11_without_vnodes_final.txt\ncat /tmp/split_dtest_tests_j11_without_vnodes_final.txt\n"
    - run:
        name: Run dtests (j11_without_vnodes)
        no_output_timeout: 15m
        command: |
          echo "cat /tmp/split_dtest_tests_j11_without_vnodes_final.txt"
          cat /tmp/split_dtest_tests_j11_without_vnodes_final.txt

          source ~/env3.8/bin/activate
          export PATH=$JAVA_HOME/bin:$PATH
          if [ -n 'CQLSH_PYTHON=/usr/bin/python3.8' ]; then
            export CQLSH_PYTHON=/usr/bin/python3.8
          fi

          java -version
          cd ~/cassandra-dtest
          mkdir -p /tmp/dtest

          echo "env: $(env)"
          echo "** done env"
          mkdir -p /tmp/results/dtests
          # we need the "set -o pipefail" here so that the exit code that circleci will actually use is from pytest and not the exit code from tee
          export SPLIT_TESTS=`cat /tmp/split_dtest_tests_j11_without_vnodes_final.txt`
          set -o pipefail && cd ~/cassandra-dtest && pytest --skip-resource-intensive-tests --log-cli-level=DEBUG --junit-xml=/tmp/results/dtests/pytest_result_j11_without_vnodes.xml -s --cassandra-dir=/home/cassandra/cassandra --keep-test-dir $SPLIT_TESTS 2>&1 | tee /tmp/dtest/stdout.txt
    - store_test_results:
        path: /tmp/results
    - store_artifacts:
        path: /tmp/dtest
        destination: dtest_j11_without_vnodes
    - store_artifacts:
        path: ~/cassandra-dtest/logs
        destination: dtest_j11_without_vnodes_logs
    environment:
    - ANT_HOME: /usr/share/ant
    - LANG: en_US.UTF-8
    - KEEP_TEST_DIR: true
    - DEFAULT_DIR: /home/cassandra/cassandra-dtest
    - PYTHONIOENCODING: utf-8
    - PYTHONUNBUFFERED: true
    - CASS_DRIVER_NO_EXTENSIONS: true
    - CASS_DRIVER_NO_CYTHON: true
    - CASSANDRA_SKIP_SYNC: true
    - DTEST_REPO: git://github.com/apache/cassandra-dtest.git
    - DTEST_BRANCH: trunk
    - CCM_MAX_HEAP_SIZE: 1024M
    - CCM_HEAP_NEWSIZE: 256M
    - JAVA_HOME: /usr/lib/jvm/java-11-openjdk-amd64
    - JDK_HOME: /usr/lib/jvm/java-11-openjdk-amd64
    - CASSANDRA_USE_JDK11: true
  j8_jvm_dtests:
    docker:
    - image: nastra/cassandra-testing-ubuntu1910-java11-w-dependencies:20200603
    resource_class: medium
    working_directory: ~/
    shell: /bin/bash -eo pipefail -l
    parallelism: 1
    steps:
    - attach_workspace:
        at: /home/cassandra
    - run:
        name: Determine distributed Tests to Run
        command: |
          # reminder: this code (along with all the steps) is independently executed on every circle container
          # so the goal here is to get the circleci script to return the tests *this* container will run
          # which we do via the `circleci` cli tool.

          rm -fr ~/cassandra-dtest/upgrade_tests
          echo "***java tests***"

          # get all of our unit test filenames
          set -eo pipefail && circleci tests glob "$HOME/cassandra/test/distributed/**/*.java" > /tmp/all_java_unit_tests.txt

          # split up the unit tests into groups based on the number of containers we have
          set -eo pipefail && circleci tests split --split-by=timings --timings-type=filename --index=${CIRCLE_NODE_INDEX} --total=${CIRCLE_NODE_TOTAL} /tmp/all_java_unit_tests.txt > /tmp/java_tests_${CIRCLE_NODE_INDEX}.txt
          set -eo pipefail && cat /tmp/java_tests_${CIRCLE_NODE_INDEX}.txt | sed "s;^/home/cassandra/cassandra/test/distributed/;;g" | grep "Test\.java$" | grep -v upgrade > /tmp/java_tests_${CIRCLE_NODE_INDEX}_final.txt
          echo "** /tmp/java_tests_${CIRCLE_NODE_INDEX}_final.txt"
          cat /tmp/java_tests_${CIRCLE_NODE_INDEX}_final.txt
        no_output_timeout: 15m
    - run:
        name: Log Environment Information
        command: |
          echo '*** id ***'
          id
          echo '*** cat /proc/cpuinfo ***'
          cat /proc/cpuinfo
          echo '*** free -m ***'
          free -m
          echo '*** df -m ***'
          df -m
          echo '*** ifconfig -a ***'
          ifconfig -a
          echo '*** uname -a ***'
          uname -a
          echo '*** mount ***'
          mount
          echo '*** env ***'
          env
          echo '*** java ***'
          which java
          java -version
    - run:
        name: Run Unit Tests (testclasslist)
        command: |
          set -x
          export PATH=$JAVA_HOME/bin:$PATH
          time mv ~/cassandra /tmp
          cd /tmp/cassandra
          if [ -d ~/dtest_jars ]; then
            cp ~/dtest_jars/dtest* /tmp/cassandra/build/
          fi
          test_timeout=$(grep 'name="test.distributed.timeout"' build.xml | awk -F'"' '{print $4}' || true)
          if [ -z "$test_timeout" ]; then
            test_timeout=$(grep 'name="test.timeout"' build.xml | awk -F'"' '{print $4}')
          fi
          ant testclasslist -Dtest.timeout="$test_timeout" -Dtest.classlistfile=/tmp/java_tests_${CIRCLE_NODE_INDEX}_final.txt  -Dtest.classlistprefix=distributed
        no_output_timeout: 15m
    - store_test_results:
        path: /tmp/cassandra/build/test/output/
    - store_artifacts:
        path: /tmp/cassandra/build/test/output
        destination: junitxml
    - store_artifacts:
        path: /tmp/cassandra/build/test/logs
        destination: logs
    environment:
    - ANT_HOME: /usr/share/ant
    - LANG: en_US.UTF-8
    - KEEP_TEST_DIR: true
    - DEFAULT_DIR: /home/cassandra/cassandra-dtest
    - PYTHONIOENCODING: utf-8
    - PYTHONUNBUFFERED: true
    - CASS_DRIVER_NO_EXTENSIONS: true
    - CASS_DRIVER_NO_CYTHON: true
    - CASSANDRA_SKIP_SYNC: true
    - DTEST_REPO: git://github.com/apache/cassandra-dtest.git
    - DTEST_BRANCH: trunk
    - CCM_MAX_HEAP_SIZE: 1024M
    - CCM_HEAP_NEWSIZE: 256M
    - JAVA_HOME: /usr/lib/jvm/java-8-openjdk-amd64
    - JDK_HOME: /usr/lib/jvm/java-8-openjdk-amd64
  j8_build:
    docker:
    - image: nastra/cassandra-testing-ubuntu1910-java11-w-dependencies:20200603
    resource_class: medium
    working_directory: ~/
    shell: /bin/bash -eo pipefail -l
    parallelism: 1
    steps:
    - run:
        name: Log Environment Information
        command: |
          echo '*** id ***'
          id
          echo '*** cat /proc/cpuinfo ***'
          cat /proc/cpuinfo
          echo '*** free -m ***'
          free -m
          echo '*** df -m ***'
          df -m
          echo '*** ifconfig -a ***'
          ifconfig -a
          echo '*** uname -a ***'
          uname -a
          echo '*** mount ***'
          mount
          echo '*** env ***'
          env
          echo '*** java ***'
          which java
          java -version
    - run:
        name: Clone Cassandra Repository (via git)
        command: |
          git clone --single-branch --depth 1 --branch $CIRCLE_BRANCH git://github.com/$CIRCLE_PROJECT_USERNAME/$CIRCLE_PROJECT_REPONAME.git ~/cassandra
    - run:
        name: Build Cassandra
        command: |
          export PATH=$JAVA_HOME/bin:$PATH
          cd ~/cassandra
          # Loop to prevent failure due to maven-ant-tasks not downloading a jar..
          for x in $(seq 1 3); do
              ${ANT_HOME}/bin/ant clean realclean jar
              RETURN="$?"
              if [ "${RETURN}" -eq "0" ]; then
                  break
              fi
          done
          # Exit, if we didn't build successfully
          if [ "${RETURN}" -ne "0" ]; then
              echo "Build failed with exit code: ${RETURN}"
              exit ${RETURN}
          fi
        no_output_timeout: 15m
    - run:
        name: Run eclipse-warnings
        command: |
          export PATH=$JAVA_HOME/bin:$PATH
          cd ~/cassandra
          ant eclipse-warnings
    - persist_to_workspace:
        root: /home/cassandra
        paths:
        - cassandra
        - .m2
    environment:
    - ANT_HOME: /usr/share/ant
    - LANG: en_US.UTF-8
    - KEEP_TEST_DIR: true
    - DEFAULT_DIR: /home/cassandra/cassandra-dtest
    - PYTHONIOENCODING: utf-8
    - PYTHONUNBUFFERED: true
    - CASS_DRIVER_NO_EXTENSIONS: true
    - CASS_DRIVER_NO_CYTHON: true
    - CASSANDRA_SKIP_SYNC: true
    - DTEST_REPO: git://github.com/apache/cassandra-dtest.git
    - DTEST_BRANCH: trunk
    - CCM_MAX_HEAP_SIZE: 2048M
    - CCM_HEAP_NEWSIZE: 512M
    - JAVA_HOME: /usr/lib/jvm/java-8-openjdk-amd64
    - JDK_HOME: /usr/lib/jvm/java-8-openjdk-amd64
  j8_cqlsh-dtests-py3-no-vnodes:
    docker:
<<<<<<< HEAD
    - image: nastra/cassandra-testing-ubuntu1910-java11-w-dependencies:20200603
    resource_class: medium
=======
    - image: spod/cassandra-testing-ubuntu1810-java11-w-dependencies:20190306
    resource_class: xlarge
>>>>>>> ee307f8c
    working_directory: ~/
    shell: /bin/bash -eo pipefail -l
    parallelism: 100
    steps:
    - attach_workspace:
        at: /home/cassandra
    - run:
        name: Clone Cassandra dtest Repository (via git)
        command: |
          git clone --single-branch --branch $DTEST_BRANCH --depth 1 $DTEST_REPO ~/cassandra-dtest
    - run:
        name: Configure virtualenv and python Dependencies
        command: |
          # note, this should be super quick as all dependencies should be pre-installed in the docker image
          # if additional dependencies were added to requirmeents.txt and the docker image hasn't been updated
          # we'd have to install it here at runtime -- which will make things slow, so do yourself a favor and
          # rebuild the docker image! (it automatically pulls the latest requirements.txt on build)
          source ~/env3.6/bin/activate
          export PATH=$JAVA_HOME/bin:$PATH
          pip3 install --exists-action w --upgrade -r ~/cassandra-dtest/requirements.txt
          pip3 uninstall -y cqlsh
          pip3 freeze
    - run:
        name: Determine Tests to Run (j8_without_vnodes)
        no_output_timeout: 5m
        command: "# reminder: this code (along with all the steps) is independently executed on every circle container\n# so the goal here is to get the circleci script to return the tests *this* container will run\n# which we do via the `circleci` cli tool.\n\ncd cassandra-dtest\nsource ~/env3.6/bin/activate\nexport PATH=$JAVA_HOME/bin:$PATH\n\nif [ -n '' ]; then\n  export \nfi\n\necho \"***Collected DTests (j8_without_vnodes)***\"\nset -eo pipefail && ./run_dtests.py --skip-resource-intensive-tests --pytest-options '-k cql' --dtest-print-tests-only --dtest-print-tests-output=/tmp/all_dtest_tests_j8_without_vnodes_raw --cassandra-dir=../cassandra\nif [ -z '' ]; then\n  mv /tmp/all_dtest_tests_j8_without_vnodes_raw /tmp/all_dtest_tests_j8_without_vnodes\nelse\n  grep -e '' /tmp/all_dtest_tests_j8_without_vnodes_raw > /tmp/all_dtest_tests_j8_without_vnodes || { echo \"Filter did not match any tests! Exiting build.\"; exit 0; }\nfi\nset -eo pipefail && circleci tests split --split-by=timings --timings-type=classname /tmp/all_dtest_tests_j8_without_vnodes > /tmp/split_dtest_tests_j8_without_vnodes.txt\ncat /tmp/split_dtest_tests_j8_without_vnodes.txt | tr '\\n' ' ' > /tmp/split_dtest_tests_j8_without_vnodes_final.txt\ncat /tmp/split_dtest_tests_j8_without_vnodes_final.txt\n"
    - run:
        name: Run dtests (j8_without_vnodes)
        no_output_timeout: 15m
        command: |
          echo "cat /tmp/split_dtest_tests_j8_without_vnodes_final.txt"
          cat /tmp/split_dtest_tests_j8_without_vnodes_final.txt

          source ~/env3.6/bin/activate
          export PATH=$JAVA_HOME/bin:$PATH
          if [ -n 'CQLSH_PYTHON=/usr/bin/python3.6' ]; then
            export CQLSH_PYTHON=/usr/bin/python3.6
          fi

          java -version
          cd ~/cassandra-dtest
          mkdir -p /tmp/dtest

          echo "env: $(env)"
          echo "** done env"
          mkdir -p /tmp/results/dtests
          # we need the "set -o pipefail" here so that the exit code that circleci will actually use is from pytest and not the exit code from tee
          export SPLIT_TESTS=`cat /tmp/split_dtest_tests_j8_without_vnodes_final.txt`
          set -o pipefail && cd ~/cassandra-dtest && pytest --skip-resource-intensive-tests --log-cli-level=DEBUG --junit-xml=/tmp/results/dtests/pytest_result_j8_without_vnodes.xml -s --cassandra-dir=/home/cassandra/cassandra --keep-test-dir $SPLIT_TESTS 2>&1 | tee /tmp/dtest/stdout.txt
    - store_test_results:
        path: /tmp/results
    - store_artifacts:
        path: /tmp/dtest
        destination: dtest_j8_without_vnodes
    - store_artifacts:
        path: ~/cassandra-dtest/logs
        destination: dtest_j8_without_vnodes_logs
    environment:
    - ANT_HOME: /usr/share/ant
    - LANG: en_US.UTF-8
    - KEEP_TEST_DIR: true
    - DEFAULT_DIR: /home/cassandra/cassandra-dtest
    - PYTHONIOENCODING: utf-8
    - PYTHONUNBUFFERED: true
    - CASS_DRIVER_NO_EXTENSIONS: true
    - CASS_DRIVER_NO_CYTHON: true
    - CASSANDRA_SKIP_SYNC: true
    - DTEST_REPO: git://github.com/apache/cassandra-dtest.git
    - DTEST_BRANCH: trunk
    - CCM_MAX_HEAP_SIZE: 2048M
    - CCM_HEAP_NEWSIZE: 512M
    - JAVA_HOME: /usr/lib/jvm/java-8-openjdk-amd64
    - JDK_HOME: /usr/lib/jvm/java-8-openjdk-amd64
  j8_cqlsh-dtests-py38-with-vnodes:
    docker:
<<<<<<< HEAD
    - image: nastra/cassandra-testing-ubuntu1910-java11-w-dependencies:20200603
    resource_class: medium
=======
    - image: spod/cassandra-testing-ubuntu1810-java11-w-dependencies:20190306
    resource_class: xlarge
>>>>>>> ee307f8c
    working_directory: ~/
    shell: /bin/bash -eo pipefail -l
    parallelism: 100
    steps:
    - attach_workspace:
        at: /home/cassandra
    - run:
        name: Clone Cassandra dtest Repository (via git)
        command: |
          git clone --single-branch --branch $DTEST_BRANCH --depth 1 $DTEST_REPO ~/cassandra-dtest
    - run:
        name: Configure virtualenv and python Dependencies
        command: |
          # note, this should be super quick as all dependencies should be pre-installed in the docker image
          # if additional dependencies were added to requirmeents.txt and the docker image hasn't been updated
          # we'd have to install it here at runtime -- which will make things slow, so do yourself a favor and
          # rebuild the docker image! (it automatically pulls the latest requirements.txt on build)
          source ~/env3.8/bin/activate
          export PATH=$JAVA_HOME/bin:$PATH
          pip3 install --exists-action w --upgrade -r ~/cassandra-dtest/requirements.txt
          pip3 uninstall -y cqlsh
          pip3 freeze
    - run:
        name: Determine Tests to Run (j8_with_vnodes)
        no_output_timeout: 5m
        command: "# reminder: this code (along with all the steps) is independently executed on every circle container\n# so the goal here is to get the circleci script to return the tests *this* container will run\n# which we do via the `circleci` cli tool.\n\ncd cassandra-dtest\nsource ~/env3.8/bin/activate\nexport PATH=$JAVA_HOME/bin:$PATH\n\nif [ -n '' ]; then\n  export \nfi\n\necho \"***Collected DTests (j8_with_vnodes)***\"\nset -eo pipefail && ./run_dtests.py --use-vnodes --skip-resource-intensive-tests --pytest-options '-k cql' --dtest-print-tests-only --dtest-print-tests-output=/tmp/all_dtest_tests_j8_with_vnodes_raw --cassandra-dir=../cassandra\nif [ -z '' ]; then\n  mv /tmp/all_dtest_tests_j8_with_vnodes_raw /tmp/all_dtest_tests_j8_with_vnodes\nelse\n  grep -e '' /tmp/all_dtest_tests_j8_with_vnodes_raw > /tmp/all_dtest_tests_j8_with_vnodes || { echo \"Filter did not match any tests! Exiting build.\"; exit 0; }\nfi\nset -eo pipefail && circleci tests split --split-by=timings --timings-type=classname /tmp/all_dtest_tests_j8_with_vnodes > /tmp/split_dtest_tests_j8_with_vnodes.txt\ncat /tmp/split_dtest_tests_j8_with_vnodes.txt | tr '\\n' ' ' > /tmp/split_dtest_tests_j8_with_vnodes_final.txt\ncat /tmp/split_dtest_tests_j8_with_vnodes_final.txt\n"
    - run:
        name: Run dtests (j8_with_vnodes)
        no_output_timeout: 15m
        command: |
          echo "cat /tmp/split_dtest_tests_j8_with_vnodes_final.txt"
          cat /tmp/split_dtest_tests_j8_with_vnodes_final.txt

          source ~/env3.8/bin/activate
          export PATH=$JAVA_HOME/bin:$PATH
          if [ -n 'CQLSH_PYTHON=/usr/bin/python3.8' ]; then
            export CQLSH_PYTHON=/usr/bin/python3.8
          fi

          java -version
          cd ~/cassandra-dtest
          mkdir -p /tmp/dtest

          echo "env: $(env)"
          echo "** done env"
          mkdir -p /tmp/results/dtests
          # we need the "set -o pipefail" here so that the exit code that circleci will actually use is from pytest and not the exit code from tee
          export SPLIT_TESTS=`cat /tmp/split_dtest_tests_j8_with_vnodes_final.txt`
          set -o pipefail && cd ~/cassandra-dtest && pytest --use-vnodes --num-tokens=32 --skip-resource-intensive-tests --log-cli-level=DEBUG --junit-xml=/tmp/results/dtests/pytest_result_j8_with_vnodes.xml -s --cassandra-dir=/home/cassandra/cassandra --keep-test-dir $SPLIT_TESTS 2>&1 | tee /tmp/dtest/stdout.txt
    - store_test_results:
        path: /tmp/results
    - store_artifacts:
        path: /tmp/dtest
        destination: dtest_j8_with_vnodes
    - store_artifacts:
        path: ~/cassandra-dtest/logs
        destination: dtest_j8_with_vnodes_logs
    environment:
    - ANT_HOME: /usr/share/ant
    - LANG: en_US.UTF-8
    - KEEP_TEST_DIR: true
    - DEFAULT_DIR: /home/cassandra/cassandra-dtest
    - PYTHONIOENCODING: utf-8
    - PYTHONUNBUFFERED: true
    - CASS_DRIVER_NO_EXTENSIONS: true
    - CASS_DRIVER_NO_CYTHON: true
    - CASSANDRA_SKIP_SYNC: true
    - DTEST_REPO: git://github.com/apache/cassandra-dtest.git
    - DTEST_BRANCH: trunk
    - CCM_MAX_HEAP_SIZE: 2048M
    - CCM_HEAP_NEWSIZE: 512M
    - JAVA_HOME: /usr/lib/jvm/java-8-openjdk-amd64
    - JDK_HOME: /usr/lib/jvm/java-8-openjdk-amd64
  utests_long:
    docker:
    - image: nastra/cassandra-testing-ubuntu1910-java11-w-dependencies:20200603
    resource_class: medium
    working_directory: ~/
    shell: /bin/bash -eo pipefail -l
    parallelism: 1
    steps:
    - attach_workspace:
        at: /home/cassandra
    - run:
        name: Run Unit Tests (long-test)
        command: |
          export PATH=$JAVA_HOME/bin:$PATH
          time mv ~/cassandra /tmp
          cd /tmp/cassandra
          if [ -d ~/dtest_jars ]; then
            cp ~/dtest_jars/dtest* /tmp/cassandra/build/
          fi
          ant long-test
        no_output_timeout: 15m
    - store_test_results:
        path: /tmp/cassandra/build/test/output/
    - store_artifacts:
        path: /tmp/cassandra/build/test/output
        destination: junitxml
    - store_artifacts:
        path: /tmp/cassandra/build/test/logs
        destination: logs
    environment:
    - ANT_HOME: /usr/share/ant
    - LANG: en_US.UTF-8
    - KEEP_TEST_DIR: true
    - DEFAULT_DIR: /home/cassandra/cassandra-dtest
    - PYTHONIOENCODING: utf-8
    - PYTHONUNBUFFERED: true
    - CASS_DRIVER_NO_EXTENSIONS: true
    - CASS_DRIVER_NO_CYTHON: true
    - CASSANDRA_SKIP_SYNC: true
    - DTEST_REPO: git://github.com/apache/cassandra-dtest.git
    - DTEST_BRANCH: trunk
    - CCM_MAX_HEAP_SIZE: 1024M
    - CCM_HEAP_NEWSIZE: 256M
    - JAVA_HOME: /usr/lib/jvm/java-8-openjdk-amd64
    - JDK_HOME: /usr/lib/jvm/java-8-openjdk-amd64
  j8_cqlshlib_tests:
    docker:
<<<<<<< HEAD
    - image: nastra/cassandra-testing-ubuntu1910-java11-w-dependencies:20200603
    resource_class: medium
    working_directory: ~/
    shell: /bin/bash -eo pipefail -l
    parallelism: 1
=======
    - image: spod/cassandra-testing-ubuntu1810-java11-w-dependencies:20190306
    resource_class: xlarge
    working_directory: ~/
    shell: /bin/bash -eo pipefail -l
    parallelism: 100
>>>>>>> ee307f8c
    steps:
    - attach_workspace:
        at: /home/cassandra
    - run:
        name: Run cqlshlib Unit Tests
        command: |
          export PATH=$JAVA_HOME/bin:$PATH
          time mv ~/cassandra /tmp
          cd /tmp/cassandra/pylib
          ./cassandra-cqlsh-tests.sh ..
        no_output_timeout: 15m
    - store_test_results:
        path: /tmp/cassandra/pylib
    environment:
    - ANT_HOME: /usr/share/ant
    - LANG: en_US.UTF-8
    - KEEP_TEST_DIR: true
    - DEFAULT_DIR: /home/cassandra/cassandra-dtest
    - PYTHONIOENCODING: utf-8
    - PYTHONUNBUFFERED: true
    - CASS_DRIVER_NO_EXTENSIONS: true
    - CASS_DRIVER_NO_CYTHON: true
    - CASSANDRA_SKIP_SYNC: true
    - DTEST_REPO: git://github.com/apache/cassandra-dtest.git
    - DTEST_BRANCH: trunk
    - CCM_MAX_HEAP_SIZE: 2048M
    - CCM_HEAP_NEWSIZE: 512M
    - JAVA_HOME: /usr/lib/jvm/java-8-openjdk-amd64
    - JDK_HOME: /usr/lib/jvm/java-8-openjdk-amd64
  utests_fqltool:
    docker:
<<<<<<< HEAD
    - image: nastra/cassandra-testing-ubuntu1910-java11-w-dependencies:20200603
    resource_class: medium
    working_directory: ~/
    shell: /bin/bash -eo pipefail -l
    parallelism: 1
=======
    - image: spod/cassandra-testing-ubuntu1810-java11-w-dependencies:20190306
    resource_class: xlarge
    working_directory: ~/
    shell: /bin/bash -eo pipefail -l
    parallelism: 100
>>>>>>> ee307f8c
    steps:
    - attach_workspace:
        at: /home/cassandra
    - run:
        name: Run Unit Tests (fqltool-test)
        command: |
          export PATH=$JAVA_HOME/bin:$PATH
          time mv ~/cassandra /tmp
          cd /tmp/cassandra
          if [ -d ~/dtest_jars ]; then
            cp ~/dtest_jars/dtest* /tmp/cassandra/build/
          fi
          ant fqltool-test
        no_output_timeout: 15m
    - store_test_results:
        path: /tmp/cassandra/build/test/output/
    - store_artifacts:
        path: /tmp/cassandra/build/test/output
        destination: junitxml
    - store_artifacts:
        path: /tmp/cassandra/build/test/logs
        destination: logs
    environment:
    - ANT_HOME: /usr/share/ant
    - LANG: en_US.UTF-8
    - KEEP_TEST_DIR: true
    - DEFAULT_DIR: /home/cassandra/cassandra-dtest
    - PYTHONIOENCODING: utf-8
    - PYTHONUNBUFFERED: true
    - CASS_DRIVER_NO_EXTENSIONS: true
    - CASS_DRIVER_NO_CYTHON: true
    - CASSANDRA_SKIP_SYNC: true
    - DTEST_REPO: git://github.com/apache/cassandra-dtest.git
    - DTEST_BRANCH: trunk
    - CCM_MAX_HEAP_SIZE: 2048M
    - CCM_HEAP_NEWSIZE: 512M
    - JAVA_HOME: /usr/lib/jvm/java-8-openjdk-amd64
    - JDK_HOME: /usr/lib/jvm/java-8-openjdk-amd64
  j11_dtests-no-vnodes:
    docker:
<<<<<<< HEAD
    - image: nastra/cassandra-testing-ubuntu1910-java11:20200603
    resource_class: medium
=======
    - image: spod/cassandra-testing-ubuntu1810-java11-w-dependencies:20190306
    resource_class: xlarge
>>>>>>> ee307f8c
    working_directory: ~/
    shell: /bin/bash -eo pipefail -l
    parallelism: 4
    steps:
    - attach_workspace:
        at: /home/cassandra
    - run:
        name: Log Environment Information
        command: |
          echo '*** id ***'
          id
          echo '*** cat /proc/cpuinfo ***'
          cat /proc/cpuinfo
          echo '*** free -m ***'
          free -m
          echo '*** df -m ***'
          df -m
          echo '*** ifconfig -a ***'
          ifconfig -a
          echo '*** uname -a ***'
          uname -a
          echo '*** mount ***'
          mount
          echo '*** env ***'
          env
          echo '*** java ***'
          which java
          java -version
    - run:
        name: Clone Cassandra dtest Repository (via git)
        command: |
<<<<<<< HEAD
          git clone --single-branch --branch $DTEST_BRANCH --depth 1 $DTEST_REPO ~/cassandra-dtest
=======
          set -x
          export PATH=$JAVA_HOME/bin:$PATH
          time mv ~/cassandra /tmp
          cd /tmp/cassandra
          if [ -d ~/dtest_jars ]; then
            cp ~/dtest_jars/dtest* /tmp/cassandra/build/
          fi
          test_timeout=$(grep 'name="test.distributed.timeout"' build.xml | awk -F'"' '{print $4}' || true)
          if [ -z "$test_timeout" ]; then
            test_timeout=$(grep 'name="test.timeout"' build.xml | awk -F'"' '{print $4}')
          fi
          ant testclasslist -Dtest.timeout="$test_timeout" -Dtest.classlistfile=/tmp/java_tests_${CIRCLE_NODE_INDEX}_final.txt  -Dtest.classlistprefix=distributed
        no_output_timeout: 15m
    - store_test_results:
        path: /tmp/cassandra/build/test/output/
    - store_artifacts:
        path: /tmp/cassandra/build/test/output
        destination: junitxml
    - store_artifacts:
        path: /tmp/cassandra/build/test/logs
        destination: logs
    environment:
    - JAVA8_HOME: /usr/lib/jvm/java-8-openjdk-amd64
    - ANT_HOME: /usr/share/ant
    - LANG: en_US.UTF-8
    - KEEP_TEST_DIR: true
    - DEFAULT_DIR: /home/cassandra/cassandra-dtest
    - PYTHONIOENCODING: utf-8
    - PYTHONUNBUFFERED: true
    - CASS_DRIVER_NO_EXTENSIONS: true
    - CASS_DRIVER_NO_CYTHON: true
    - CASSANDRA_SKIP_SYNC: true
    - DTEST_REPO: git://github.com/apache/cassandra-dtest.git
    - DTEST_BRANCH: trunk
    - CCM_MAX_HEAP_SIZE: 2048M
    - CCM_HEAP_NEWSIZE: 512M
    - JAVA_HOME: /usr/lib/jvm/java-8-openjdk-amd64
    - JDK_HOME: /usr/lib/jvm/java-8-openjdk-amd64
  utests_long:
    docker:
    - image: spod/cassandra-testing-ubuntu1810-java11-w-dependencies:20190306
    resource_class: xlarge
    working_directory: ~/
    shell: /bin/bash -eo pipefail -l
    parallelism: 1
    steps:
    - attach_workspace:
        at: /home/cassandra
>>>>>>> ee307f8c
    - run:
        name: Configure virtualenv and python Dependencies
        command: |
          # note, this should be super quick as all dependencies should be pre-installed in the docker image
          # if additional dependencies were added to requirmeents.txt and the docker image hasn't been updated
          # we'd have to install it here at runtime -- which will make things slow, so do yourself a favor and
          # rebuild the docker image! (it automatically pulls the latest requirements.txt on build)
          source ~/env3.6/bin/activate
          export PATH=$JAVA_HOME/bin:$PATH
          pip3 install --exists-action w --upgrade -r ~/cassandra-dtest/requirements.txt
          pip3 uninstall -y cqlsh
          pip3 freeze
    - run:
        name: Determine Tests to Run (j11_without_vnodes)
        no_output_timeout: 5m
        command: "# reminder: this code (along with all the steps) is independently executed on every circle container\n# so the goal here is to get the circleci script to return the tests *this* container will run\n# which we do via the `circleci` cli tool.\n\ncd cassandra-dtest\nsource ~/env3.6/bin/activate\nexport PATH=$JAVA_HOME/bin:$PATH\n\nif [ -n '' ]; then\n  export \nfi\n\necho \"***Collected DTests (j11_without_vnodes)***\"\nset -eo pipefail && ./run_dtests.py --skip-resource-intensive-tests --pytest-options '-k not cql' --dtest-print-tests-only --dtest-print-tests-output=/tmp/all_dtest_tests_j11_without_vnodes_raw --cassandra-dir=../cassandra\nif [ -z '' ]; then\n  mv /tmp/all_dtest_tests_j11_without_vnodes_raw /tmp/all_dtest_tests_j11_without_vnodes\nelse\n  grep -e '' /tmp/all_dtest_tests_j11_without_vnodes_raw > /tmp/all_dtest_tests_j11_without_vnodes || { echo \"Filter did not match any tests! Exiting build.\"; exit 0; }\nfi\nset -eo pipefail && circleci tests split --split-by=timings --timings-type=classname /tmp/all_dtest_tests_j11_without_vnodes > /tmp/split_dtest_tests_j11_without_vnodes.txt\ncat /tmp/split_dtest_tests_j11_without_vnodes.txt | tr '\\n' ' ' > /tmp/split_dtest_tests_j11_without_vnodes_final.txt\ncat /tmp/split_dtest_tests_j11_without_vnodes_final.txt\n"
    - run:
        name: Run dtests (j11_without_vnodes)
        no_output_timeout: 15m
        command: "echo \"cat /tmp/split_dtest_tests_j11_without_vnodes_final.txt\"\ncat /tmp/split_dtest_tests_j11_without_vnodes_final.txt\n\nsource ~/env3.6/bin/activate\nexport PATH=$JAVA_HOME/bin:$PATH\nif [ -n '' ]; then\n  export \nfi\n\njava -version\ncd ~/cassandra-dtest\nmkdir -p /tmp/dtest\n\necho \"env: $(env)\"\necho \"** done env\"\nmkdir -p /tmp/results/dtests\n# we need the \"set -o pipefail\" here so that the exit code that circleci will actually use is from pytest and not the exit code from tee\nexport SPLIT_TESTS=`cat /tmp/split_dtest_tests_j11_without_vnodes_final.txt`\nset -o pipefail && cd ~/cassandra-dtest && pytest --skip-resource-intensive-tests --log-cli-level=DEBUG --junit-xml=/tmp/results/dtests/pytest_result_j11_without_vnodes.xml -s --cassandra-dir=/home/cassandra/cassandra --keep-test-dir $SPLIT_TESTS 2>&1 | tee /tmp/dtest/stdout.txt\n"
    - store_test_results:
        path: /tmp/results
    - store_artifacts:
        path: /tmp/dtest
        destination: dtest_j11_without_vnodes
    - store_artifacts:
        path: ~/cassandra-dtest/logs
        destination: dtest_j11_without_vnodes_logs
    environment:
    - ANT_HOME: /usr/share/ant
    - LANG: en_US.UTF-8
    - KEEP_TEST_DIR: true
    - DEFAULT_DIR: /home/cassandra/cassandra-dtest
    - PYTHONIOENCODING: utf-8
    - PYTHONUNBUFFERED: true
    - CASS_DRIVER_NO_EXTENSIONS: true
    - CASS_DRIVER_NO_CYTHON: true
    - CASSANDRA_SKIP_SYNC: true
    - DTEST_REPO: git://github.com/apache/cassandra-dtest.git
    - DTEST_BRANCH: trunk
<<<<<<< HEAD
    - CCM_MAX_HEAP_SIZE: 1024M
    - CCM_HEAP_NEWSIZE: 256M
    - JAVA_HOME: /usr/lib/jvm/java-11-openjdk-amd64
    - JDK_HOME: /usr/lib/jvm/java-11-openjdk-amd64
    - CASSANDRA_USE_JDK11: true
  utests_compression:
    docker:
    - image: nastra/cassandra-testing-ubuntu1910-java11-w-dependencies:20200603
    resource_class: medium
=======
    - CCM_MAX_HEAP_SIZE: 2048M
    - CCM_HEAP_NEWSIZE: 512M
    - JAVA_HOME: /usr/lib/jvm/java-8-openjdk-amd64
    - JDK_HOME: /usr/lib/jvm/java-8-openjdk-amd64
  utests_compression:
    docker:
    - image: spod/cassandra-testing-ubuntu1810-java11-w-dependencies:20190306
    resource_class: xlarge
>>>>>>> ee307f8c
    working_directory: ~/
    shell: /bin/bash -eo pipefail -l
    parallelism: 100
    steps:
    - attach_workspace:
        at: /home/cassandra
    - run:
        name: Determine unit Tests to Run
        command: |
          # reminder: this code (along with all the steps) is independently executed on every circle container
          # so the goal here is to get the circleci script to return the tests *this* container will run
          # which we do via the `circleci` cli tool.

          rm -fr ~/cassandra-dtest/upgrade_tests
          echo "***java tests***"

          # get all of our unit test filenames
          set -eo pipefail && circleci tests glob "$HOME/cassandra/test/unit/**/*.java" > /tmp/all_java_unit_tests.txt

          # split up the unit tests into groups based on the number of containers we have
          set -eo pipefail && circleci tests split --split-by=timings --timings-type=filename --index=${CIRCLE_NODE_INDEX} --total=${CIRCLE_NODE_TOTAL} /tmp/all_java_unit_tests.txt > /tmp/java_tests_${CIRCLE_NODE_INDEX}.txt
          set -eo pipefail && cat /tmp/java_tests_${CIRCLE_NODE_INDEX}.txt | sed "s;^/home/cassandra/cassandra/test/unit/;;g" | grep "Test\.java$"  > /tmp/java_tests_${CIRCLE_NODE_INDEX}_final.txt
          echo "** /tmp/java_tests_${CIRCLE_NODE_INDEX}_final.txt"
          cat /tmp/java_tests_${CIRCLE_NODE_INDEX}_final.txt
        no_output_timeout: 15m
    - run:
        name: Log Environment Information
        command: |
          echo '*** id ***'
          id
          echo '*** cat /proc/cpuinfo ***'
          cat /proc/cpuinfo
          echo '*** free -m ***'
          free -m
          echo '*** df -m ***'
          df -m
          echo '*** ifconfig -a ***'
          ifconfig -a
          echo '*** uname -a ***'
          uname -a
          echo '*** mount ***'
          mount
          echo '*** env ***'
          env
          echo '*** java ***'
          which java
          java -version
    - run:
        name: Run Unit Tests (testclasslist-compression)
        command: |
          set -x
          export PATH=$JAVA_HOME/bin:$PATH
          time mv ~/cassandra /tmp
          cd /tmp/cassandra
          if [ -d ~/dtest_jars ]; then
            cp ~/dtest_jars/dtest* /tmp/cassandra/build/
          fi
          test_timeout=$(grep 'name="test.unit.timeout"' build.xml | awk -F'"' '{print $4}' || true)
          if [ -z "$test_timeout" ]; then
            test_timeout=$(grep 'name="test.timeout"' build.xml | awk -F'"' '{print $4}')
          fi
          ant testclasslist-compression -Dtest.timeout="$test_timeout" -Dtest.classlistfile=/tmp/java_tests_${CIRCLE_NODE_INDEX}_final.txt  -Dtest.classlistprefix=unit
        no_output_timeout: 15m
    - store_test_results:
        path: /tmp/cassandra/build/test/output/
    - store_artifacts:
        path: /tmp/cassandra/build/test/output
        destination: junitxml
    - store_artifacts:
        path: /tmp/cassandra/build/test/logs
        destination: logs
    environment:
    - ANT_HOME: /usr/share/ant
    - LANG: en_US.UTF-8
    - KEEP_TEST_DIR: true
    - DEFAULT_DIR: /home/cassandra/cassandra-dtest
    - PYTHONIOENCODING: utf-8
    - PYTHONUNBUFFERED: true
    - CASS_DRIVER_NO_EXTENSIONS: true
    - CASS_DRIVER_NO_CYTHON: true
    - CASSANDRA_SKIP_SYNC: true
    - DTEST_REPO: git://github.com/apache/cassandra-dtest.git
    - DTEST_BRANCH: trunk
    - CCM_MAX_HEAP_SIZE: 2048M
    - CCM_HEAP_NEWSIZE: 512M
    - JAVA_HOME: /usr/lib/jvm/java-8-openjdk-amd64
    - JDK_HOME: /usr/lib/jvm/java-8-openjdk-amd64
  j8_dtest_jars_build:
    docker:
    - image: nastra/cassandra-testing-ubuntu1910-java11-w-dependencies:20200603
    resource_class: medium
    working_directory: ~/
    shell: /bin/bash -eo pipefail -l
    parallelism: 1
    steps:
    - attach_workspace:
        at: /home/cassandra
    - run:
        name: Build Cassandra DTest jars
        command: |
          export PATH=$JAVA_HOME/bin:$PATH
          cd ~/cassandra
          mkdir ~/dtest_jars
          git remote add apache git://github.com/apache/cassandra.git
          for branch in cassandra-2.2 cassandra-3.0 cassandra-3.11 trunk; do
            # check out the correct cassandra version:
            git remote set-branches --add apache '$branch'
            git fetch --depth 1 apache $branch
            git checkout $branch
            # Loop to prevent failure due to maven-ant-tasks not downloading a jar..
            for x in $(seq 1 3); do
                ${ANT_HOME}/bin/ant realclean; ${ANT_HOME}/bin/ant jar dtest-jar
                RETURN="$?"
                if [ "${RETURN}" -eq "0" ]; then
                    cp build/dtest*.jar ~/dtest_jars
                    break
                fi
            done
            # Exit, if we didn't build successfully
            if [ "${RETURN}" -ne "0" ]; then
                echo "Build failed with exit code: ${RETURN}"
                exit ${RETURN}
            fi
          done
          # and build the dtest-jar for the branch under test
          git checkout origin/$CIRCLE_BRANCH
          for x in $(seq 1 3); do
              ${ANT_HOME}/bin/ant realclean; ${ANT_HOME}/bin/ant jar dtest-jar
              RETURN="$?"
              if [ "${RETURN}" -eq "0" ]; then
                  cp build/dtest*.jar ~/dtest_jars
                  break
              fi
          done
          # Exit, if we didn't build successfully
          if [ "${RETURN}" -ne "0" ]; then
              echo "Build failed with exit code: ${RETURN}"
              exit ${RETURN}
          fi
          ls -l ~/dtest_jars
        no_output_timeout: 15m
    - persist_to_workspace:
        root: /home/cassandra
        paths:
        - dtest_jars
    environment:
    - ANT_HOME: /usr/share/ant
    - LANG: en_US.UTF-8
    - KEEP_TEST_DIR: true
    - DEFAULT_DIR: /home/cassandra/cassandra-dtest
    - PYTHONIOENCODING: utf-8
    - PYTHONUNBUFFERED: true
    - CASS_DRIVER_NO_EXTENSIONS: true
    - CASS_DRIVER_NO_CYTHON: true
    - CASSANDRA_SKIP_SYNC: true
    - DTEST_REPO: git://github.com/apache/cassandra-dtest.git
    - DTEST_BRANCH: trunk
    - CCM_MAX_HEAP_SIZE: 2048M
    - CCM_HEAP_NEWSIZE: 512M
    - JAVA_HOME: /usr/lib/jvm/java-8-openjdk-amd64
    - JDK_HOME: /usr/lib/jvm/java-8-openjdk-amd64
workflows:
  version: 2
  java8_build_and_run_tests:
    jobs:
    - j8_build
    - j8_unit_tests:
        requires:
        - j8_build
    - j8_jvm_dtests:
        requires:
        - j8_build
    - start_j11_unit_tests:
        type: approval
    - j11_unit_tests:
        requires:
        - start_j11_unit_tests
        - j8_build
    - j8_cqlshlib_tests:
        requires:
        - j8_build
    - start_utests_long:
        type: approval
    - utests_long:
        requires:
        - start_utests_long
        - j8_build
    - start_utests_compression:
        type: approval
    - utests_compression:
        requires:
        - start_utests_compression
        - j8_build
    - start_utests_stress:
        type: approval
    - utests_stress:
        requires:
        - start_utests_stress
        - j8_build
    - start_utests_fqltool:
        type: approval
    - utests_fqltool:
        requires:
        - start_utests_fqltool
        - j8_build
    - start_jvm_upgrade_dtest:
        type: approval
    - j8_dtest_jars_build:
        requires:
        - j8_build
        - start_jvm_upgrade_dtest
    - j8_jvm_upgrade_dtests:
        requires:
        - j8_dtest_jars_build
    - start_j8_dtests:
        type: approval
    - j8_dtests-with-vnodes:
        requires:
        - start_j8_dtests
        - j8_build
    - j8_dtests-no-vnodes:
        requires:
        - start_j8_dtests
        - j8_build
    - start_j11_dtests:
        type: approval
    - j11_dtests-with-vnodes:
        requires:
        - start_j11_dtests
        - j8_build
    - j11_dtests-no-vnodes:
        requires:
        - start_j11_dtests
        - j8_build
    - start_upgrade_tests:
        type: approval
    - j8_upgradetests-no-vnodes:
        requires:
        - start_upgrade_tests
        - j8_build
    - start_j8_cqlsh_tests-with-vnodes:
        type: approval
    - j8_cqlsh-dtests-py2-with-vnodes:
        requires:
        - start_j8_cqlsh_tests-with-vnodes
        - j8_build
    - j8_cqlsh-dtests-py3-with-vnodes:
        requires:
        - start_j8_cqlsh_tests-with-vnodes
        - j8_build
    - j8_cqlsh-dtests-py38-with-vnodes:
        requires:
        - start_j8_cqlsh_tests-with-vnodes
        - j8_build
    - start_j8_cqlsh_tests-no-vnodes:
        type: approval
    - j8_cqlsh-dtests-py2-no-vnodes:
        requires:
        - start_j8_cqlsh_tests-no-vnodes
        - j8_build
    - j8_cqlsh-dtests-py3-no-vnodes:
        requires:
        - start_j8_cqlsh_tests-no-vnodes
        - j8_build
    - j8_cqlsh-dtests-py38-no-vnodes:
        requires:
        - start_j8_cqlsh_tests-no-vnodes
        - j8_build
    - start_j11_cqlsh_tests-with-vnodes:
        type: approval
    - j11_cqlsh-dtests-py2-with-vnodes:
        requires:
        - start_j11_cqlsh_tests-with-vnodes
        - j8_build
    - j11_cqlsh-dtests-py3-with-vnodes:
        requires:
        - start_j11_cqlsh_tests-with-vnodes
        - j8_build
    - j11_cqlsh-dtests-py38-with-vnodes:
        requires:
        - start_j11_cqlsh_tests-with-vnodes
        - j8_build
    - start_j11_cqlsh_tests-no-vnodes:
        type: approval
    - j11_cqlsh-dtests-py2-no-vnodes:
        requires:
        - start_j11_cqlsh_tests-no-vnodes
        - j8_build
    - j11_cqlsh-dtests-py3-no-vnodes:
        requires:
        - start_j11_cqlsh_tests-no-vnodes
        - j8_build
    - j11_cqlsh-dtests-py38-no-vnodes:
        requires:
        - start_j11_cqlsh_tests-no-vnodes
        - j8_build
  java11_build_and_run_tests:
    jobs:
    - j11_build
    - start_j11_unit_tests:
        type: approval
    - j11_unit_tests:
        requires:
        - start_j11_unit_tests
        - j11_build
    - j11_jvm_dtests:
        requires:
        - j11_build
    - j11_cqlshlib_tests:
        requires:
        - j11_build
    - start_j11_dtests:
        type: approval
    - j11_dtests-with-vnodes:
        requires:
        - start_j11_dtests
        - j11_build
    - j11_dtests-no-vnodes:
        requires:
        - start_j11_dtests
        - j11_build
    - start_j11_cqlsh_tests-with-vnodes:
        type: approval
    - j11_cqlsh-dtests-py2-with-vnodes:
        requires:
        - start_j11_cqlsh_tests-with-vnodes
        - j11_build
    - j11_cqlsh-dtests-py3-with-vnodes:
        requires:
        - start_j11_cqlsh_tests-with-vnodes
        - j11_build
    - j11_cqlsh-dtests-py38-with-vnodes:
        requires:
        - start_j11_cqlsh_tests-with-vnodes
        - j11_build
    - start_j11_cqlsh_tests-no-vnodes:
        type: approval
    - j11_cqlsh-dtests-py2-no-vnodes:
        requires:
        - start_j11_cqlsh_tests-no-vnodes
        - j11_build
    - j11_cqlsh-dtests-py3-no-vnodes:
        requires:
        - start_j11_cqlsh_tests-no-vnodes
        - j11_build
    - j11_cqlsh-dtests-py38-no-vnodes:
        requires:
        - start_j11_cqlsh_tests-no-vnodes
        - j11_build<|MERGE_RESOLUTION|>--- conflicted
+++ resolved
@@ -2,16 +2,11 @@
 jobs:
   j8_jvm_upgrade_dtests:
     docker:
-<<<<<<< HEAD
     - image: nastra/cassandra-testing-ubuntu1910-java11-w-dependencies:20200603
-    resource_class: medium
-=======
-    - image: spod/cassandra-testing-ubuntu1810-java11-w-dependencies:20190306
-    resource_class: xlarge
->>>>>>> ee307f8c
-    working_directory: ~/
-    shell: /bin/bash -eo pipefail -l
-    parallelism: 1
+    resource_class: xlarge
+    working_directory: ~/
+    shell: /bin/bash -eo pipefail -l
+    parallelism: 2
     steps:
     - attach_workspace:
         at: /home/cassandra
@@ -92,17 +87,17 @@
     - CASSANDRA_SKIP_SYNC: true
     - DTEST_REPO: git://github.com/apache/cassandra-dtest.git
     - DTEST_BRANCH: trunk
-    - CCM_MAX_HEAP_SIZE: 2048M
-    - CCM_HEAP_NEWSIZE: 512M
+    - CCM_MAX_HEAP_SIZE: 1024M
+    - CCM_HEAP_NEWSIZE: 256M
     - JAVA_HOME: /usr/lib/jvm/java-8-openjdk-amd64
     - JDK_HOME: /usr/lib/jvm/java-8-openjdk-amd64
   j8_cqlsh-dtests-py2-with-vnodes:
     docker:
     - image: nastra/cassandra-testing-ubuntu1910-java11-w-dependencies:20200603
-    resource_class: medium
-    working_directory: ~/
-    shell: /bin/bash -eo pipefail -l
-    parallelism: 4
+    resource_class: xlarge
+    working_directory: ~/
+    shell: /bin/bash -eo pipefail -l
+    parallelism: 100
     steps:
     - attach_workspace:
         at: /home/cassandra
@@ -176,10 +171,10 @@
   j11_unit_tests:
     docker:
     - image: nastra/cassandra-testing-ubuntu1910-java11:20200603
-    resource_class: medium
-    working_directory: ~/
-    shell: /bin/bash -eo pipefail -l
-    parallelism: 4
+    resource_class: xlarge
+    working_directory: ~/
+    shell: /bin/bash -eo pipefail -l
+    parallelism: 100
     steps:
     - attach_workspace:
         at: /home/cassandra
@@ -268,10 +263,10 @@
   j8_cqlsh-dtests-py38-no-vnodes:
     docker:
     - image: nastra/cassandra-testing-ubuntu1910-java11-w-dependencies:20200603
-    resource_class: medium
-    working_directory: ~/
-    shell: /bin/bash -eo pipefail -l
-    parallelism: 4
+    resource_class: xlarge
+    working_directory: ~/
+    shell: /bin/bash -eo pipefail -l
+    parallelism: 100
     steps:
     - attach_workspace:
         at: /home/cassandra
@@ -345,10 +340,10 @@
   j11_cqlsh-dtests-py3-with-vnodes:
     docker:
     - image: nastra/cassandra-testing-ubuntu1910-java11:20200603
-    resource_class: medium
-    working_directory: ~/
-    shell: /bin/bash -eo pipefail -l
-    parallelism: 4
+    resource_class: xlarge
+    working_directory: ~/
+    shell: /bin/bash -eo pipefail -l
+    parallelism: 100
     steps:
     - attach_workspace:
         at: /home/cassandra
@@ -423,10 +418,10 @@
   j11_cqlsh-dtests-py3-no-vnodes:
     docker:
     - image: nastra/cassandra-testing-ubuntu1910-java11:20200603
-    resource_class: medium
-    working_directory: ~/
-    shell: /bin/bash -eo pipefail -l
-    parallelism: 4
+    resource_class: xlarge
+    working_directory: ~/
+    shell: /bin/bash -eo pipefail -l
+    parallelism: 100
     steps:
     - attach_workspace:
         at: /home/cassandra
@@ -501,10 +496,10 @@
   j11_cqlsh-dtests-py38-with-vnodes:
     docker:
     - image: nastra/cassandra-testing-ubuntu1910-java11:20200603
-    resource_class: medium
-    working_directory: ~/
-    shell: /bin/bash -eo pipefail -l
-    parallelism: 4
+    resource_class: xlarge
+    working_directory: ~/
+    shell: /bin/bash -eo pipefail -l
+    parallelism: 100
     steps:
     - attach_workspace:
         at: /home/cassandra
@@ -579,10 +574,10 @@
   j8_cqlsh-dtests-py3-with-vnodes:
     docker:
     - image: nastra/cassandra-testing-ubuntu1910-java11-w-dependencies:20200603
-    resource_class: medium
-    working_directory: ~/
-    shell: /bin/bash -eo pipefail -l
-    parallelism: 4
+    resource_class: xlarge
+    working_directory: ~/
+    shell: /bin/bash -eo pipefail -l
+    parallelism: 100
     steps:
     - attach_workspace:
         at: /home/cassandra
@@ -656,10 +651,10 @@
   j8_cqlsh-dtests-py2-no-vnodes:
     docker:
     - image: nastra/cassandra-testing-ubuntu1910-java11-w-dependencies:20200603
-    resource_class: medium
-    working_directory: ~/
-    shell: /bin/bash -eo pipefail -l
-    parallelism: 4
+    resource_class: xlarge
+    working_directory: ~/
+    shell: /bin/bash -eo pipefail -l
+    parallelism: 100
     steps:
     - attach_workspace:
         at: /home/cassandra
@@ -733,10 +728,10 @@
   j11_cqlsh-dtests-py2-with-vnodes:
     docker:
     - image: nastra/cassandra-testing-ubuntu1910-java11:20200603
-    resource_class: medium
-    working_directory: ~/
-    shell: /bin/bash -eo pipefail -l
-    parallelism: 4
+    resource_class: xlarge
+    working_directory: ~/
+    shell: /bin/bash -eo pipefail -l
+    parallelism: 100
     steps:
     - attach_workspace:
         at: /home/cassandra
@@ -811,10 +806,10 @@
   j11_dtests-with-vnodes:
     docker:
     - image: nastra/cassandra-testing-ubuntu1910-java11:20200603
-    resource_class: medium
-    working_directory: ~/
-    shell: /bin/bash -eo pipefail -l
-    parallelism: 4
+    resource_class: xlarge
+    working_directory: ~/
+    shell: /bin/bash -eo pipefail -l
+    parallelism: 100
     steps:
     - attach_workspace:
         at: /home/cassandra
@@ -892,10 +887,10 @@
   j8_dtests-no-vnodes:
     docker:
     - image: nastra/cassandra-testing-ubuntu1910-java11-w-dependencies:20200603
-    resource_class: medium
-    working_directory: ~/
-    shell: /bin/bash -eo pipefail -l
-    parallelism: 4
+    resource_class: xlarge
+    working_directory: ~/
+    shell: /bin/bash -eo pipefail -l
+    parallelism: 100
     steps:
     - attach_workspace:
         at: /home/cassandra
@@ -950,10 +945,10 @@
   j8_upgradetests-no-vnodes:
     docker:
     - image: nastra/cassandra-testing-ubuntu1910-java11-w-dependencies:20200603
-    resource_class: medium
-    working_directory: ~/
-    shell: /bin/bash -eo pipefail -l
-    parallelism: 4
+    resource_class: xlarge
+    working_directory: ~/
+    shell: /bin/bash -eo pipefail -l
+    parallelism: 100
     steps:
     - attach_workspace:
         at: /home/cassandra
@@ -1049,7 +1044,7 @@
   utests_stress:
     docker:
     - image: nastra/cassandra-testing-ubuntu1910-java11-w-dependencies:20200603
-    resource_class: medium
+    resource_class: xlarge
     working_directory: ~/
     shell: /bin/bash -eo pipefail -l
     parallelism: 1
@@ -1094,10 +1089,10 @@
   j8_unit_tests:
     docker:
     - image: nastra/cassandra-testing-ubuntu1910-java11-w-dependencies:20200603
-    resource_class: medium
-    working_directory: ~/
-    shell: /bin/bash -eo pipefail -l
-    parallelism: 4
+    resource_class: xlarge
+    working_directory: ~/
+    shell: /bin/bash -eo pipefail -l
+    parallelism: 100
     steps:
     - attach_workspace:
         at: /home/cassandra
@@ -1185,10 +1180,10 @@
   j11_jvm_dtests:
     docker:
     - image: nastra/cassandra-testing-ubuntu1910-java11:20200603
-    resource_class: medium
-    working_directory: ~/
-    shell: /bin/bash -eo pipefail -l
-    parallelism: 1
+    resource_class: xlarge
+    working_directory: ~/
+    shell: /bin/bash -eo pipefail -l
+    parallelism: 2
     steps:
     - attach_workspace:
         at: /home/cassandra
@@ -1358,10 +1353,10 @@
   j11_cqlsh-dtests-py2-no-vnodes:
     docker:
     - image: nastra/cassandra-testing-ubuntu1910-java11:20200603
-    resource_class: medium
-    working_directory: ~/
-    shell: /bin/bash -eo pipefail -l
-    parallelism: 4
+    resource_class: xlarge
+    working_directory: ~/
+    shell: /bin/bash -eo pipefail -l
+    parallelism: 100
     steps:
     - attach_workspace:
         at: /home/cassandra
@@ -1473,10 +1468,10 @@
   j8_dtests-with-vnodes:
     docker:
     - image: nastra/cassandra-testing-ubuntu1910-java11-w-dependencies:20200603
-    resource_class: medium
-    working_directory: ~/
-    shell: /bin/bash -eo pipefail -l
-    parallelism: 4
+    resource_class: xlarge
+    working_directory: ~/
+    shell: /bin/bash -eo pipefail -l
+    parallelism: 100
     steps:
     - attach_workspace:
         at: /home/cassandra
@@ -1531,10 +1526,10 @@
   j11_cqlsh-dtests-py38-no-vnodes:
     docker:
     - image: nastra/cassandra-testing-ubuntu1910-java11:20200603
-    resource_class: medium
-    working_directory: ~/
-    shell: /bin/bash -eo pipefail -l
-    parallelism: 4
+    resource_class: xlarge
+    working_directory: ~/
+    shell: /bin/bash -eo pipefail -l
+    parallelism: 100
     steps:
     - attach_workspace:
         at: /home/cassandra
@@ -1609,10 +1604,10 @@
   j8_jvm_dtests:
     docker:
     - image: nastra/cassandra-testing-ubuntu1910-java11-w-dependencies:20200603
-    resource_class: medium
-    working_directory: ~/
-    shell: /bin/bash -eo pipefail -l
-    parallelism: 1
+    resource_class: xlarge
+    working_directory: ~/
+    shell: /bin/bash -eo pipefail -l
+    parallelism: 5
     steps:
     - attach_workspace:
         at: /home/cassandra
@@ -1773,19 +1768,14 @@
     - CASSANDRA_SKIP_SYNC: true
     - DTEST_REPO: git://github.com/apache/cassandra-dtest.git
     - DTEST_BRANCH: trunk
-    - CCM_MAX_HEAP_SIZE: 2048M
-    - CCM_HEAP_NEWSIZE: 512M
+    - CCM_MAX_HEAP_SIZE: 1024M
+    - CCM_HEAP_NEWSIZE: 256M
     - JAVA_HOME: /usr/lib/jvm/java-8-openjdk-amd64
     - JDK_HOME: /usr/lib/jvm/java-8-openjdk-amd64
   j8_cqlsh-dtests-py3-no-vnodes:
     docker:
-<<<<<<< HEAD
     - image: nastra/cassandra-testing-ubuntu1910-java11-w-dependencies:20200603
-    resource_class: medium
-=======
-    - image: spod/cassandra-testing-ubuntu1810-java11-w-dependencies:20190306
-    resource_class: xlarge
->>>>>>> ee307f8c
+    resource_class: xlarge
     working_directory: ~/
     shell: /bin/bash -eo pipefail -l
     parallelism: 100
@@ -1855,19 +1845,14 @@
     - CASSANDRA_SKIP_SYNC: true
     - DTEST_REPO: git://github.com/apache/cassandra-dtest.git
     - DTEST_BRANCH: trunk
-    - CCM_MAX_HEAP_SIZE: 2048M
-    - CCM_HEAP_NEWSIZE: 512M
+    - CCM_MAX_HEAP_SIZE: 1024M
+    - CCM_HEAP_NEWSIZE: 256M
     - JAVA_HOME: /usr/lib/jvm/java-8-openjdk-amd64
     - JDK_HOME: /usr/lib/jvm/java-8-openjdk-amd64
   j8_cqlsh-dtests-py38-with-vnodes:
     docker:
-<<<<<<< HEAD
     - image: nastra/cassandra-testing-ubuntu1910-java11-w-dependencies:20200603
-    resource_class: medium
-=======
-    - image: spod/cassandra-testing-ubuntu1810-java11-w-dependencies:20190306
-    resource_class: xlarge
->>>>>>> ee307f8c
+    resource_class: xlarge
     working_directory: ~/
     shell: /bin/bash -eo pipefail -l
     parallelism: 100
@@ -1937,14 +1922,14 @@
     - CASSANDRA_SKIP_SYNC: true
     - DTEST_REPO: git://github.com/apache/cassandra-dtest.git
     - DTEST_BRANCH: trunk
-    - CCM_MAX_HEAP_SIZE: 2048M
-    - CCM_HEAP_NEWSIZE: 512M
+    - CCM_MAX_HEAP_SIZE: 1024M
+    - CCM_HEAP_NEWSIZE: 256M
     - JAVA_HOME: /usr/lib/jvm/java-8-openjdk-amd64
     - JDK_HOME: /usr/lib/jvm/java-8-openjdk-amd64
   utests_long:
     docker:
     - image: nastra/cassandra-testing-ubuntu1910-java11-w-dependencies:20200603
-    resource_class: medium
+    resource_class: xlarge
     working_directory: ~/
     shell: /bin/bash -eo pipefail -l
     parallelism: 1
@@ -1988,19 +1973,11 @@
     - JDK_HOME: /usr/lib/jvm/java-8-openjdk-amd64
   j8_cqlshlib_tests:
     docker:
-<<<<<<< HEAD
     - image: nastra/cassandra-testing-ubuntu1910-java11-w-dependencies:20200603
     resource_class: medium
     working_directory: ~/
     shell: /bin/bash -eo pipefail -l
     parallelism: 1
-=======
-    - image: spod/cassandra-testing-ubuntu1810-java11-w-dependencies:20190306
-    resource_class: xlarge
-    working_directory: ~/
-    shell: /bin/bash -eo pipefail -l
-    parallelism: 100
->>>>>>> ee307f8c
     steps:
     - attach_workspace:
         at: /home/cassandra
@@ -2026,25 +2003,17 @@
     - CASSANDRA_SKIP_SYNC: true
     - DTEST_REPO: git://github.com/apache/cassandra-dtest.git
     - DTEST_BRANCH: trunk
-    - CCM_MAX_HEAP_SIZE: 2048M
-    - CCM_HEAP_NEWSIZE: 512M
+    - CCM_MAX_HEAP_SIZE: 1024M
+    - CCM_HEAP_NEWSIZE: 256M
     - JAVA_HOME: /usr/lib/jvm/java-8-openjdk-amd64
     - JDK_HOME: /usr/lib/jvm/java-8-openjdk-amd64
   utests_fqltool:
     docker:
-<<<<<<< HEAD
     - image: nastra/cassandra-testing-ubuntu1910-java11-w-dependencies:20200603
-    resource_class: medium
+    resource_class: xlarge
     working_directory: ~/
     shell: /bin/bash -eo pipefail -l
     parallelism: 1
-=======
-    - image: spod/cassandra-testing-ubuntu1810-java11-w-dependencies:20190306
-    resource_class: xlarge
-    working_directory: ~/
-    shell: /bin/bash -eo pipefail -l
-    parallelism: 100
->>>>>>> ee307f8c
     steps:
     - attach_workspace:
         at: /home/cassandra
@@ -2079,22 +2048,17 @@
     - CASSANDRA_SKIP_SYNC: true
     - DTEST_REPO: git://github.com/apache/cassandra-dtest.git
     - DTEST_BRANCH: trunk
-    - CCM_MAX_HEAP_SIZE: 2048M
-    - CCM_HEAP_NEWSIZE: 512M
+    - CCM_MAX_HEAP_SIZE: 1024M
+    - CCM_HEAP_NEWSIZE: 256M
     - JAVA_HOME: /usr/lib/jvm/java-8-openjdk-amd64
     - JDK_HOME: /usr/lib/jvm/java-8-openjdk-amd64
   j11_dtests-no-vnodes:
     docker:
-<<<<<<< HEAD
     - image: nastra/cassandra-testing-ubuntu1910-java11:20200603
-    resource_class: medium
-=======
-    - image: spod/cassandra-testing-ubuntu1810-java11-w-dependencies:20190306
-    resource_class: xlarge
->>>>>>> ee307f8c
-    working_directory: ~/
-    shell: /bin/bash -eo pipefail -l
-    parallelism: 4
+    resource_class: xlarge
+    working_directory: ~/
+    shell: /bin/bash -eo pipefail -l
+    parallelism: 100
     steps:
     - attach_workspace:
         at: /home/cassandra
@@ -2123,58 +2087,7 @@
     - run:
         name: Clone Cassandra dtest Repository (via git)
         command: |
-<<<<<<< HEAD
           git clone --single-branch --branch $DTEST_BRANCH --depth 1 $DTEST_REPO ~/cassandra-dtest
-=======
-          set -x
-          export PATH=$JAVA_HOME/bin:$PATH
-          time mv ~/cassandra /tmp
-          cd /tmp/cassandra
-          if [ -d ~/dtest_jars ]; then
-            cp ~/dtest_jars/dtest* /tmp/cassandra/build/
-          fi
-          test_timeout=$(grep 'name="test.distributed.timeout"' build.xml | awk -F'"' '{print $4}' || true)
-          if [ -z "$test_timeout" ]; then
-            test_timeout=$(grep 'name="test.timeout"' build.xml | awk -F'"' '{print $4}')
-          fi
-          ant testclasslist -Dtest.timeout="$test_timeout" -Dtest.classlistfile=/tmp/java_tests_${CIRCLE_NODE_INDEX}_final.txt  -Dtest.classlistprefix=distributed
-        no_output_timeout: 15m
-    - store_test_results:
-        path: /tmp/cassandra/build/test/output/
-    - store_artifacts:
-        path: /tmp/cassandra/build/test/output
-        destination: junitxml
-    - store_artifacts:
-        path: /tmp/cassandra/build/test/logs
-        destination: logs
-    environment:
-    - JAVA8_HOME: /usr/lib/jvm/java-8-openjdk-amd64
-    - ANT_HOME: /usr/share/ant
-    - LANG: en_US.UTF-8
-    - KEEP_TEST_DIR: true
-    - DEFAULT_DIR: /home/cassandra/cassandra-dtest
-    - PYTHONIOENCODING: utf-8
-    - PYTHONUNBUFFERED: true
-    - CASS_DRIVER_NO_EXTENSIONS: true
-    - CASS_DRIVER_NO_CYTHON: true
-    - CASSANDRA_SKIP_SYNC: true
-    - DTEST_REPO: git://github.com/apache/cassandra-dtest.git
-    - DTEST_BRANCH: trunk
-    - CCM_MAX_HEAP_SIZE: 2048M
-    - CCM_HEAP_NEWSIZE: 512M
-    - JAVA_HOME: /usr/lib/jvm/java-8-openjdk-amd64
-    - JDK_HOME: /usr/lib/jvm/java-8-openjdk-amd64
-  utests_long:
-    docker:
-    - image: spod/cassandra-testing-ubuntu1810-java11-w-dependencies:20190306
-    resource_class: xlarge
-    working_directory: ~/
-    shell: /bin/bash -eo pipefail -l
-    parallelism: 1
-    steps:
-    - attach_workspace:
-        at: /home/cassandra
->>>>>>> ee307f8c
     - run:
         name: Configure virtualenv and python Dependencies
         command: |
@@ -2215,7 +2128,6 @@
     - CASSANDRA_SKIP_SYNC: true
     - DTEST_REPO: git://github.com/apache/cassandra-dtest.git
     - DTEST_BRANCH: trunk
-<<<<<<< HEAD
     - CCM_MAX_HEAP_SIZE: 1024M
     - CCM_HEAP_NEWSIZE: 256M
     - JAVA_HOME: /usr/lib/jvm/java-11-openjdk-amd64
@@ -2224,17 +2136,7 @@
   utests_compression:
     docker:
     - image: nastra/cassandra-testing-ubuntu1910-java11-w-dependencies:20200603
-    resource_class: medium
-=======
-    - CCM_MAX_HEAP_SIZE: 2048M
-    - CCM_HEAP_NEWSIZE: 512M
-    - JAVA_HOME: /usr/lib/jvm/java-8-openjdk-amd64
-    - JDK_HOME: /usr/lib/jvm/java-8-openjdk-amd64
-  utests_compression:
-    docker:
-    - image: spod/cassandra-testing-ubuntu1810-java11-w-dependencies:20190306
-    resource_class: xlarge
->>>>>>> ee307f8c
+    resource_class: xlarge
     working_directory: ~/
     shell: /bin/bash -eo pipefail -l
     parallelism: 100
@@ -2318,8 +2220,8 @@
     - CASSANDRA_SKIP_SYNC: true
     - DTEST_REPO: git://github.com/apache/cassandra-dtest.git
     - DTEST_BRANCH: trunk
-    - CCM_MAX_HEAP_SIZE: 2048M
-    - CCM_HEAP_NEWSIZE: 512M
+    - CCM_MAX_HEAP_SIZE: 1024M
+    - CCM_HEAP_NEWSIZE: 256M
     - JAVA_HOME: /usr/lib/jvm/java-8-openjdk-amd64
     - JDK_HOME: /usr/lib/jvm/java-8-openjdk-amd64
   j8_dtest_jars_build:
@@ -2392,8 +2294,8 @@
     - CASSANDRA_SKIP_SYNC: true
     - DTEST_REPO: git://github.com/apache/cassandra-dtest.git
     - DTEST_BRANCH: trunk
-    - CCM_MAX_HEAP_SIZE: 2048M
-    - CCM_HEAP_NEWSIZE: 512M
+    - CCM_MAX_HEAP_SIZE: 1024M
+    - CCM_HEAP_NEWSIZE: 256M
     - JAVA_HOME: /usr/lib/jvm/java-8-openjdk-amd64
     - JDK_HOME: /usr/lib/jvm/java-8-openjdk-amd64
 workflows:
