--- conflicted
+++ resolved
@@ -89,7 +89,6 @@
         <cve>CVE-2019-0205</cve>
     </suppress>
 
-<<<<<<< HEAD
     <!-- https://issues.apache.org/jira/browse/CASSANDRA-17966 -->
     <suppress>
         <packageUrl regex="true">^pkg:maven/com\.fasterxml\.jackson\.core/jackson\-databind@.*$</packageUrl>
@@ -98,30 +97,6 @@
         <cve>CVE-2023-35116</cve>
 	<cve>CVE-2022-42003</cve>
 	<cve>CVE-2022-42004</cve>
-=======
-    <!-- https://issues.apache.org/jira/browse/CASSANDRA-16056 -->
-    <!-- https://issues.apache.org/jira/browse/CASSANDRA-15416 -->
-    <suppress>
-        <packageUrl regex="true">^pkg:maven/org\.codehaus\.jackson/jackson\-mapper\-asl@.*$</packageUrl>
-        <cve>CVE-2017-7525</cve>
-        <cve>CVE-2017-15095</cve>
-        <cve>CVE-2017-17485</cve>
-        <cve>CVE-2018-5968</cve>
-        <cve>CVE-2018-14718</cve>
-        <cve>CVE-2018-1000873</cve>
-        <cve>CVE-2018-7489</cve>
-        <cve>CVE-2019-10172</cve>
-        <cve>CVE-2019-14540</cve>
-        <cve>CVE-2019-14893</cve>
-        <cve>CVE-2019-16335</cve>
-        <cve>CVE-2019-17267</cve>
->>>>>>> 5c4dd3b9
-    </suppress>
-
-    <!-- https://issues.apache.org/jira/browse/CASSANDRA-18643 -->
-    <suppress>
-        <packageUrl regex="true">^pkg:maven/com\.fasterxml\.jackson\.core/jackson\-core@.*$</packageUrl>
-        <cve>CVE-2022-45688</cve>
     </suppress>
 
 </suppressions>