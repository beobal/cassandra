/*
 * Licensed to the Apache Software Foundation (ASF) under one
 * or more contributor license agreements.  See the NOTICE file
 * distributed with this work for additional information
 * regarding copyright ownership.  The ASF licenses this file
 * to you under the Apache License, Version 2.0 (the
 * "License"); you may not use this file except in compliance
 * with the License.  You may obtain a copy of the License at
 *
 *     http://www.apache.org/licenses/LICENSE-2.0
 *
 * Unless required by applicable law or agreed to in writing, software
 * distributed under the License is distributed on an "AS IS" BASIS,
 * WITHOUT WARRANTIES OR CONDITIONS OF ANY KIND, either express or implied.
 * See the License for the specific language governing permissions and
 * limitations under the License.
 */

package org.apache.cassandra.distributed.impl;

import java.net.InetSocketAddress;
import java.nio.ByteBuffer;
import java.util.ArrayList;
import java.util.Arrays;
import java.util.Collections;
import java.util.Iterator;
import java.util.List;
import java.util.UUID;
import java.util.concurrent.Future;

import com.google.common.collect.Iterators;

import com.datastax.driver.core.ProtocolVersion;
import org.apache.cassandra.config.CFMetaData;
import org.apache.cassandra.cql3.CQLStatement;
import org.apache.cassandra.cql3.QueryOptions;
import org.apache.cassandra.cql3.QueryProcessor;
import org.apache.cassandra.cql3.UntypedResultSet;
import org.apache.cassandra.cql3.statements.SelectStatement;
import org.apache.cassandra.db.Keyspace;
import org.apache.cassandra.distributed.api.ConsistencyLevel;
import org.apache.cassandra.distributed.api.ICoordinator;
import org.apache.cassandra.distributed.api.IInstance;
import org.apache.cassandra.distributed.api.QueryResult;
import org.apache.cassandra.distributed.api.QueryResults;
import org.apache.cassandra.distributed.api.SimpleQueryResult;
import org.apache.cassandra.service.ClientState;
import org.apache.cassandra.service.ClientWarn;
import org.apache.cassandra.service.QueryState;
import org.apache.cassandra.service.pager.QueryPager;
import org.apache.cassandra.transport.Server;
import org.apache.cassandra.tracing.Tracing;
import org.apache.cassandra.transport.messages.ResultMessage;
import org.apache.cassandra.utils.ByteBufferUtil;
import org.apache.cassandra.utils.FBUtilities;

public class Coordinator implements ICoordinator
{
    final Instance instance;
    public Coordinator(Instance instance)
    {
        this.instance = instance;
    }

    @Override
    public SimpleQueryResult executeWithResult(String query, ConsistencyLevel consistencyLevel, Object... boundValues)
    {
        return instance().sync(() -> executeInternal(query, consistencyLevel, boundValues)).call();
    }

    public Future<SimpleQueryResult> asyncExecuteWithTracingWithResult(UUID sessionId, String query, ConsistencyLevel consistencyLevelOrigin, Object... boundValues)
    {
        return instance.async(() -> {
            try
            {
                Tracing.instance.newSession(sessionId);
                return executeInternal(query, consistencyLevelOrigin, boundValues);
            }
            finally
            {
                Tracing.instance.stopSession();
            }
        }).call();
    }

    protected org.apache.cassandra.db.ConsistencyLevel toCassandraCL(ConsistencyLevel cl)
    {
        return org.apache.cassandra.db.ConsistencyLevel.fromCode(cl.ordinal());
    }

    private SimpleQueryResult executeInternal(String query, ConsistencyLevel consistencyLevelOrigin, Object[] boundValues)
    {
        ClientState clientState = makeFakeClientState();
        CQLStatement prepared = QueryProcessor.getStatement(query, clientState).statement;
        List<ByteBuffer> boundBBValues = new ArrayList<>();
        ConsistencyLevel consistencyLevel = ConsistencyLevel.valueOf(consistencyLevelOrigin.name());
        for (Object boundValue : boundValues)
            boundBBValues.add(ByteBufferUtil.objectToBytes(boundValue));

        prepared.validate(QueryState.forInternalCalls().getClientState());

        // Start capturing warnings on this thread. Note that this will implicitly clear out any previous 
        // warnings as it sets a new State instance on the ThreadLocal.
        ClientWarn.instance.captureWarnings();
        
        ResultMessage res = prepared.execute(QueryState.forInternalCalls(),
                                             QueryOptions.create(toCassandraCL(consistencyLevel),
                                                                 boundBBValues,
                                                                 false,
                                                                 Integer.MAX_VALUE,
                                                                 null,
                                                                 null,
                                                                 Server.CURRENT_VERSION));

        // Collect warnings reported during the query.
        if (res != null)
            res.setWarnings(ClientWarn.instance.getWarnings());

        return RowUtil.toQueryResult(res);
    }

    public Object[][] executeWithTracing(UUID sessionId, String query, ConsistencyLevel consistencyLevelOrigin, Object... boundValues)
    {
        return IsolatedExecutor.waitOn(asyncExecuteWithTracing(sessionId, query, consistencyLevelOrigin, boundValues));
    }

    public IInstance instance()
    {
        return instance;
    }

    @Override
    public QueryResult executeWithPagingWithResult(String query, ConsistencyLevel consistencyLevelOrigin, int pageSize, Object... boundValues)
    {
        if (pageSize <= 0)
            throw new IllegalArgumentException("Page size should be strictly positive but was " + pageSize);

        return instance.sync(() -> {
            ClientState clientState = makeFakeClientState();
            ConsistencyLevel consistencyLevel = ConsistencyLevel.valueOf(consistencyLevelOrigin.name());
            CQLStatement prepared = QueryProcessor.getStatement(query, clientState).statement;
            List<ByteBuffer> boundBBValues = new ArrayList<>();
            for (Object boundValue : boundValues)
            {
                boundBBValues.add(ByteBufferUtil.objectToBytes(boundValue));
            }

            prepared.validate(clientState);
            assert prepared instanceof SelectStatement : "Only SELECT statements can be executed with paging";

            SelectStatement selectStatement = (SelectStatement) prepared;

<<<<<<< HEAD
            QueryPager pager = selectStatement.getQuery(QueryOptions.create(toCassandraCL(consistencyLevel),
                                                                            boundBBValues,
                                                                            false,
                                                                            pageSize,
                                                                            null,
                                                                            null,
                                                                            Server.CURRENT_VERSION),
                                                        FBUtilities.nowInSeconds())
                                              .getPager(null, Server.CURRENT_VERSION);

            // Usually pager fetches a single page (see SelectStatement#execute). We need to iterate over all
            // of the results lazily.
            UntypedResultSet rs = UntypedResultSet.create(selectStatement, toCassandraCL(consistencyLevel), clientState, pager, pageSize);
            Iterator<Object[]> it = new Iterator<Object[]>() {
                Iterator<Object[]> iter = RowUtil.toObjects(rs);

                public boolean hasNext()
                {
                    // We have to make sure iterator is not running on main thread.
                    return instance.sync(() -> iter.hasNext()).call();
=======
            QueryState queryState = new QueryState(clientState);
            QueryOptions initialOptions = QueryOptions.create(toCassandraCL(consistencyLevel),
                                                              boundBBValues,
                                                              false,
                                                              pageSize,
                                                              null,
                                                              null,
                                                              Server.CURRENT_VERSION);


            ResultMessage.Rows initialRows = selectStatement.execute(queryState, initialOptions);
            Iterator<Object[]> iter = new Iterator<Object[]>() {
                ResultMessage.Rows rows = selectStatement.execute(queryState, initialOptions);
                Iterator<Object[]> iter = RowUtil.toIter(rows);

                public boolean hasNext()
                {
                    if (iter.hasNext())
                        return true;

                    if (rows.result.metadata.getPagingState() == null)
                        return false;

                    QueryOptions nextOptions = QueryOptions.create(toCassandraCL(consistencyLevel),
                                                                   boundBBValues,
                                                                   true,
                                                                   pageSize,
                                                                   rows.result.metadata.getPagingState(),
                                                                   null,
                                                                   Server.CURRENT_VERSION);

                    rows = selectStatement.execute(queryState, nextOptions);
                    iter = Iterators.forArray(RowUtil.toObjects(initialRows.result.metadata.names, rows.result.rows));

                    return hasNext();
>>>>>>> 4c3b4261
                }

                public Object[] next()
                {
                    return iter.next();
                }
            };
<<<<<<< HEAD
            return QueryResults.fromObjectArrayIterator(RowUtil.getColumnNames(rs.metadata()), it);
=======

            return QueryResults.fromObjectArrayIterator(RowUtil.getColumnNames(initialRows.result.metadata.names), iter);
>>>>>>> 4c3b4261
        }).call();
    }

    private static ClientState makeFakeClientState()
    {
        return ClientState.forExternalCalls(new InetSocketAddress(FBUtilities.getLocalAddress(), 9042));
    }
}<|MERGE_RESOLUTION|>--- conflicted
+++ resolved
@@ -47,6 +47,7 @@
 import org.apache.cassandra.service.ClientState;
 import org.apache.cassandra.service.ClientWarn;
 import org.apache.cassandra.service.QueryState;
+import org.apache.cassandra.service.pager.PagingState;
 import org.apache.cassandra.service.pager.QueryPager;
 import org.apache.cassandra.transport.Server;
 import org.apache.cassandra.tracing.Tracing;
@@ -150,28 +151,6 @@
 
             SelectStatement selectStatement = (SelectStatement) prepared;
 
-<<<<<<< HEAD
-            QueryPager pager = selectStatement.getQuery(QueryOptions.create(toCassandraCL(consistencyLevel),
-                                                                            boundBBValues,
-                                                                            false,
-                                                                            pageSize,
-                                                                            null,
-                                                                            null,
-                                                                            Server.CURRENT_VERSION),
-                                                        FBUtilities.nowInSeconds())
-                                              .getPager(null, Server.CURRENT_VERSION);
-
-            // Usually pager fetches a single page (see SelectStatement#execute). We need to iterate over all
-            // of the results lazily.
-            UntypedResultSet rs = UntypedResultSet.create(selectStatement, toCassandraCL(consistencyLevel), clientState, pager, pageSize);
-            Iterator<Object[]> it = new Iterator<Object[]>() {
-                Iterator<Object[]> iter = RowUtil.toObjects(rs);
-
-                public boolean hasNext()
-                {
-                    // We have to make sure iterator is not running on main thread.
-                    return instance.sync(() -> iter.hasNext()).call();
-=======
             QueryState queryState = new QueryState(clientState);
             QueryOptions initialOptions = QueryOptions.create(toCassandraCL(consistencyLevel),
                                                               boundBBValues,
@@ -207,7 +186,6 @@
                     iter = Iterators.forArray(RowUtil.toObjects(initialRows.result.metadata.names, rows.result.rows));
 
                     return hasNext();
->>>>>>> 4c3b4261
                 }
 
                 public Object[] next()
@@ -215,12 +193,8 @@
                     return iter.next();
                 }
             };
-<<<<<<< HEAD
-            return QueryResults.fromObjectArrayIterator(RowUtil.getColumnNames(rs.metadata()), it);
-=======
 
             return QueryResults.fromObjectArrayIterator(RowUtil.getColumnNames(initialRows.result.metadata.names), iter);
->>>>>>> 4c3b4261
         }).call();
     }
 
