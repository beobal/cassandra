/*
 * Licensed to the Apache Software Foundation (ASF) under one
 * or more contributor license agreements.  See the NOTICE file
 * distributed with this work for additional information
 * regarding copyright ownership.  The ASF licenses this file
 * to you under the Apache License, Version 2.0 (the
 * "License"); you may not use this file except in compliance
 * with the License.  You may obtain a copy of the License at
 *
 *     http://www.apache.org/licenses/LICENSE-2.0
 *
 * Unless required by applicable law or agreed to in writing, software
 * distributed under the License is distributed on an "AS IS" BASIS,
 * WITHOUT WARRANTIES OR CONDITIONS OF ANY KIND, either express or implied.
 * See the License for the specific language governing permissions and
 * limitations under the License.
 */

package org.apache.cassandra.distributed.test;

import java.io.Closeable;
<<<<<<< HEAD
import java.net.InetSocketAddress;
=======
import java.net.InetAddress;
import java.net.UnknownHostException;
import java.util.ArrayList;
>>>>>>> 78bb3c56
import java.util.Collection;
import java.util.List;
import java.util.concurrent.*;
import java.util.concurrent.locks.LockSupport;
import java.util.stream.Collectors;

import com.google.common.collect.Iterables;
import com.google.common.util.concurrent.Futures;
import com.google.common.util.concurrent.Uninterruptibles;
import org.junit.Assert;
import org.junit.Test;

import net.bytebuddy.ByteBuddy;
import net.bytebuddy.dynamic.loading.ClassLoadingStrategy;
import net.bytebuddy.implementation.MethodDelegation;
import org.apache.cassandra.dht.Token;
import org.apache.cassandra.distributed.Cluster;
import org.apache.cassandra.distributed.api.*;
import org.apache.cassandra.gms.ApplicationState;
import org.apache.cassandra.gms.EndpointState;
import org.apache.cassandra.gms.Gossiper;
import org.apache.cassandra.locator.InetAddressAndPort;
import org.apache.cassandra.service.StorageService;
import org.apache.cassandra.streaming.StreamPlan;
import org.apache.cassandra.streaming.StreamResultFuture;
import org.apache.cassandra.utils.FBUtilities;
import org.assertj.core.api.Assertions;

import static net.bytebuddy.matcher.ElementMatchers.named;
import static net.bytebuddy.matcher.ElementMatchers.takesArguments;
import static org.apache.cassandra.distributed.api.Feature.GOSSIP;
import static org.apache.cassandra.distributed.api.Feature.NETWORK;
<<<<<<< HEAD
import static org.apache.cassandra.distributed.impl.DistributedTestSnitch.toCassandraInetAddressAndPort;
=======
import static org.junit.Assert.assertEquals;
>>>>>>> 78bb3c56

public class GossipTest extends TestBaseImpl
{
    @Test
    public void nodeDownDuringMove() throws Throwable
    {
        int liveCount = 1;
        try (Cluster cluster = Cluster.build(2 + liveCount)
                                      .withConfig(config -> config.with(NETWORK).with(GOSSIP))
                                      .createWithoutStarting())
        {
            int fail = liveCount + 1;
            int late = fail + 1;
            for (int i = 1 ; i <= liveCount ; ++i)
                cluster.get(i).startup();
            cluster.get(fail).startup();
            Collection<String> expectTokens =
                cluster.get(fail)
                       .callsOnInstance(() -> StorageService.instance.getTokenMetadata()
                                                                     .getTokens(FBUtilities.getBroadcastAddressAndPort())
                                                                     .stream()
                                                                     .map(Object::toString)
                                                                     .collect(Collectors.toList()))
                       .call();

            InetSocketAddress failAddress = cluster.get(fail).broadcastAddress();
            // wait for NORMAL state
            for (int i = 1 ; i <= liveCount ; ++i)
            {
                cluster.get(i).acceptsOnInstance((InetSocketAddress address) -> {
                    EndpointState ep;
                    InetAddressAndPort endpoint = toCassandraInetAddressAndPort(address);
                    while (null == (ep = Gossiper.instance.getEndpointStateForEndpoint(endpoint))
                           || ep.getApplicationState(ApplicationState.STATUS_WITH_PORT) == null
                           || !ep.getApplicationState(ApplicationState.STATUS_WITH_PORT).value.startsWith("NORMAL"))
                        LockSupport.parkNanos(TimeUnit.MILLISECONDS.toNanos(10L));
                }).accept(failAddress);
            }

            // set ourselves to MOVING, and wait for it to propagate
            cluster.get(fail).runOnInstance(() -> {
                Token token = Iterables.getFirst(StorageService.instance.getTokenMetadata().getTokens(FBUtilities.getBroadcastAddressAndPort()), null);
                Gossiper.instance.addLocalApplicationState(ApplicationState.STATUS_WITH_PORT, StorageService.instance.valueFactory.moving(token));
            });
            for (int i = 1 ; i <= liveCount ; ++i)
            {
                cluster.get(i).acceptsOnInstance((InetSocketAddress address) -> {
                    EndpointState ep;
                    InetAddressAndPort endpoint = toCassandraInetAddressAndPort(address);
                    while (null == (ep = Gossiper.instance.getEndpointStateForEndpoint(endpoint))
                           || (ep.getApplicationState(ApplicationState.STATUS_WITH_PORT) == null
                           || !ep.getApplicationState(ApplicationState.STATUS_WITH_PORT).value.startsWith("MOVING")))
                        LockSupport.parkNanos(TimeUnit.MILLISECONDS.toNanos(100L));
                }).accept(failAddress);
            }

            cluster.get(fail).shutdown(false).get();
            cluster.get(late).startup();
            cluster.get(late).acceptsOnInstance((InetSocketAddress address) -> {
                EndpointState ep;
                InetAddressAndPort endpoint = toCassandraInetAddressAndPort(address);
                while (null == (ep = Gossiper.instance.getEndpointStateForEndpoint(endpoint))
                       || !ep.getApplicationState(ApplicationState.STATUS_WITH_PORT).value.startsWith("MOVING"))
                    LockSupport.parkNanos(TimeUnit.MILLISECONDS.toNanos(100L));
            }).accept(failAddress);

            Collection<String> tokens =
                cluster.get(late)
                       .appliesOnInstance((InetSocketAddress address) ->
                                          StorageService.instance.getTokenMetadata()
                                                                 .getTokens(toCassandraInetAddressAndPort(address))
                                                                 .stream()
                                                                 .map(Object::toString)
                                                                 .collect(Collectors.toList()))
                       .apply(failAddress);

            Assert.assertEquals(expectTokens, tokens);
        }
    }

    public static class BBBootstrapInterceptor
    {
        final static CountDownLatch bootstrapReady = new CountDownLatch(1);
        final static CountDownLatch bootstrapStart = new CountDownLatch(1);
        static void install(ClassLoader cl, int nodeNumber)
        {
            if (nodeNumber != 2)
                return;
            new ByteBuddy().rebase(StorageService.class)
                           .method(named("bootstrap").and(takesArguments(2)))
                           .intercept(MethodDelegation.to(BBBootstrapInterceptor.class))
                           .make()
                           .load(cl, ClassLoadingStrategy.Default.INJECTION);
        }

        public static boolean bootstrap(Collection<Token> tokens, long bootstrapTimeoutMillis)
        {
            bootstrapStart.countDown();
            Uninterruptibles.awaitUninterruptibly(bootstrapReady);
            return false; // bootstrap fails
        }
    }

    @Test
    public void testPreventStoppingGossipDuringBootstrap() throws Exception
    {
        ExecutorService es = Executors.newFixedThreadPool(1);
        try (Cluster cluster = builder().withNodes(2)
                                        .withConfig(config -> config.with(GOSSIP)
                                                                    .with(NETWORK)
                                                                    .set("auto_bootstrap", true))
                                        .withInstanceInitializer(BBBootstrapInterceptor::install)
                                        .createWithoutStarting();
             Closeable ignored = es::shutdown)
        {
            Runnable test = () ->
            {
                try
                {
                    cluster.get(2).runOnInstance(() -> {
                        Uninterruptibles.awaitUninterruptibly(BBBootstrapInterceptor.bootstrapStart);
                        BBBootstrapInterceptor.bootstrapReady.countDown();
                        try
                        {
                            StorageService.instance.stopGossiping();

                            Assert.fail("stopGossiping did not fail!");
                        }
                        catch (Exception ex)
                        {
                            Assert.assertSame(ex.getClass(), IllegalStateException.class);
                            Assert.assertEquals(ex.getMessage(), "Unable to stop gossip because the node is not in the normal state. Try to stop the node instead.");
                        }
                    });
                }
                finally
                {
                    // shut down the node2 to speed up cluster startup.
                    cluster.get(2).shutdown();
                }
            };
            Future<?> testResult = es.submit(test);
            try
            {
                cluster.startup();
            }
            catch (Exception ex) {
                // ignore exceptions from startup process. More interested in the test result.
            }
            testResult.get();
        }

        es.awaitTermination(5, TimeUnit.SECONDS);
    }

    @Test
    public void testPreventEnablingGossipDuringMove() throws Exception
    {
        try (Cluster cluster = builder().withNodes(2)
                                        .withConfig(config -> config.with(GOSSIP)
                                                                    .with(NETWORK))
                                        .start())
        {
            cluster.get(1).runOnInstance(() -> {
                StorageService.instance.stopGossiping();
                StorageService.instance.setMovingModeUnsafe();
                try
                {
                    StorageService.instance.startGossiping();

                    Assert.fail("startGossiping did not fail!");
                }
                catch (Exception ex)
                {
                    Assert.assertSame(ex.getClass(), IllegalStateException.class);
                    Assert.assertEquals(ex.getMessage(), "Unable to start gossip because the node is not in the normal state.");
                }
            });
        }
    }

    @Test
    public void gossipShutdownUpdatesTokenMetadata() throws Exception
    {
        try (Cluster cluster = Cluster.build(3)
                                      .withConfig(c -> c.with(Feature.GOSSIP, Feature.NETWORK))
                                      .withInstanceInitializer(FailureHelper::installMoveFailure)
                                      .start())
        {
            init(cluster, 2);
            populate(cluster);
            IInvokableInstance node2 = cluster.get(2);
            IInvokableInstance node3 = cluster.get(3);

            // initiate a move for node2, which will not complete due to the
            // ByteBuddy interceptor we injected. Wait for the other two nodes
            // to mark node2 as moving before proceeding.
            long t2 = Long.parseLong(getLocalToken(node2));
            long t3 = Long.parseLong(getLocalToken(node3));
            long moveTo = t2 + ((t3 - t2)/2);
            String logMsg = "Node " + node2.broadcastAddress().getAddress() + " state moving, new token " + moveTo;
            runAndWaitForLogs(cluster,
                              () -> node2.nodetoolResult("move", "--", Long.toString(moveTo)).asserts().failure(),
                              logMsg);

            InetAddress movingAddress = node2.broadcastAddress().getAddress();
            // node1 & node3 should now consider some ranges pending for node2
            assertPendingRangesForPeer(true, movingAddress, cluster);

            // A controlled shutdown causes peers to replace the MOVING status to be with SHUTDOWN, but prior to
            // CASSANDRA-16796 this doesn't update TokenMetadata, so they maintain pending ranges for the down node
            // indefinitely, even after it has been removed from the ring.
            Futures.getUnchecked(node2.shutdown());

            // node1 & node3 should not consider any ranges as still pending for node2
            assertPendingRangesForPeer(false, movingAddress, cluster);
        }
    }

    void assertPendingRangesForPeer(final boolean expectPending, final InetAddress movingAddress, final Cluster cluster)
    {
        for (IInvokableInstance inst : new IInvokableInstance[]{ cluster.get(1), cluster.get(3)})
        {
            boolean hasPending = inst.appliesOnInstance((InetAddress peer) -> {
                boolean isMoving = StorageService.instance.getTokenMetadata()
                                                          .getMovingEndpoints()
                                                          .stream()
                                                          .map(pair -> pair.right)
                                                          .anyMatch(peer::equals);

                return isMoving && !StorageService.instance.getTokenMetadata()
                                                           .getPendingRanges(KEYSPACE, peer)
                                                           .isEmpty();
            }).apply(movingAddress);
            assertEquals(String.format("%s should %shave PENDING RANGES for %s",
                                       inst.broadcastAddress().getHostString(),
                                       expectPending ? "" : "not ",
                                       movingAddress),
                         hasPending, expectPending);
        }
    }

    private String getLocalToken(IInvokableInstance inst)
    {
        return inst.callOnInstance(() -> {
            List<String> tokens = new ArrayList<>();
            for (Token t : StorageService.instance.getTokenMetadata().getTokens(FBUtilities.getBroadcastAddress()))
                tokens.add(t.getTokenValue().toString());

            assert tokens.size() == 1 : "getLocalToken assumes a single token, but multiple tokens found";
            return tokens.get(0);
        });
    }

    public static void runAndWaitForLogs(Cluster cluster, Runnable r, String waitString) throws TimeoutException
    {
        long [] marks = new long[cluster.size()];
        for (int i = 0; i < cluster.size(); i++)
            marks[i] = cluster.get(i + 1).logs().mark();
        r.run();
        for (int i = 0; i < cluster.size(); i++)
            cluster.get(i + 1).logs().watchFor(marks[i], waitString);
    }

    static void populate(Cluster cluster)
    {
        cluster.schemaChange("CREATE TABLE IF NOT EXISTS " + KEYSPACE + ".tbl (pk int PRIMARY KEY)");
        for (int i = 0; i < 10; i++)
        {
            cluster.coordinator(1).execute("INSERT INTO " + KEYSPACE + ".tbl (pk) VALUES (?)",
                                           ConsistencyLevel.ALL,
                                           i);
        }
    }

    public static class FailureHelper
    {
        static void installMoveFailure(ClassLoader cl, int nodeNumber)
        {
            if (nodeNumber == 2)
            {
                new ByteBuddy().redefine(StreamPlan.class)
                               .method(named("execute"))
                               .intercept(MethodDelegation.to(FailureHelper.class))
                               .make()
                               .load(cl, ClassLoadingStrategy.Default.INJECTION);
            }
        }

        public static StreamResultFuture execute()
        {
            throw new RuntimeException("failing to execute move");
        }
    }
}<|MERGE_RESOLUTION|>--- conflicted
+++ resolved
@@ -19,13 +19,8 @@
 package org.apache.cassandra.distributed.test;
 
 import java.io.Closeable;
-<<<<<<< HEAD
 import java.net.InetSocketAddress;
-=======
-import java.net.InetAddress;
-import java.net.UnknownHostException;
 import java.util.ArrayList;
->>>>>>> 78bb3c56
 import java.util.Collection;
 import java.util.List;
 import java.util.concurrent.*;
@@ -36,6 +31,7 @@
 import com.google.common.util.concurrent.Futures;
 import com.google.common.util.concurrent.Uninterruptibles;
 import org.junit.Assert;
+import org.junit.Ignore;
 import org.junit.Test;
 
 import net.bytebuddy.ByteBuddy;
@@ -52,17 +48,13 @@
 import org.apache.cassandra.streaming.StreamPlan;
 import org.apache.cassandra.streaming.StreamResultFuture;
 import org.apache.cassandra.utils.FBUtilities;
-import org.assertj.core.api.Assertions;
 
 import static net.bytebuddy.matcher.ElementMatchers.named;
 import static net.bytebuddy.matcher.ElementMatchers.takesArguments;
 import static org.apache.cassandra.distributed.api.Feature.GOSSIP;
 import static org.apache.cassandra.distributed.api.Feature.NETWORK;
-<<<<<<< HEAD
 import static org.apache.cassandra.distributed.impl.DistributedTestSnitch.toCassandraInetAddressAndPort;
-=======
 import static org.junit.Assert.assertEquals;
->>>>>>> 78bb3c56
 
 public class GossipTest extends TestBaseImpl
 {
@@ -263,12 +255,12 @@
             long t2 = Long.parseLong(getLocalToken(node2));
             long t3 = Long.parseLong(getLocalToken(node3));
             long moveTo = t2 + ((t3 - t2)/2);
-            String logMsg = "Node " + node2.broadcastAddress().getAddress() + " state moving, new token " + moveTo;
+            String logMsg = "Node " + node2.broadcastAddress() + " state moving, new token " + moveTo;
             runAndWaitForLogs(cluster,
                               () -> node2.nodetoolResult("move", "--", Long.toString(moveTo)).asserts().failure(),
                               logMsg);
 
-            InetAddress movingAddress = node2.broadcastAddress().getAddress();
+            InetSocketAddress movingAddress = node2.broadcastAddress();
             // node1 & node3 should now consider some ranges pending for node2
             assertPendingRangesForPeer(true, movingAddress, cluster);
 
@@ -282,11 +274,12 @@
         }
     }
 
-    void assertPendingRangesForPeer(final boolean expectPending, final InetAddress movingAddress, final Cluster cluster)
+    void assertPendingRangesForPeer(final boolean expectPending, final InetSocketAddress movingAddress, final Cluster cluster)
     {
         for (IInvokableInstance inst : new IInvokableInstance[]{ cluster.get(1), cluster.get(3)})
         {
-            boolean hasPending = inst.appliesOnInstance((InetAddress peer) -> {
+            boolean hasPending = inst.appliesOnInstance((InetSocketAddress address) -> {
+                InetAddressAndPort peer = toCassandraInetAddressAndPort(address);
                 boolean isMoving = StorageService.instance.getTokenMetadata()
                                                           .getMovingEndpoints()
                                                           .stream()
@@ -309,7 +302,7 @@
     {
         return inst.callOnInstance(() -> {
             List<String> tokens = new ArrayList<>();
-            for (Token t : StorageService.instance.getTokenMetadata().getTokens(FBUtilities.getBroadcastAddress()))
+            for (Token t : StorageService.instance.getTokenMetadata().getTokens(FBUtilities.getBroadcastAddressAndPort()))
                 tokens.add(t.getTokenValue().toString());
 
             assert tokens.size() == 1 : "getLocalToken assumes a single token, but multiple tokens found";
