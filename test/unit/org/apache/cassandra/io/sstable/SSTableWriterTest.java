/*
 * Licensed to the Apache Software Foundation (ASF) under one
 * or more contributor license agreements.  See the NOTICE file
 * distributed with this work for additional information
 * regarding copyright ownership.  The ASF licenses this file
 * to you under the Apache License, Version 2.0 (the
 * "License"); you may not use this file except in compliance
 * with the License.  You may obtain a copy of the License at
 *
 *     http://www.apache.org/licenses/LICENSE-2.0
 *
 * Unless required by applicable law or agreed to in writing, software
 * distributed under the License is distributed on an "AS IS" BASIS,
 * WITHOUT WARRANTIES OR CONDITIONS OF ANY KIND, either express or implied.
 * See the License for the specific language governing permissions and
 * limitations under the License.
 */

package org.apache.cassandra.io.sstable;

import java.io.File;
import java.nio.ByteBuffer;

import org.junit.Test;

import org.apache.cassandra.*;
import org.apache.cassandra.db.*;
import org.apache.cassandra.db.compaction.OperationType;
import org.apache.cassandra.db.filter.*;
import org.apache.cassandra.db.lifecycle.LifecycleTransaction;
import org.apache.cassandra.db.rows.*;
import org.apache.cassandra.io.sstable.format.SSTableReader;
import org.apache.cassandra.io.sstable.format.SSTableReadsListener;
import org.apache.cassandra.io.sstable.format.SSTableWriter;
import org.apache.cassandra.utils.FBUtilities;

import static junit.framework.Assert.fail;
import static org.junit.Assert.assertEquals;
import static org.junit.Assert.assertTrue;

public class SSTableWriterTest extends SSTableWriterTestBase
{
    @Test
    public void testAbortTxnWithOpenEarlyShouldRemoveSSTable() throws InterruptedException
    {
        Keyspace keyspace = Keyspace.open(KEYSPACE);
        ColumnFamilyStore cfs = keyspace.getColumnFamilyStore(CF);
        truncate(cfs);

        File dir = cfs.getDirectories().getDirectoryForNewSSTables();
        LifecycleTransaction txn = LifecycleTransaction.offline(OperationType.WRITE);
        try (SSTableWriter writer = getWriter(cfs, dir, txn))
        {
            for (int i = 0; i < 10000; i++)
            {
                UpdateBuilder builder = UpdateBuilder.create(cfs.metadata(), random(i, 10)).withTimestamp(1);
                for (int j = 0; j < 100; j++)
                    builder.newRow("" + j).add("val", ByteBuffer.allocate(1000));
                writer.append(builder.build().unfilteredIterator());
            }

            SSTableReader s = writer.setMaxDataAge(1000).openEarly();
            assert s != null;
            assertFileCounts(dir.list());
            for (int i = 10000; i < 20000; i++)
            {
                UpdateBuilder builder = UpdateBuilder.create(cfs.metadata(), random(i, 10)).withTimestamp(1);
                for (int j = 0; j < 100; j++)
                    builder.newRow("" + j).add("val", ByteBuffer.allocate(1000));
                writer.append(builder.build().unfilteredIterator());
            }
            SSTableReader s2 = writer.setMaxDataAge(1000).openEarly();
            assertTrue(s.last.compareTo(s2.last) < 0);
            assertFileCounts(dir.list());
            s.selfRef().release();
            s2.selfRef().release();

            int datafiles = assertFileCounts(dir.list());
            assertEquals(datafiles, 1);

            // These checks don't work on Windows because the writer has the channel still
            // open till .abort() is called (via the builder)
            if (!FBUtilities.isWindows)
            {
                LifecycleTransaction.waitForDeletions();
                assertFileCounts(dir.list());
            }
            writer.abort();
            txn.abort();
            LifecycleTransaction.waitForDeletions();
            datafiles = assertFileCounts(dir.list());
            assertEquals(datafiles, 0);
            validateCFS(cfs);
        }
    }


    @Test
    public void testAbortTxnWithClosedWriterShouldRemoveSSTable() throws InterruptedException
    {
        Keyspace keyspace = Keyspace.open(KEYSPACE);
        ColumnFamilyStore cfs = keyspace.getColumnFamilyStore(CF);
        truncate(cfs);

        File dir = cfs.getDirectories().getDirectoryForNewSSTables();
        LifecycleTransaction txn = LifecycleTransaction.offline(OperationType.STREAM);
        try (SSTableWriter writer = getWriter(cfs, dir, txn))
        {
            for (int i = 0; i < 10000; i++)
            {
                UpdateBuilder builder = UpdateBuilder.create(cfs.metadata(), random(i, 10)).withTimestamp(1);
                for (int j = 0; j < 100; j++)
                    builder.newRow("" + j).add("val", ByteBuffer.allocate(1000));
                writer.append(builder.build().unfilteredIterator());
            }

            assertFileCounts(dir.list());
            for (int i = 10000; i < 20000; i++)
            {
                UpdateBuilder builder = UpdateBuilder.create(cfs.metadata(), random(i, 10)).withTimestamp(1);
                for (int j = 0; j < 100; j++)
                    builder.newRow("" + j).add("val", ByteBuffer.allocate(1000));
                writer.append(builder.build().unfilteredIterator());
            }
            SSTableReader sstable = writer.finish(true);
            int datafiles = assertFileCounts(dir.list());
            assertEquals(datafiles, 1);

            sstable.selfRef().release();
            // These checks don't work on Windows because the writer has the channel still
            // open till .abort() is called (via the builder)
            if (!FBUtilities.isWindows)
            {
                LifecycleTransaction.waitForDeletions();
                assertFileCounts(dir.list());
            }

            txn.abort();
            LifecycleTransaction.waitForDeletions();
            datafiles = assertFileCounts(dir.list());
            assertEquals(datafiles, 0);
            validateCFS(cfs);
        }
    }

    @Test
    public void testAbortTxnWithClosedAndOpenWriterShouldRemoveAllSSTables() throws InterruptedException
    {
        Keyspace keyspace = Keyspace.open(KEYSPACE);
        ColumnFamilyStore cfs = keyspace.getColumnFamilyStore(CF);
        truncate(cfs);

        File dir = cfs.getDirectories().getDirectoryForNewSSTables();
        LifecycleTransaction txn = LifecycleTransaction.offline(OperationType.STREAM);

        SSTableWriter writer1 = getWriter(cfs, dir, txn);
        SSTableWriter writer2 = getWriter(cfs, dir, txn);
        try
        {
            for (int i = 0; i < 10000; i++)
            {
                UpdateBuilder builder = UpdateBuilder.create(cfs.metadata(), random(i, 10)).withTimestamp(1);
                for (int j = 0; j < 100; j++)
                    builder.newRow("" + j).add("val", ByteBuffer.allocate(1000));
                writer1.append(builder.build().unfilteredIterator());
            }

            assertFileCounts(dir.list());
            for (int i = 10000; i < 20000; i++)
            {
                UpdateBuilder builder = UpdateBuilder.create(cfs.metadata(), random(i, 10)).withTimestamp(1);
                for (int j = 0; j < 100; j++)
                    builder.newRow("" + j).add("val", ByteBuffer.allocate(1000));
                writer2.append(builder.build().unfilteredIterator());
            }
            SSTableReader sstable = writer1.finish(true);
            txn.update(sstable, false);

            assertFileCounts(dir.list());

            int datafiles = assertFileCounts(dir.list());
            assertEquals(datafiles, 2);

            // These checks don't work on Windows because the writer has the channel still
            // open till .abort() is called (via the builder)
            if (!FBUtilities.isWindows)
            {
                LifecycleTransaction.waitForDeletions();
                assertFileCounts(dir.list());
            }
            txn.abort();
            LifecycleTransaction.waitForDeletions();
            datafiles = assertFileCounts(dir.list());
            assertEquals(datafiles, 0);
            validateCFS(cfs);
        }
        finally
        {
            writer1.close();
            writer2.close();
        }
    }

    @Test
    public void testValueTooBigCorruption() throws InterruptedException
    {
        Keyspace keyspace = Keyspace.open(KEYSPACE);
        ColumnFamilyStore cfs = keyspace.getColumnFamilyStore(CF_SMALL_MAX_VALUE);
        truncate(cfs);

        File dir = cfs.getDirectories().getDirectoryForNewSSTables();
        LifecycleTransaction txn = LifecycleTransaction.offline(OperationType.STREAM);

        try (SSTableWriter writer1 = getWriter(cfs, dir, txn))
        {
            UpdateBuilder largeValue = UpdateBuilder.create(cfs.metadata(), "large_value").withTimestamp(1);
            largeValue.newRow("clustering").add("val", ByteBuffer.allocate(2 * 1024 * 1024));
            writer1.append(largeValue.build().unfilteredIterator());

            SSTableReader sstable = writer1.finish(true);

            txn.update(sstable, false);

            try
            {
                DecoratedKey dk = Util.dk("large_value");
<<<<<<< HEAD
                UnfilteredRowIterator rowIter = sstable.iterator(dk, Slices.ALL, ColumnFilter.all(cfs.metadata()), false);
=======
                UnfilteredRowIterator rowIter = sstable.iterator(dk,
                                                                 Slices.ALL,
                                                                 ColumnFilter.all(cfs.metadata),
                                                                 false,
                                                                 false,
                                                                 SSTableReadsListener.NOOP_LISTENER);
>>>>>>> 5c9db9af
                while (rowIter.hasNext())
                {
                    rowIter.next();
                    // no-op read, as values may not appear expected
                }
                fail("Expected a CorruptSSTableException to be thrown");
            }
            catch (CorruptSSTableException e)
            {
            }

            txn.abort();
            LifecycleTransaction.waitForDeletions();
        }
    }

}<|MERGE_RESOLUTION|>--- conflicted
+++ resolved
@@ -224,16 +224,11 @@
             try
             {
                 DecoratedKey dk = Util.dk("large_value");
-<<<<<<< HEAD
-                UnfilteredRowIterator rowIter = sstable.iterator(dk, Slices.ALL, ColumnFilter.all(cfs.metadata()), false);
-=======
                 UnfilteredRowIterator rowIter = sstable.iterator(dk,
                                                                  Slices.ALL,
-                                                                 ColumnFilter.all(cfs.metadata),
-                                                                 false,
+                                                                 ColumnFilter.all(cfs.metadata()),
                                                                  false,
                                                                  SSTableReadsListener.NOOP_LISTENER);
->>>>>>> 5c9db9af
                 while (rowIter.hasNext())
                 {
                     rowIter.next();
