--- conflicted
+++ resolved
@@ -56,14 +56,14 @@
     private static final long HIGH_LIMIT = 5000000000L;
 
     private static final QueryOptions V5_DEFAULT_OPTIONS = QueryOptions.create(
-    QueryOptions.DEFAULT.getConsistency(),
-    QueryOptions.DEFAULT.getValues(),
-    QueryOptions.DEFAULT.skipMetadata(),
-    QueryOptions.DEFAULT.getPageSize(),
-    QueryOptions.DEFAULT.getPagingState(),
-    QueryOptions.DEFAULT.getSerialConsistency(),
-    ProtocolVersion.V5,
-    KEYSPACE);
+        QueryOptions.DEFAULT.getConsistency(),
+        QueryOptions.DEFAULT.getValues(),
+        QueryOptions.DEFAULT.skipMetadata(),
+        QueryOptions.DEFAULT.getPageSize(),
+        QueryOptions.DEFAULT.getPagingState(),
+        QueryOptions.DEFAULT.getSerialConsistency(),
+        ProtocolVersion.V5,
+        KEYSPACE);
 
     @BeforeClass
     public static void setUp()
@@ -101,35 +101,30 @@
         }
     }
 
-    private SimpleClient client() throws IOException
-    {
-        return new SimpleClient(nativeAddr.getHostAddress(),
-                                nativePort,
-                                ProtocolVersion.V5,
-                                true,
-                                new EncryptionOptions())
-               .connect(false, false, true);
+    private SimpleClient client(boolean throwOnOverload) throws IOException
+    {
+        return SimpleClient.builder(nativeAddr.getHostAddress(), nativePort)
+                           .protocolVersion(ProtocolVersion.V5)
+                           .useBeta()
+                           .build()
+                           .connect(false, throwOnOverload);
+    }
+
+    private SimpleClient client(boolean throwOnOverload, int largeMessageThreshold) throws IOException
+    {
+        return SimpleClient.builder(nativeAddr.getHostAddress(), nativePort)
+                           .protocolVersion(ProtocolVersion.V5)
+                           .useBeta()
+                           .largeMessageThreshold(largeMessageThreshold)
+                           .build()
+                           .connect(false, throwOnOverload);
     }
 
     @Test
     public void testQueryExecutionWithThrowOnOverload() throws Throwable
     {
-        try (SimpleClient client = client())
-        {
-<<<<<<< HEAD
-            client.connect(false, true);
-            QueryOptions queryOptions = QueryOptions.create(
-            QueryOptions.DEFAULT.getConsistency(),
-            QueryOptions.DEFAULT.getValues(),
-            QueryOptions.DEFAULT.skipMetadata(),
-            QueryOptions.DEFAULT.getPageSize(),
-            QueryOptions.DEFAULT.getPagingState(),
-            QueryOptions.DEFAULT.getSerialConsistency(),
-            ProtocolVersion.V5,
-            KEYSPACE);
-
-=======
->>>>>>> 095540d5
+        try (SimpleClient client = client(true))
+        {
             QueryMessage queryMessage = new QueryMessage("CREATE TABLE atable (pk1 int PRIMARY KEY, v text)",
                                                          V5_DEFAULT_OPTIONS);
             client.execute(queryMessage);
@@ -139,23 +134,8 @@
     @Test
     public void testQueryExecutionWithoutThrowOnOverload() throws Throwable
     {
-        try (SimpleClient client = client())
-        {
-<<<<<<< HEAD
-            client.connect(false, false);
-            QueryOptions queryOptions = QueryOptions.create(
-            QueryOptions.DEFAULT.getConsistency(),
-            QueryOptions.DEFAULT.getValues(),
-            QueryOptions.DEFAULT.skipMetadata(),
-            QueryOptions.DEFAULT.getPageSize(),
-            QueryOptions.DEFAULT.getPagingState(),
-            QueryOptions.DEFAULT.getSerialConsistency(),
-            ProtocolVersion.V5,
-            KEYSPACE);
-=======
-            client.connect(false, false, false);
->>>>>>> 095540d5
-
+        try (SimpleClient client = client(false))
+        {
             QueryMessage queryMessage = new QueryMessage("CREATE TABLE atable (pk int PRIMARY KEY, v text)",
                                                          V5_DEFAULT_OPTIONS);
             client.execute(queryMessage);
@@ -166,20 +146,154 @@
     }
 
     @Test
+    public void testThrowOnOverloadDisabledGlobalLimitExceeded() throws Throwable
+    {
+        // Bump the per-endpoint limit to make sure we exhaust the global
+        ClientResourceLimits.setEndpointLimit(HIGH_LIMIT);
+        try (SimpleClient client = client(false))
+        {
+            QueryMessage queryMessage = new QueryMessage("CREATE TABLE atable (pk int PRIMARY KEY, v text)",
+                                                         V5_DEFAULT_OPTIONS);
+            client.execute(queryMessage);
+
+            queryMessage = new QueryMessage("INSERT INTO atable (pk, v) VALUES (1, 'aaaaaaaaaaaaaaaaaaaaaaaaaaaaaaaaaaaaaaaaaaaaaaaaaaaaaaaaaaaaaaaaaaaaaaaaaaaaaaaaaaaaaaaaaaaaaaaaaaaaaaaaaaaaaaaaaaaaaaaaaaaaaaaaaaaaaaaaaaaaaaaaaaaaaaaaaaaaaaaaaaaaaaaaaaaaaaaaaaaaaaaaaaaaaaaaaaaaaaaaaaaaaaaaaaaaaaaaaaaaaaaaaaaaaaaaaaaaaaaaaaaaaaaaaaaaaaaaaaaaaaaaaaaaaaaaaaaaaaaaaaaaaaaaaaaaaaaaaaaaaaaaaaaaaaaaaaaaaaaaaaaaaaaaaaaaaaaaaaaaaaaaaaaaaaaaaaaaaaaaaaaaaaaaaaaaaaaaaaaaaaaaaaaaaaaaaaaaaaaaaaaaaaaaaaaaaaaaaaaaaaaaaaaaaaaaaaaaaaaaaaaaaaaaaaaaaaaaaaaaaaaaaaaaaaaaaaaaaaaaaaaaaaaaaaaaaaaaaaaaaaaaaaaaaaaaaaaaaaaaaaaaaaaaaaaaaaaaaaaaaaaaaaaaaaaaaaaaaaaaaaaaaaaaaaaaaaaaaaaaaaaaaaaaaaaaaaaaaaaaaaaaaaaaaaaaaaaaaaaaaaaaaaaaaaaaaaaaaaaaaaaaaaaaaaaaaaaaaaaaaaaaaaaaaaaaaaaaaaaaaaaaaaaaaaaaaaaaaaaaaaaaaaaaaaaaaaaaaaaaaaaaaaaaaaaaaaaaaaaaaaaaaaaaaaaaaaaaaaaaaaaaaaaaaaaaaaaaaaaaaaaaaaaaaaaaaaaaaaaaaaaaaaaaaaaaaaaaaaaaaaaaaaaaaaaaaaaaaaaaaaaaaaaaaaaaaaaaaaaaaaaaaaaaaaaaaaaaaaaaaaaaaaaaaaaaaaaaaaaa')",
+                                            V5_DEFAULT_OPTIONS);
+            client.execute(queryMessage);
+        }
+    }
+
+    @Test
+    public void testThrowOnOverloadDisabledEndpointLimitExceeded() throws Throwable
+    {
+        // Make sure we can only exceed the per-endpoint limit
+        ClientResourceLimits.setGlobalLimit(HIGH_LIMIT);
+        try (SimpleClient client = client(false))
+        {
+            QueryMessage queryMessage = new QueryMessage("CREATE TABLE atable (pk int PRIMARY KEY, v text)",
+                                                         V5_DEFAULT_OPTIONS);
+            client.execute(queryMessage);
+
+            queryMessage = new QueryMessage("INSERT INTO atable (pk, v) VALUES (1, 'aaaaaaaaaaaaaaaaaaaaaaaaaaaaaaaaaaaaaaaaaaaaaaaaaaaaaaaaaaaaaaaaaaaaaaaaaaaaaaaaaaaaaaaaaaaaaaaaaaaaaaaaaaaaaaaaaaaaaaaaaaaaaaaaaaaaaaaaaaaaaaaaaaaaaaaaaaaaaaaaaaaaaaaaaaaaaaaaaaaaaaaaaaaaaaaaaaaaaaaaaaaaaaaaaaaaaaaaaaaaaaaaaaaaaaaaaaaaaaaaaaaaaaaaaaaaaaaaaaaaaaaaaaaaaaaaaaaaaaaaaaaaaaaaaaaaaaaaaaaaaaaaaaaaaaaaaaaaaaaaaaaaaaaaaaaaaaaaaaaaaaaaaaaaaaaaaaaaaaaaaaaaaaaaaaaaaaaaaaaaaaaaaaaaaaaaaaaaaaaaaaaaaaaaaaaaaaaaaaaaaaaaaaaaaaaaaaaaaaaaaaaaaaaaaaaaaaaaaaaaaaaaaaaaaaaaaaaaaaaaaaaaaaaaaaaaaaaaaaaaaaaaaaaaaaaaaaaaaaaaaaaaaaaaaaaaaaaaaaaaaaaaaaaaaaaaaaaaaaaaaaaaaaaaaaaaaaaaaaaaaaaaaaaaaaaaaaaaaaaaaaaaaaaaaaaaaaaaaaaaaaaaaaaaaaaaaaaaaaaaaaaaaaaaaaaaaaaaaaaaaaaaaaaaaaaaaaaaaaaaaaaaaaaaaaaaaaaaaaaaaaaaaaaaaaaaaaaaaaaaaaaaaaaaaaaaaaaaaaaaaaaaaaaaaaaaaaaaaaaaaaaaaaaaaaaaaaaaaaaaaaaaaaaaaaaaaaaaaaaaaaaaaaaaaaaaaaaaaaaaaaaaaaaaaaaaaaaaaaaaaaaaaaaaaaaaaaaaaaaaaaaaaaaaaaaaaaaaaaaaaaaaaaaaaaaaaaaaaaaa')",
+                                            V5_DEFAULT_OPTIONS);
+            client.execute(queryMessage);
+        }
+    }
+
+    @Test
+    public void testOverloadedExceptionGlobalLimitExceeded() throws Throwable
+    {
+        // Bump the per-endpoint limit to make sure we exhaust the global
+        ClientResourceLimits.setEndpointLimit(HIGH_LIMIT);
+        try (SimpleClient client = client(true))
+        {
+            QueryMessage queryMessage = new QueryMessage("CREATE TABLE atable (pk int PRIMARY KEY, v text)",
+                                                         V5_DEFAULT_OPTIONS);
+            client.execute(queryMessage);
+
+            queryMessage = new QueryMessage("INSERT INTO atable (pk, v) VALUES (1, 'aaaaaaaaaaaaaaaaaaaaaaaaaaaaaaaaaaaaaaaaaaaaaaaaaaaaaaaaaaaaaaaaaaaaaaaaaaaaaaaaaaaaaaaaaaaaaaaaaaaaaaaaaaaaaaaaaaaaaaaaaaaaaaaaaaaaaaaaaaaaaaaaaaaaaaaaaaaaaaaaaaaaaaaaaaaaaaaaaaaaaaaaaaaaaaaaaaaaaaaaaaaaaaaaaaaaaaaaaaaaaaaaaaaaaaaaaaaaaaaaaaaaaaaaaaaaaaaaaaaaaaaaaaaaaaaaaaaaaaaaaaaaaaaaaaaaaaaaaaaaaaaaaaaaaaaaaaaaaaaaaaaaaaaaaaaaaaaaaaaaaaaaaaaaaaaaaaaaaaaaaaaaaaaaaaaaaaaaaaaaaaaaaaaaaaaaaaaaaaaaaaaaaaaaaaaaaaaaaaaaaaaaaaaaaaaaaaaaaaaaaaaaaaaaaaaaaaaaaaaaaaaaaaaaaaaaaaaaaaaaaaaaaaaaaaaaaaaaaaaaaaaaaaaaaaaaaaaaaaaaaaaaaaaaaaaaaaaaaaaaaaaaaaaaaaaaaaaaaaaaaaaaaaaaaaaaaaaaaaaaaaaaaaaaaaaaaaaaaaaaaaaaaaaaaaaaaaaaaaaaaaaaaaaaaaaaaaaaaaaaaaaaaaaaaaaaaaaaaaaaaaaaaaaaaaaaaaaaaaaaaaaaaaaaaaaaaaaaaaaaaaaaaaaaaaaaaaaaaaaaaaaaaaaaaaaaaaaaaaaaaaaaaaaaaaaaaaaaaaaaaaaaaaaaaaaaaaaaaaaaaaaaaaaaaaaaaaaaaaaaaaaaaaaaaaaaaaaaaaaaaaaaaaaaaaaaaaaaaaaaaaaaaaaaaaaaaaaaaaaaaaaaaaaaaaaaaaaaaaaaaaaaaaaaaaaaaaaaaaaa')",
+                                            V5_DEFAULT_OPTIONS);
+            try
+            {
+                client.execute(queryMessage);
+                Assert.fail();
+            }
+            catch (RuntimeException e)
+            {
+                Assert.assertTrue(e.getCause() instanceof OverloadedException);
+            }
+        }
+    }
+
+    @Test
+    public void testOverloadedExceptionEndpointLimitExceeded() throws Throwable
+    {
+        // Make sure we can only exceed the per-endpoint limit
+        ClientResourceLimits.setGlobalLimit(HIGH_LIMIT);
+        try (SimpleClient client = client(true))
+        {
+            QueryMessage queryMessage = new QueryMessage("CREATE TABLE atable (pk int PRIMARY KEY, v text)",
+                                                         V5_DEFAULT_OPTIONS);
+            client.execute(queryMessage);
+
+            queryMessage = new QueryMessage("INSERT INTO atable (pk, v) VALUES (1, 'aaaaaaaaaaaaaaaaaaaaaaaaaaaaaaaaaaaaaaaaaaaaaaaaaaaaaaaaaaaaaaaaaaaaaaaaaaaaaaaaaaaaaaaaaaaaaaaaaaaaaaaaaaaaaaaaaaaaaaaaaaaaaaaaaaaaaaaaaaaaaaaaaaaaaaaaaaaaaaaaaaaaaaaaaaaaaaaaaaaaaaaaaaaaaaaaaaaaaaaaaaaaaaaaaaaaaaaaaaaaaaaaaaaaaaaaaaaaaaaaaaaaaaaaaaaaaaaaaaaaaaaaaaaaaaaaaaaaaaaaaaaaaaaaaaaaaaaaaaaaaaaaaaaaaaaaaaaaaaaaaaaaaaaaaaaaaaaaaaaaaaaaaaaaaaaaaaaaaaaaaaaaaaaaaaaaaaaaaaaaaaaaaaaaaaaaaaaaaaaaaaaaaaaaaaaaaaaaaaaaaaaaaaaaaaaaaaaaaaaaaaaaaaaaaaaaaaaaaaaaaaaaaaaaaaaaaaaaaaaaaaaaaaaaaaaaaaaaaaaaaaaaaaaaaaaaaaaaaaaaaaaaaaaaaaaaaaaaaaaaaaaaaaaaaaaaaaaaaaaaaaaaaaaaaaaaaaaaaaaaaaaaaaaaaaaaaaaaaaaaaaaaaaaaaaaaaaaaaaaaaaaaaaaaaaaaaaaaaaaaaaaaaaaaaaaaaaaaaaaaaaaaaaaaaaaaaaaaaaaaaaaaaaaaaaaaaaaaaaaaaaaaaaaaaaaaaaaaaaaaaaaaaaaaaaaaaaaaaaaaaaaaaaaaaaaaaaaaaaaaaaaaaaaaaaaaaaaaaaaaaaaaaaaaaaaaaaaaaaaaaaaaaaaaaaaaaaaaaaaaaaaaaaaaaaaaaaaaaaaaaaaaaaaaaaaaaaaaaaaaaaaaaaaaaaaaaaaaaaaaaaaaaaaaaaaaaaaaaaaa')",
+                                            V5_DEFAULT_OPTIONS);
+            try
+            {
+                client.execute(queryMessage);
+                Assert.fail();
+            }
+            catch (RuntimeException e)
+            {
+                Assert.assertTrue(e.getCause() instanceof OverloadedException);
+            }
+        }
+    }
+
+    @Test
+    public void testOverloadedExceptionGlobalLimitByMultiFrameMessage() throws Throwable
+    {
+        // Bump the per-endpoint limit to make sure we exhaust the global
+        ClientResourceLimits.setEndpointLimit(HIGH_LIMIT);
+        try (SimpleClient client = client(true, 100))
+        {
+            QueryMessage queryMessage = new QueryMessage("CREATE TABLE atable (pk int PRIMARY KEY, v text)",
+                                                         V5_DEFAULT_OPTIONS);
+            client.execute(queryMessage);
+
+            queryMessage = new QueryMessage("INSERT INTO atable (pk, v) VALUES (1, 'aaaaaaaaaaaaaaaaaaaaaaaaaaaaaaaaaaaaaaaaaaaaaaaaaaaaaaaaaaaaaaaaaaaaaaaaaaaaaaaaaaaaaaaaaaaaaaaaaaaaaaaaaaaaaaaaaaaaaaaaaaaaaaaaaaaaaaaaaaaaaaaaaaaaaaaaaaaaaaaaaaaaaaaaaaaaaaaaaaaaaaaaaaaaaaaaaaaaaaaaaaaaaaaaaaaaaaaaaaaaaaaaaaaaaaaaaaaaaaaaaaaaaaaaaaaaaaaaaaaaaaaaaaaaaaaaaaaaaaaaaaaaaaaaaaaaaaaaaaaaaaaaaaaaaaaaaaaaaaaaaaaaaaaaaaaaaaaaaaaaaaaaaaaaaaaaaaaaaaaaaaaaaaaaaaaaaaaaaaaaaaaaaaaaaaaaaaaaaaaaaaaaaaaaaaaaaaaaaaaaaaaaaaaaaaaaaaaaaaaaaaaaaaaaaaaaaaaaaaaaaaaaaaaaaaaaaaaaaaaaaaaaaaaaaaaaaaaaaaaaaaaaaaaaaaaaaaaaaaaaaaaaaaaaaaaaaaaaaaaaaaaaaaaaaaaaaaaaaaaaaaaaaaaaaaaaaaaaaaaaaaaaaaaaaaaaaaaaaaaaaaaaaaaaaaaaaaaaaaaaaaaaaaaaaaaaaaaaaaaaaaaaaaaaaaaaaaaaaaaaaaaaaaaaaaaaaaaaaaaaaaaaaaaaaaaaaaaaaaaaaaaaaaaaaaaaaaaaaaaaaaaaaaaaaaaaaaaaaaaaaaaaaaaaaaaaaaaaaaaaaaaaaaaaaaaaaaaaaaaaaaaaaaaaaaaaaaaaaaaaaaaaaaaaaaaaaaaaaaaaaaaaaaaaaaaaaaaaaaaaaaaaaaaaaaaaaaaaaaaaaaaaaaaaaaaaaaaaaaaaaaaaaaaaaaaaaaaaaaaa')",
+                                            V5_DEFAULT_OPTIONS);
+            try
+            {
+                client.execute(queryMessage);
+                Assert.fail();
+            }
+            catch (RuntimeException e)
+            {
+                Assert.assertTrue(e.getCause() instanceof OverloadedException);
+            }
+        }
+    }
+
+    @Test
+    public void testOverloadedExceptionEndpointLimitByMultiFrameMessage() throws Throwable
+    {
+        // Make sure we can only exceed the per-endpoint limit
+        ClientResourceLimits.setGlobalLimit(HIGH_LIMIT);
+        try (SimpleClient client = client(true, 100))
+        {
+            QueryMessage queryMessage = new QueryMessage("CREATE TABLE atable (pk int PRIMARY KEY, v text)",
+                                                         V5_DEFAULT_OPTIONS);
+            client.execute(queryMessage);
+
+            queryMessage = new QueryMessage("INSERT INTO atable (pk, v) VALUES (1, 'aaaaaaaaaaaaaaaaaaaaaaaaaaaaaaaaaaaaaaaaaaaaaaaaaaaaaaaaaaaaaaaaaaaaaaaaaaaaaaaaaaaaaaaaaaaaaaaaaaaaaaaaaaaaaaaaaaaaaaaaaaaaaaaaaaaaaaaaaaaaaaaaaaaaaaaaaaaaaaaaaaaaaaaaaaaaaaaaaaaaaaaaaaaaaaaaaaaaaaaaaaaaaaaaaaaaaaaaaaaaaaaaaaaaaaaaaaaaaaaaaaaaaaaaaaaaaaaaaaaaaaaaaaaaaaaaaaaaaaaaaaaaaaaaaaaaaaaaaaaaaaaaaaaaaaaaaaaaaaaaaaaaaaaaaaaaaaaaaaaaaaaaaaaaaaaaaaaaaaaaaaaaaaaaaaaaaaaaaaaaaaaaaaaaaaaaaaaaaaaaaaaaaaaaaaaaaaaaaaaaaaaaaaaaaaaaaaaaaaaaaaaaaaaaaaaaaaaaaaaaaaaaaaaaaaaaaaaaaaaaaaaaaaaaaaaaaaaaaaaaaaaaaaaaaaaaaaaaaaaaaaaaaaaaaaaaaaaaaaaaaaaaaaaaaaaaaaaaaaaaaaaaaaaaaaaaaaaaaaaaaaaaaaaaaaaaaaaaaaaaaaaaaaaaaaaaaaaaaaaaaaaaaaaaaaaaaaaaaaaaaaaaaaaaaaaaaaaaaaaaaaaaaaaaaaaaaaaaaaaaaaaaaaaaaaaaaaaaaaaaaaaaaaaaaaaaaaaaaaaaaaaaaaaaaaaaaaaaaaaaaaaaaaaaaaaaaaaaaaaaaaaaaaaaaaaaaaaaaaaaaaaaaaaaaaaaaaaaaaaaaaaaaaaaaaaaaaaaaaaaaaaaaaaaaaaaaaaaaaaaaaaaaaaaaaaaaaaaaaaaaaaaaaaaaaaaaaaaaaaaaaaaaaaaaaaaaaaaaaaa')",
+                                            V5_DEFAULT_OPTIONS);
+            try
+            {
+                client.execute(queryMessage);
+                Assert.fail();
+            }
+            catch (RuntimeException e)
+            {
+                Assert.assertTrue(e.getCause() instanceof OverloadedException);
+            }
+        }
+    }
+
+    @Test
     public void testQueryUpdatesConcurrentMetricsUpdate() throws Throwable
     {
-        try (SimpleClient client = client())
+        try (SimpleClient client = client(true))
         {
             CyclicBarrier barrier = new CyclicBarrier(2);
             String table = createTableName();
 
             // reusing table name for keyspace name since cannot reuse KEYSPACE and want it to be unique
             TableMetadata tableMetadata =
-                TableMetadata.builder(table, table)
-                             .kind(TableMetadata.Kind.VIRTUAL)
-                             .addPartitionKeyColumn("pk", UTF8Type.instance)
-                             .addRegularColumn("v", Int32Type.instance)
-                             .build();
+            TableMetadata.builder(table, table)
+                         .kind(TableMetadata.Kind.VIRTUAL)
+                         .addPartitionKeyColumn("pk", UTF8Type.instance)
+                         .addRegularColumn("v", Int32Type.instance)
+                         .build();
 
             VirtualTable vt1 = new AbstractVirtualTable.SimpleTable(tableMetadata, () -> {
                 try
@@ -200,7 +314,7 @@
             final QueryMessage queryMessage = new QueryMessage(String.format("SELECT * FROM %s.%s", table, table),
                                                                V5_DEFAULT_OPTIONS);
 
-            Assert.assertEquals(0L, Server.EndpointPayloadTracker.getCurrentGlobalUsage());
+            Assert.assertEquals(0L, ClientResourceLimits.getCurrentGlobalUsage());
             try
             {
                 Thread tester = new Thread(() -> client.execute(queryMessage));
@@ -208,7 +322,7 @@
                 tester.start();
                 // block until query in progress
                 barrier.await(30, TimeUnit.SECONDS);
-                Assert.assertTrue(Server.EndpointPayloadTracker.getCurrentGlobalUsage() > 0);
+                Assert.assertTrue(ClientResourceLimits.getCurrentGlobalUsage() > 0);
             } finally
             {
                 // notify query thread that metric has been checked. This will also throw TimeoutException if both
@@ -219,213 +333,9 @@
     }
 
     @Test
-    public void testQueryExecutionWithoutThrowOnOverloadAndInflightLimitedExceeded() throws Throwable
-    {
-<<<<<<< HEAD
-        // Make sure we can only exceed the per-endpoint limit
-        ClientResourceLimits.setGlobalLimit(HIGH_LIMIT);
-
-        SimpleClient client = new SimpleClient(nativeAddr.getHostAddress(),
-                                               nativePort,
-                                               ProtocolVersion.V5,
-                                               true,
-                                               new EncryptionOptions());
-
-        try
-        {
-            client.connect(false, false);
-            QueryOptions queryOptions = QueryOptions.create(
-            QueryOptions.DEFAULT.getConsistency(),
-            QueryOptions.DEFAULT.getValues(),
-            QueryOptions.DEFAULT.skipMetadata(),
-            QueryOptions.DEFAULT.getPageSize(),
-            QueryOptions.DEFAULT.getPagingState(),
-            QueryOptions.DEFAULT.getSerialConsistency(),
-            ProtocolVersion.V5,
-            KEYSPACE);
-
-=======
-        try (SimpleClient client = new SimpleClient(nativeAddr.getHostAddress(),
-                                                    nativePort,
-                                                    ProtocolVersion.V5,
-                                                    true,
-                                                    new EncryptionOptions()))
-        {
-            client.connect(false, false, false);
->>>>>>> 095540d5
-            QueryMessage queryMessage = new QueryMessage("CREATE TABLE atable (pk int PRIMARY KEY, v text)",
-                                                         V5_DEFAULT_OPTIONS);
-            client.execute(queryMessage);
-
-            queryMessage = new QueryMessage("INSERT INTO atable (pk, v) VALUES (1, 'aaaaaaaaaaaaaaaaaaaaaaaaaaaaaaaaaaaaaaaaaaaaaaaaaaaaaaaaaaaaaaaaaaaaaaaaaaaaaaaaaaaaaaaaaaaaaaaaaaaaaaaaaaaaaaaaaaaaaaaaaaaaaaaaaaaaaaaaaaaaaaaaaaaaaaaaaaaaaaaaaaaaaaaaaaaaaaaaaaaaaaaaaaaaaaaaaaaaaaaaaaaaaaaaaaaaaaaaaaaaaaaaaaaaaaaaaaaaaaaaaaaaaaaaaaaaaaaaaaaaaaaaaaaaaaaaaaaaaaaaaaaaaaaaaaaaaaaaaaaaaaaaaaaaaaaaaaaaaaaaaaaaaaaaaaaaaaaaaaaaaaaaaaaaaaaaaaaaaaaaaaaaaaaaaaaaaaaaaaaaaaaaaaaaaaaaaaaaaaaaaaaaaaaaaaaaaaaaaaaaaaaaaaaaaaaaaaaaaaaaaaaaaaaaaaaaaaaaaaaaaaaaaaaaaaaaaaaaaaaaaaaaaaaaaaaaaaaaaaaaaaaaaaaaaaaaaaaaaaaaaaaaaaaaaaaaaaaaaaaaaaaaaaaaaaaaaaaaaaaaaaaaaaaaaaaaaaaaaaaaaaaaaaaaaaaaaaaaaaaaaaaaaaaaaaaaaaaaaaaaaaaaaaaaaaaaaaaaaaaaaaaaaaaaaaaaaaaaaaaaaaaaaaaaaaaaaaaaaaaaaaaaaaaaaaaaaaaaaaaaaaaaaaaaaaaaaaaaaaaaaaaaaaaaaaaaaaaaaaaaaaaaaaaaaaaaaaaaaaaaaaaaaaaaaaaaaaaaaaaaaaaaaaaaaaaaaaaaaaaaaaaaaaaaaaaaaaaaaaaaaaaaaaaaaaaaaaaaaaaaaaaaaaaaaaaaaaaaaaaaaaaaaaaaaaaaaaaaaaaaaaaaaaaaaaaaaaaaaaaa')",
-                                            V5_DEFAULT_OPTIONS);
-            client.execute(queryMessage);
-        }
-    }
-
-    @Test
-    public void testOverloadedExceptionForEndpointInflightLimit() throws Throwable
-    {
-<<<<<<< HEAD
-        // Make sure we can only exceed the per-endpoint limit
-        ClientResourceLimits.setGlobalLimit(HIGH_LIMIT);
-
-        SimpleClient client = new SimpleClient(nativeAddr.getHostAddress(),
-                                               nativePort,
-                                               ProtocolVersion.V5,
-                                               true,
-                                               new EncryptionOptions());
-
-        try
-        {
-            client.connect(false, true);
-            QueryOptions queryOptions = QueryOptions.create(
-            QueryOptions.DEFAULT.getConsistency(),
-            QueryOptions.DEFAULT.getValues(),
-            QueryOptions.DEFAULT.skipMetadata(),
-            QueryOptions.DEFAULT.getPageSize(),
-            QueryOptions.DEFAULT.getPagingState(),
-            QueryOptions.DEFAULT.getSerialConsistency(),
-            ProtocolVersion.V5,
-            KEYSPACE);
-
-=======
-        try (SimpleClient client = client())
-        {
->>>>>>> 095540d5
-            QueryMessage queryMessage = new QueryMessage("CREATE TABLE atable (pk int PRIMARY KEY, v text)",
-                                                         V5_DEFAULT_OPTIONS);
-            client.execute(queryMessage);
-
-            queryMessage = new QueryMessage("INSERT INTO atable (pk, v) VALUES (1, 'aaaaaaaaaaaaaaaaaaaaaaaaaaaaaaaaaaaaaaaaaaaaaaaaaaaaaaaaaaaaaaaaaaaaaaaaaaaaaaaaaaaaaaaaaaaaaaaaaaaaaaaaaaaaaaaaaaaaaaaaaaaaaaaaaaaaaaaaaaaaaaaaaaaaaaaaaaaaaaaaaaaaaaaaaaaaaaaaaaaaaaaaaaaaaaaaaaaaaaaaaaaaaaaaaaaaaaaaaaaaaaaaaaaaaaaaaaaaaaaaaaaaaaaaaaaaaaaaaaaaaaaaaaaaaaaaaaaaaaaaaaaaaaaaaaaaaaaaaaaaaaaaaaaaaaaaaaaaaaaaaaaaaaaaaaaaaaaaaaaaaaaaaaaaaaaaaaaaaaaaaaaaaaaaaaaaaaaaaaaaaaaaaaaaaaaaaaaaaaaaaaaaaaaaaaaaaaaaaaaaaaaaaaaaaaaaaaaaaaaaaaaaaaaaaaaaaaaaaaaaaaaaaaaaaaaaaaaaaaaaaaaaaaaaaaaaaaaaaaaaaaaaaaaaaaaaaaaaaaaaaaaaaaaaaaaaaaaaaaaaaaaaaaaaaaaaaaaaaaaaaaaaaaaaaaaaaaaaaaaaaaaaaaaaaaaaaaaaaaaaaaaaaaaaaaaaaaaaaaaaaaaaaaaaaaaaaaaaaaaaaaaaaaaaaaaaaaaaaaaaaaaaaaaaaaaaaaaaaaaaaaaaaaaaaaaaaaaaaaaaaaaaaaaaaaaaaaaaaaaaaaaaaaaaaaaaaaaaaaaaaaaaaaaaaaaaaaaaaaaaaaaaaaaaaaaaaaaaaaaaaaaaaaaaaaaaaaaaaaaaaaaaaaaaaaaaaaaaaaaaaaaaaaaaaaaaaaaaaaaaaaaaaaaaaaaaaaaaaaaaaaaaaaaaaaaaaaaaaaaaaaaaaaaaaaaaaaaaaaaa')",
-                                            V5_DEFAULT_OPTIONS);
-            try
-            {
-                client.execute(queryMessage);
-                Assert.fail();
-            }
-            catch (RuntimeException e)
-            {
-                Assert.assertTrue(e.getCause() instanceof OverloadedException);
-            }
-        }
-    }
-
-    @Test
-    public void testOverloadedExceptionForOverallInflightLimit() throws Throwable
-    {
-<<<<<<< HEAD
-        // Bump the per-endpoint limit to make sure we exhaust the global
-        ClientResourceLimits.setEndpointLimit(HIGH_LIMIT);
-
-        SimpleClient client = new SimpleClient(nativeAddr.getHostAddress(),
-                                               nativePort,
-                                               ProtocolVersion.V5,
-                                               true,
-                                               new EncryptionOptions());
-
-        try
-        {
-            client.connect(false, true);
-            QueryOptions queryOptions = QueryOptions.create(
-            QueryOptions.DEFAULT.getConsistency(),
-            QueryOptions.DEFAULT.getValues(),
-            QueryOptions.DEFAULT.skipMetadata(),
-            QueryOptions.DEFAULT.getPageSize(),
-            QueryOptions.DEFAULT.getPagingState(),
-            QueryOptions.DEFAULT.getSerialConsistency(),
-            ProtocolVersion.V5,
-            KEYSPACE);
-
-=======
-        try (SimpleClient client = client())
-        {
->>>>>>> 095540d5
-            QueryMessage queryMessage = new QueryMessage("CREATE TABLE atable (pk int PRIMARY KEY, v text)",
-                                                         V5_DEFAULT_OPTIONS);
-            client.execute(queryMessage);
-
-            queryMessage = new QueryMessage("INSERT INTO atable (pk, v) VALUES (1, 'aaaaaaaaaaaaaaaaaaaaaaaaaaaaaaaaaaaaaaaaaaaaaaaaaaaaaaaaaaaaaaaaaaaaaaaaaaaaaaaaaaaaaaaaaaaaaaaaaaaaaaaaaaaaaaaaaaaaaaaaaaaaaaaaaaaaaaaaaaaaaaaaaaaaaaaaaaaaaaaaaaaaaaaaaaaaaaaaaaaaaaaaaaaaaaaaaaaaaaaaaaaaaaaaaaaaaaaaaaaaaaaaaaaaaaaaaaaaaaaaaaaaaaaaaaaaaaaaaaaaaaaaaaaaaaaaaaaaaaaaaaaaaaaaaaaaaaaaaaaaaaaaaaaaaaaaaaaaaaaaaaaaaaaaaaaaaaaaaaaaaaaaaaaaaaaaaaaaaaaaaaaaaaaaaaaaaaaaaaaaaaaaaaaaaaaaaaaaaaaaaaaaaaaaaaaaaaaaaaaaaaaaaaaaaaaaaaaaaaaaaaaaaaaaaaaaaaaaaaaaaaaaaaaaaaaaaaaaaaaaaaaaaaaaaaaaaaaaaaaaaaaaaaaaaaaaaaaaaaaaaaaaaaaaaaaaaaaaaaaaaaaaaaaaaaaaaaaaaaaaaaaaaaaaaaaaaaaaaaaaaaaaaaaaaaaaaaaaaaaaaaaaaaaaaaaaaaaaaaaaaaaaaaaaaaaaaaaaaaaaaaaaaaaaaaaaaaaaaaaaaaaaaaaaaaaaaaaaaaaaaaaaaaaaaaaaaaaaaaaaaaaaaaaaaaaaaaaaaaaaaaaaaaaaaaaaaaaaaaaaaaaaaaaaaaaaaaaaaaaaaaaaaaaaaaaaaaaaaaaaaaaaaaaaaaaaaaaaaaaaaaaaaaaaaaaaaaaaaaaaaaaaaaaaaaaaaaaaaaaaaaaaaaaaaaaaaaaaaaaaaaaaaaaaaaaaaaaaaaaaaaaaaaaaaaaaaaaaaaaa')",
-                                            V5_DEFAULT_OPTIONS);
-            try
-            {
-                client.execute(queryMessage);
-                Assert.fail();
-            }
-            catch (RuntimeException e)
-            {
-                Assert.assertTrue(e.getCause() instanceof OverloadedException);
-            }
-        }
-    }
-
-    @Test
-    public void testOverloadedExceptionForOverallInflightLimitAndLargeMessage() throws Throwable
-    {
-        // Bump the per-endpoint limit to make sure we exhaust the global
-        ClientResourceLimits.setEndpointLimit(HIGH_LIMIT);
-
-        try (SimpleClient client = SimpleClient.builder(nativeAddr.getHostAddress(), nativePort)
-                                               .protocolVersion(ProtocolVersion.V5)
-                                               .useBeta()
-                                               .largeMessageThreshold(100)
-                                               .build())
-
-        {
-            client.connect(false, true);
-            QueryOptions queryOptions = QueryOptions.create(
-            QueryOptions.DEFAULT.getConsistency(),
-            QueryOptions.DEFAULT.getValues(),
-            QueryOptions.DEFAULT.skipMetadata(),
-            QueryOptions.DEFAULT.getPageSize(),
-            QueryOptions.DEFAULT.getPagingState(),
-            QueryOptions.DEFAULT.getSerialConsistency(),
-            ProtocolVersion.V5,
-            KEYSPACE);
-
-            QueryMessage queryMessage = new QueryMessage("CREATE TABLE atable (pk int PRIMARY KEY, v text)",
-                                                         queryOptions);
-            client.execute(queryMessage);
-
-            queryMessage = new QueryMessage("INSERT INTO atable (pk, v) VALUES (1, 'aaaaaaaaaaaaaaaaaaaaaaaaaaaaaaaaaaaaaaaaaaaaaaaaaaaaaaaaaaaaaaaaaaaaaaaaaaaaaaaaaaaaaaaaaaaaaaaaaaaaaaaaaaaaaaaaaaaaaaaaaaaaaaaaaaaaaaaaaaaaaaaaaaaaaaaaaaaaaaaaaaaaaaaaaaaaaaaaaaaaaaaaaaaaaaaaaaaaaaaaaaaaaaaaaaaaaaaaaaaaaaaaaaaaaaaaaaaaaaaaaaaaaaaaaaaaaaaaaaaaaaaaaaaaaaaaaaaaaaaaaaaaaaaaaaaaaaaaaaaaaaaaaaaaaaaaaaaaaaaaaaaaaaaaaaaaaaaaaaaaaaaaaaaaaaaaaaaaaaaaaaaaaaaaaaaaaaaaaaaaaaaaaaaaaaaaaaaaaaaaaaaaaaaaaaaaaaaaaaaaaaaaaaaaaaaaaaaaaaaaaaaaaaaaaaaaaaaaaaaaaaaaaaaaaaaaaaaaaaaaaaaaaaaaaaaaaaaaaaaaaaaaaaaaaaaaaaaaaaaaaaaaaaaaaaaaaaaaaaaaaaaaaaaaaaaaaaaaaaaaaaaaaaaaaaaaaaaaaaaaaaaaaaaaaaaaaaaaaaaaaaaaaaaaaaaaaaaaaaaaaaaaaaaaaaaaaaaaaaaaaaaaaaaaaaaaaaaaaaaaaaaaaaaaaaaaaaaaaaaaaaaaaaaaaaaaaaaaaaaaaaaaaaaaaaaaaaaaaaaaaaaaaaaaaaaaaaaaaaaaaaaaaaaaaaaaaaaaaaaaaaaaaaaaaaaaaaaaaaaaaaaaaaaaaaaaaaaaaaaaaaaaaaaaaaaaaaaaaaaaaaaaaaaaaaaaaaaaaaaaaaaaaaaaaaaaaaaaaaaaaaaaaaaaaaaaaaaaaaaaaaaaaaaaaaaaaaaaaaaa')",
-                                            queryOptions);
-            try
-            {
-                client.execute(queryMessage);
-                Assert.fail();
-            }
-            catch (RuntimeException e)
-            {
-                Assert.assertTrue(e.getCause() instanceof OverloadedException);
-            }
-        }
-    }
-
-
-    @Test
     public void testChangingLimitsAtRuntime() throws Throwable
     {
-<<<<<<< HEAD
-        SimpleClient client = new SimpleClient(nativeAddr.getHostAddress(),
-                                               nativePort,
-                                               ProtocolVersion.V5,
-                                               true,
-                                               new EncryptionOptions());
-        client.connect(false, true);
-
-        QueryOptions queryOptions = QueryOptions.create(
-        QueryOptions.DEFAULT.getConsistency(),
-        QueryOptions.DEFAULT.getValues(),
-        QueryOptions.DEFAULT.skipMetadata(),
-        QueryOptions.DEFAULT.getPageSize(),
-        QueryOptions.DEFAULT.getPagingState(),
-        QueryOptions.DEFAULT.getSerialConsistency(),
-        ProtocolVersion.V5,
-        KEYSPACE);
-
-=======
-        SimpleClient client = client();
->>>>>>> 095540d5
+        SimpleClient client = client(false);
         try
         {
             QueryMessage queryMessage = new QueryMessage(String.format("CREATE TABLE %s.atable (pk int PRIMARY KEY, v text)", KEYSPACE),
@@ -542,7 +452,6 @@
             ClientResourceLimits.setEndpointLimit(LOW_LIMIT);
             Assert.assertEquals("new endpoint limit not returned by EndpointPayloadTrackers", LOW_LIMIT, ClientResourceLimits.getEndpointLimit());
             Assert.assertEquals("new endpoint limit not returned by DatabaseDescriptor", LOW_LIMIT, DatabaseDescriptor.getNativeTransportMaxConcurrentRequestsInBytesPerIp());
-
         }
         finally
         {
