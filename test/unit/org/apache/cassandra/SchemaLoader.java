--- conflicted
+++ resolved
@@ -220,7 +220,6 @@
                 standardCFMD(ks_nocommit, "Standard1"))));
 
         // CQLKeyspace
-<<<<<<< HEAD
         schema.add(KeyspaceMetadata.create(ks_cql, KeyspaceParams.simple(1), Tables.of(
 
                 // Column Families
@@ -248,49 +247,15 @@
                         + "quz text, "
                         + "foo text, "
                         + "PRIMARY KEY((bar, baz), qux, quz) ) "
-                        + "WITH COMPACT STORAGE", ks_cql)
+                        + "WITH COMPACT STORAGE", ks_cql),
+                CFMetaData.compile("CREATE TABLE with_static ("
+                        + "pk text, "
+                        + "ck int, "
+                        + "st int static, "
+                        + "v1 int, "
+                        + "v2 int, "
+                        + "PRIMARY KEY(pk, ck))", ks_cql)
         )));
-=======
-        schema.add(KSMetaData.testMetadata(ks_cql,
-                                           simple,
-                                           opts_rf1,
-
-                                           // Column Families
-                                           CFMetaData.compile("CREATE TABLE table1 ("
-                                                              + "k int PRIMARY KEY,"
-                                                              + "v1 text,"
-                                                              + "v2 int"
-                                                              + ")", ks_cql),
-
-                                           CFMetaData.compile("CREATE TABLE table2 ("
-                                                              + "k text,"
-                                                              + "c text,"
-                                                              + "v text,"
-                                                              + "PRIMARY KEY (k, c))", ks_cql),
-                                           CFMetaData.compile("CREATE TABLE foo ("
-                                                   + "bar text, "
-                                                   + "baz text, "
-                                                   + "qux text, "
-                                                   + "PRIMARY KEY(bar, baz) ) "
-                                                   + "WITH COMPACT STORAGE", ks_cql),
-                                           CFMetaData.compile("CREATE TABLE foofoo ("
-                                                   + "bar text, "
-                                                   + "baz text, "
-                                                   + "qux text, "
-                                                   + "quz text, "
-                                                   + "foo text, "
-                                                   + "PRIMARY KEY((bar, baz), qux, quz) ) "
-                                                   + "WITH COMPACT STORAGE", ks_cql),
-                                           CFMetaData.compile("CREATE TABLE with_static ("
-                                                   + "pk text, "
-                                                   + "ck int, "
-                                                   + "st int static, "
-                                                   + "v1 int, "
-                                                   + "v2 int, "
-                                                   + "PRIMARY KEY(pk, ck))", ks_cql)
-                                           ));
->>>>>>> 4afe510f
-
 
         if (Boolean.parseBoolean(System.getProperty("cassandra.test.compression", "false")))
             useCompression(schema);
