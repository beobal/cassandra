--- conflicted
+++ resolved
@@ -487,10 +487,7 @@
 
         return cfm.compression(getCompressionParameters());
     }
-<<<<<<< HEAD
-
-=======
-    
+
     public static CFMetaData customIndexCFMD(String ksName, String cfName) throws ConfigurationException
     {
         CFMetaData cfm = CFMetaData.Builder.createDense(ksName, cfName, false, false)
@@ -515,7 +512,6 @@
         return cfm.compression(getCompressionParameters());
     }
     
->>>>>>> 544249f7
     public static CFMetaData jdbcCFMD(String ksName, String cfName, AbstractType comp)
     {
         return CFMetaData.Builder.create(ksName, cfName).addPartitionKey("key", BytesType.instance)
