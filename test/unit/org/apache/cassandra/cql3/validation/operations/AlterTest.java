--- conflicted
+++ resolved
@@ -17,19 +17,16 @@
  */
 package org.apache.cassandra.cql3.validation.operations;
 
+import org.junit.Assert;
+import org.junit.Test;
+
 import org.apache.cassandra.config.SchemaConstants;
 import org.apache.cassandra.cql3.CQLTester;
 import org.apache.cassandra.db.ColumnFamilyStore;
 import org.apache.cassandra.db.Keyspace;
 import org.apache.cassandra.exceptions.ConfigurationException;
-import org.apache.cassandra.exceptions.InvalidRequestException;
 import org.apache.cassandra.exceptions.SyntaxException;
 import org.apache.cassandra.schema.SchemaKeyspace;
-import org.apache.cassandra.transport.ProtocolVersion;
-import org.apache.cassandra.utils.ByteBufferUtil;
-
-import org.junit.Assert;
-import org.junit.Test;
 
 import static java.lang.String.format;
 import static org.junit.Assert.assertEquals;
@@ -355,111 +352,4 @@
             assertEquals(errorMsg, e.getMessage());
         }
     }
-<<<<<<< HEAD
-
-    @Test // tests CASSANDRA-8879
-    public void testAlterClusteringColumnTypeInCompactTable() throws Throwable
-    {
-        createTable("CREATE TABLE %s (key blob, column1 blob, value blob, PRIMARY KEY ((key), column1)) WITH COMPACT STORAGE");
-        assertInvalidThrow(InvalidRequestException.class, "ALTER TABLE %s ALTER column1 TYPE ascii");
-    }
-
-    /*
-     * Test case to check addition of one column
-    */
-    @Test
-    public void testAlterAddOneColumn() throws Throwable
-    {
-        createTable("CREATE TABLE IF NOT EXISTS %s (id int, name text, PRIMARY KEY (id))");
-        alterTable("ALTER TABLE %s add mail text;");
-
-        assertColumnNames(execute("SELECT * FROM %s"), "id", "mail", "name");
-    }
-
-    /*
-     * Test case to check addition of more than one column
-     */
-    @Test
-    public void testAlterAddMultiColumn() throws Throwable
-    {
-        createTable("CREATE TABLE IF NOT EXISTS %s (id int, yearofbirth int, PRIMARY KEY (id))");
-        alterTable("ALTER TABLE %s add (firstname text, password blob, lastname text, \"SOME escaped col\" bigint)");
-
-        assertColumnNames(execute("SELECT * FROM %s"), "id", "SOME escaped col", "firstname", "lastname", "password", "yearofbirth");
-    }
-
-    /*
-     *  Should throw SyntaxException if multiple columns are added using wrong syntax.
-     *  Expected Syntax : Alter table T1 add (C1 datatype,C2 datatype,C3 datatype)
-     */
-    @Test(expected = SyntaxException.class)
-    public void testAlterAddMultiColumnWithoutBraces() throws Throwable
-    {
-        execute("ALTER TABLE %s.users add lastname text, password blob, yearofbirth int;");
-    }
-
-    /*
-     *  Test case to check deletion of one column
-     */
-    @Test
-    public void testAlterDropOneColumn() throws Throwable
-    {
-        createTable("CREATE TABLE IF NOT EXISTS %s (id text, telephone int, yearofbirth int, PRIMARY KEY (id))");
-        alterTable("ALTER TABLE %s drop telephone");
-
-        assertColumnNames(execute("SELECT * FROM %s"), "id", "yearofbirth");
-    }
-
-    @Test
-    /*
-     * Test case to check deletion of more than one column
-     */
-    public void testAlterDropMultiColumn() throws Throwable
-    {
-        createTable("CREATE TABLE IF NOT EXISTS %s (id text, address text, telephone int, yearofbirth int, \"SOME escaped col\" bigint, PRIMARY KEY (id))");
-        alterTable("ALTER TABLE %s drop (address, telephone, \"SOME escaped col\");");
-
-        assertColumnNames(execute("SELECT * FROM %s"), "id", "yearofbirth");
-    }
-
-    /*
-     *  Should throw SyntaxException if multiple columns are dropped using wrong syntax.
-     */
-    @Test(expected = SyntaxException.class)
-    public void testAlterDeletionColumnWithoutBraces() throws Throwable
-    {
-        execute("ALTER TABLE %s.users drop name,address;");
-    }
-
-    @Test(expected = InvalidRequestException.class)
-    public void testAlterAddDuplicateColumn() throws Throwable
-    {
-        createTable("CREATE TABLE IF NOT EXISTS %s (id text, address text, telephone int, yearofbirth int, PRIMARY KEY (id))");
-        execute("ALTER TABLE %s add (salary int, salary int);");
-    }
-
-    @Test(expected = InvalidRequestException.class)
-    public void testAlterDropDuplicateColumn() throws Throwable
-    {
-        createTable("CREATE TABLE IF NOT EXISTS %s (id text, address text, telephone int, yearofbirth int, PRIMARY KEY (id))");
-        execute("ALTER TABLE %s drop (address, address);");
-    }
-
-    @Test
-    public void testAlterToBlob() throws Throwable
-    {
-        // This tests for the bug from #11820 in particular
-
-        createTable("CREATE TABLE %s (a int PRIMARY KEY, b int)");
-
-        execute("INSERT INTO %s (a, b) VALUES (1, 1)");
-
-        executeNet(ProtocolVersion.CURRENT, "ALTER TABLE %s ALTER b TYPE BLOB");
-
-        assertRowsNet(ProtocolVersion.CURRENT, executeNet(ProtocolVersion.CURRENT, "SELECT * FROM %s WHERE a = 1"),
-            row(1, ByteBufferUtil.bytes(1))
-        );
-    }
-=======
->>>>>>> 5f66d48b
 }