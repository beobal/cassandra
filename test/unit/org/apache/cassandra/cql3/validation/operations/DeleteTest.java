/*
 * Licensed to the Apache Software Foundation (ASF) under one
 * or more contributor license agreements.  See the NOTICE file
 * distributed with this work for additional information
 * regarding copyright ownership.  The ASF licenses this file
 * to you under the Apache License, Version 2.0 (the
 * "License"); you may not use this file except in compliance
 * with the License.  You may obtain a copy of the License at
 *
 *     http://www.apache.org/licenses/LICENSE-2.0
 *
 * Unless required by applicable law or agreed to in writing, software
 * distributed under the License is distributed on an "AS IS" BASIS,
 * WITHOUT WARRANTIES OR CONDITIONS OF ANY KIND, either express or implied.
 * See the License for the specific language governing permissions and
 * limitations under the License.
 */

package org.apache.cassandra.cql3.validation.operations;

import java.util.ArrayList;
import java.util.Arrays;
import java.util.Collections;
import java.util.List;

import org.junit.Test;

import org.apache.cassandra.cql3.CQLTester;
import static org.apache.commons.lang3.StringUtils.isEmpty;
import static org.junit.Assert.assertEquals;

public class DeleteTest extends CQLTester
{
    /** Test for cassandra 8558 */
    @Test
    public void testRangeDeletion() throws Throwable
    {
        createTable("CREATE TABLE %s (a int, b int, c int, d int, PRIMARY KEY (a, b, c))");

        execute("INSERT INTO %s (a, b, c, d) VALUES (?, ?, ?, ?)", 1, 1, 1, 1);
        flush();
        execute("DELETE FROM %s WHERE a=? AND b=?", 1, 1);
        flush();
        assertEmpty(execute("SELECT * FROM %s WHERE a=? AND b=? AND c=?", 1, 1, 1));
    }

    /**
     * Test simple deletion and in particular check for #4193 bug
     * migrated from cql_tests.py:TestCQL.deletion_test()
     */
    @Test
    public void testDeletion() throws Throwable
    {
        createTable("CREATE TABLE %s (username varchar, id int, name varchar, stuff varchar, PRIMARY KEY(username, id))");

        execute("INSERT INTO %s (username, id, name, stuff) VALUES (?, ?, ?, ?)", "abc", 2, "rst", "some value");
        execute("INSERT INTO %s (username, id, name, stuff) VALUES (?, ?, ?, ?)", "abc", 4, "xyz", "some other value");

        assertRows(execute("SELECT * FROM %s"),
                   row("abc", 2, "rst", "some value"),
                   row("abc", 4, "xyz", "some other value"));

        execute("DELETE FROM %s WHERE username='abc' AND id=2");

        assertRows(execute("SELECT * FROM %s"),
                   row("abc", 4, "xyz", "some other value"));

        createTable("CREATE TABLE %s (username varchar, id int, name varchar, stuff varchar, PRIMARY KEY(username, id, name)) WITH COMPACT STORAGE");

        execute("INSERT INTO %s (username, id, name, stuff) VALUES (?, ?, ?, ?)", "abc", 2, "rst", "some value");
        execute("INSERT INTO %s (username, id, name, stuff) VALUES (?, ?, ?, ?)", "abc", 4, "xyz", "some other value");

        assertRows(execute("SELECT * FROM %s"),
                   row("abc", 2, "rst", "some value"),
                   row("abc", 4, "xyz", "some other value"));

        execute("DELETE FROM %s WHERE username='abc' AND id=2");

        assertRows(execute("SELECT * FROM %s"),
                   row("abc", 4, "xyz", "some other value"));
    }

    /**
     * Test deletion by 'composite prefix' (range tombstones)
     * migrated from cql_tests.py:TestCQL.range_tombstones_test()
     */
    @Test
    public void testDeleteByCompositePrefix() throws Throwable
    { // This test used 3 nodes just to make sure RowMutation are correctly serialized

        createTable("CREATE TABLE %s ( k int, c1 int, c2 int, v1 int, v2 int, PRIMARY KEY (k, c1, c2))");

        int numRows = 5;
        int col1 = 2;
        int col2 = 2;
        int cpr = col1 * col2;

        for (int i = 0; i < numRows; i++)
            for (int j = 0; j < col1; j++)
                for (int k = 0; k < col2; k++)
                {
                    int n = (i * cpr) + (j * col2) + k;
                    execute("INSERT INTO %s (k, c1, c2, v1, v2) VALUES (?, ?, ?, ?, ?)", i, j, k, n, n);
                }

        for (int i = 0; i < numRows; i++)
        {
            Object[][] rows = getRows(execute("SELECT v1, v2 FROM %s where k = ?", i));
            for (int x = i * cpr; x < (i + 1) * cpr; x++)
            {
                assertEquals(x, rows[x - i * cpr][0]);
                assertEquals(x, rows[x - i * cpr][1]);
            }
        }

        for (int i = 0; i < numRows; i++)
            execute("DELETE FROM %s WHERE k = ? AND c1 = 0", i);

        for (int i = 0; i < numRows; i++)
        {
            Object[][] rows = getRows(execute("SELECT v1, v2 FROM %s WHERE k = ?", i));
            for (int x = i * cpr + col1; x < (i + 1) * cpr; x++)
            {
                assertEquals(x, rows[x - i * cpr - col1][0]);
                assertEquals(x, rows[x - i * cpr - col1][1]);
            }
        }

        for (int i = 0; i < numRows; i++)
        {
            Object[][] rows = getRows(execute("SELECT v1, v2 FROM %s WHERE k = ?", i));
            for (int x = i * cpr + col1; x < (i + 1) * cpr; x++)
            {
                assertEquals(x, rows[x - i * cpr - col1][0]);
                assertEquals(x, rows[x - i * cpr - col1][1]);
            }
        }
    }

    /**
     * Test deletion by 'composite prefix' (range tombstones) with compaction
     * migrated from cql_tests.py:TestCQL.range_tombstones_compaction_test()
     */
    @Test
    public void testDeleteByCompositePrefixWithCompaction() throws Throwable
    {
        createTable("CREATE TABLE %s (k int, c1 int, c2 int, v1 text, PRIMARY KEY (k, c1, c2))");

        for (int c1 = 0; c1 < 4; c1++)
            for (int c2 = 0; c2 < 2; c2++)
                execute("INSERT INTO %s (k, c1, c2, v1) VALUES (0, ?, ?, ?)", c1, c2, String.format("%d%d", c1, c2));

        flush();

        execute("DELETE FROM %s WHERE k = 0 AND c1 = 1");

        flush();
        compact();

        Object[][] rows = getRows(execute("SELECT v1 FROM %s WHERE k = 0"));

        int idx = 0;
        for (int c1 = 0; c1 < 4; c1++)
            for (int c2 = 0; c2 < 2; c2++)
                if (c1 != 1)
                    assertEquals(String.format("%d%d", c1, c2), rows[idx++][0]);
    }

    /**
     * Test deletion of rows
     * migrated from cql_tests.py:TestCQL.delete_row_test()
     */
    @Test
    public void testRowDeletion() throws Throwable
    {
        createTable("CREATE TABLE %s (k int, c1 int, c2 int, v1 int, v2 int, PRIMARY KEY (k, c1, c2))");

        execute("INSERT INTO %s (k, c1, c2, v1, v2) VALUES (?, ?, ?, ?, ?)", 0, 0, 0, 0, 0);
        execute("INSERT INTO %s (k, c1, c2, v1, v2) VALUES (?, ?, ?, ?, ?)", 0, 0, 1, 1, 1);
        execute("INSERT INTO %s (k, c1, c2, v1, v2) VALUES (?, ?, ?, ?, ?)", 0, 0, 2, 2, 2);
        execute("INSERT INTO %s (k, c1, c2, v1, v2) VALUES (?, ?, ?, ?, ?)", 0, 1, 0, 3, 3);

        execute("DELETE FROM %s WHERE k = 0 AND c1 = 0 AND c2 = 0");

        assertRowCount(execute("SELECT * FROM %s"), 3);
    }

    /**
     * Check the semantic of CQL row existence (part of #4361),
     * migrated from cql_tests.py:TestCQL.row_existence_test()
     */
    @Test
    public void testRowExistence() throws Throwable
    {
        createTable("CREATE TABLE %s (k int, c int, v1 int, v2 int, PRIMARY KEY (k, c))");

        execute("INSERT INTO %s (k, c, v1, v2) VALUES (1, 1, 1, 1)");
        assertRows(execute("SELECT * FROM %s"),
                   row(1, 1, 1, 1));

        assertInvalid("DELETE c FROM %s WHERE k = 1 AND c = 1");

        execute("DELETE v2 FROM %s WHERE k = 1 AND c = 1");
        assertRows(execute("SELECT * FROM %s"),
                   row(1, 1, 1, null));

        execute("DELETE v1 FROM %s WHERE k = 1 AND c = 1");
        assertRows(execute("SELECT * FROM %s"),
                   row(1, 1, null, null));

        execute("DELETE FROM %s WHERE k = 1 AND c = 1");
        assertEmpty(execute("SELECT * FROM %s"));

        execute("INSERT INTO %s (k, c) VALUES (2, 2)");
        assertRows(execute("SELECT * FROM %s"),
                   row(2, 2, null, null));
    }

    /**
     * Migrated from cql_tests.py:TestCQL.remove_range_slice_test()
     */
    @Test
    public void testRemoveRangeSlice() throws Throwable
    {
        createTable("CREATE TABLE %s (k int PRIMARY KEY, v int)");

        for (int i = 0; i < 3; i++)
            execute("INSERT INTO %s (k, v) VALUES (?, ?)", i, i);

        execute("DELETE FROM %s WHERE k = 1");
        assertRows(execute("SELECT * FROM %s"),
                   row(0, 0),
                   row(2, 2));
    }

    /**
     * Test deletions
     * migrated from cql_tests.py:TestCQL.no_range_ghost_test()
     */
    @Test
    public void testNoRangeGhost() throws Throwable
    {
        createTable("CREATE TABLE %s ( k int PRIMARY KEY, v int ) ");

        for (int k = 0; k < 5; k++)
            execute("INSERT INTO %s (k, v) VALUES (?, 0)", k);

        Object[][] rows = getRows(execute("SELECT k FROM %s"));

        int[] ordered = sortIntRows(rows);
        for (int k = 0; k < 5; k++)
            assertEquals(k, ordered[k]);

        execute("DELETE FROM %s WHERE k=2");

        rows = getRows(execute("SELECT k FROM %s"));
        ordered = sortIntRows(rows);

        int idx = 0;
        for (int k = 0; k < 5; k++)
            if (k != 2)
                assertEquals(k, ordered[idx++]);

        // Example from #3505
        createTable("CREATE TABLE %s ( KEY varchar PRIMARY KEY, password varchar, gender varchar, birth_year bigint)");
        execute("INSERT INTO %s (KEY, password) VALUES ('user1', 'ch@ngem3a')");
        execute("UPDATE %s SET gender = 'm', birth_year = 1980 WHERE KEY = 'user1'");

        assertRows(execute("SELECT * FROM %s WHERE KEY='user1'"),
                   row("user1", 1980L, "m", "ch@ngem3a"));

        execute("TRUNCATE %s");
        assertEmpty(execute("SELECT * FROM %s"));

        assertEmpty(execute("SELECT * FROM %s WHERE KEY='user1'"));
    }

    private int[] sortIntRows(Object[][] rows)
    {
        int[] ret = new int[rows.length];
        for (int i = 0; i < ret.length; i++)
            ret[i] = rows[i][0] == null ? Integer.MIN_VALUE : (Integer) rows[i][0];
        Arrays.sort(ret);
        return ret;
    }

    /**
     * Migrated from cql_tests.py:TestCQL.range_with_deletes_test()
     */
    @Test
    public void testRandomDeletions() throws Throwable
    {
        createTable("CREATE TABLE %s (k int PRIMARY KEY, v int,)");

        int nb_keys = 30;
        int nb_deletes = 5;

        List<Integer> deletions = new ArrayList<>(nb_keys);
        for (int i = 0; i < nb_keys; i++)
        {
            execute("INSERT INTO %s (k, v) VALUES (?, ?)", i, i);
            deletions.add(i);
        }

        Collections.shuffle(deletions);

        for (int i = 0; i < nb_deletes; i++)
            execute("DELETE FROM %s WHERE k = ?", deletions.get(i));

        assertRowCount(execute("SELECT * FROM %s LIMIT ?", (nb_keys / 2)), nb_keys / 2);
    }

    /**
     * Test for CASSANDRA-8558, deleted row still can be selected out
     * migrated from cql_tests.py:TestCQL.bug_8558_test()
     */
    @Test
    public void testDeletedRowCannotBeSelected() throws Throwable
    {
        createTable("CREATE TABLE %s (a int, b int, c text,primary key(a,b))");
        execute("INSERT INTO %s (a,b,c) VALUES(1,1,'1')");
        flush();

        execute("DELETE FROM %s  where a=1 and b=1");
        flush();

        assertEmpty(execute("select * from %s  where a=1 and b=1"));
    }

    /** Test that two deleted rows for the same partition but on different sstables do not resurface */
    @Test
    public void testDeletedRowsDoNotResurface() throws Throwable
    {
        createTable("CREATE TABLE %s (a int, b int, c text, primary key (a, b))");
        execute("INSERT INTO %s (a, b, c) VALUES(1, 1, '1')");
        execute("INSERT INTO %s (a, b, c) VALUES(1, 2, '2')");
        execute("INSERT INTO %s (a, b, c) VALUES(1, 3, '3')");
        flush();

        execute("DELETE FROM %s where a=1 and b = 1");
        flush();

        execute("DELETE FROM %s where a=1 and b = 2");
        flush();

        assertRows(execute("SELECT * FROM %s WHERE a = ?", 1),
                   row(1, 3, "3"));
    }

    @Test
    public void testDeleteWithNoClusteringColumns() throws Throwable
    {
        testDeleteWithNoClusteringColumns(false);
        testDeleteWithNoClusteringColumns(true);
    }

    private void testDeleteWithNoClusteringColumns(boolean forceFlush) throws Throwable
    {
        for (String compactOption : new String[] {"", " WITH COMPACT STORAGE" })
        {
            createTable("CREATE TABLE %s (partitionKey int PRIMARY KEY," +
                                      "value int)" + compactOption);

            execute("INSERT INTO %s (partitionKey, value) VALUES (0, 0)");
            execute("INSERT INTO %s (partitionKey, value) VALUES (1, 1)");
            execute("INSERT INTO %s (partitionKey, value) VALUES (2, 2)");
            execute("INSERT INTO %s (partitionKey, value) VALUES (3, 3)");
            flush(forceFlush);

            execute("DELETE value FROM %s WHERE partitionKey = ?", 0);
            flush(forceFlush);

            if (isEmpty(compactOption))
            {
                assertRows(execute("SELECT * FROM %s WHERE partitionKey = ?", 0),
                           row(0, null));
            }
            else
            {
                assertEmpty(execute("SELECT * FROM %s WHERE partitionKey = ?", 0));
            }

            execute("DELETE FROM %s WHERE partitionKey IN (?, ?)", 0, 1);
            flush(forceFlush);
            assertRows(execute("SELECT * FROM %s"),
                       row(2, 2),
                       row(3, 3));

            // test invalid queries

            // token function
            assertInvalidMessage("The token function cannot be used in WHERE clauses for DELETE statements",
                                 "DELETE FROM %s WHERE token(partitionKey) = token(?)", 0);

            // multiple time same primary key element in WHERE clause
            assertInvalidMessage("partitionkey cannot be restricted by more than one relation if it includes an Equal",
                                 "DELETE FROM %s WHERE partitionKey = ? AND partitionKey = ?", 0, 1);

            // unknown identifiers
            assertInvalidMessage("Undefined column name unknown",
                                 "DELETE unknown FROM %s WHERE partitionKey = ?", 0);

            assertInvalidMessage("Undefined column name partitionkey1",
                                 "DELETE FROM %s WHERE partitionKey1 = ?", 0);

            // Invalid operator in the where clause
            assertInvalidMessage("Only EQ and IN relation are supported on the partition key (unless you use the token() function)",
                                 "DELETE FROM %s WHERE partitionKey > ? ", 0);

            assertInvalidMessage("Cannot use CONTAINS on non-collection column partitionkey",
                                 "DELETE FROM %s WHERE partitionKey CONTAINS ?", 0);

            // Non primary key in the where clause
            assertInvalidMessage("Non PRIMARY KEY columns found in where clause: value",
                                 "DELETE FROM %s WHERE partitionKey = ? AND value = ?", 0, 1);
        }
    }

    @Test
    public void testDeleteWithOneClusteringColumns() throws Throwable
    {
        testDeleteWithOneClusteringColumns(false);
        testDeleteWithOneClusteringColumns(true);
    }

    private void testDeleteWithOneClusteringColumns(boolean forceFlush) throws Throwable
    {
        for (String compactOption : new String[] {"", " WITH COMPACT STORAGE" })
        {
            createTable("CREATE TABLE %s (partitionKey int," +
                                      "clustering int," +
                                      "value int," +
                                      " PRIMARY KEY (partitionKey, clustering))" + compactOption);

            execute("INSERT INTO %s (partitionKey, clustering, value) VALUES (0, 0, 0)");
            execute("INSERT INTO %s (partitionKey, clustering, value) VALUES (0, 1, 1)");
            execute("INSERT INTO %s (partitionKey, clustering, value) VALUES (0, 2, 2)");
            execute("INSERT INTO %s (partitionKey, clustering, value) VALUES (0, 3, 3)");
            execute("INSERT INTO %s (partitionKey, clustering, value) VALUES (0, 4, 4)");
            execute("INSERT INTO %s (partitionKey, clustering, value) VALUES (0, 5, 5)");
            execute("INSERT INTO %s (partitionKey, clustering, value) VALUES (1, 0, 6)");
            flush(forceFlush);

            execute("DELETE value FROM %s WHERE partitionKey = ? AND clustering = ?", 0, 1);
            flush(forceFlush);
            if (isEmpty(compactOption))
            {
                assertRows(execute("SELECT * FROM %s WHERE partitionKey = ? AND clustering = ?", 0, 1),
                           row(0, 1, null));
            }
            else
            {
                assertEmpty(execute("SELECT * FROM %s WHERE partitionKey = ? AND clustering = ?", 0, 1));
            }

            execute("DELETE FROM %s WHERE partitionKey = ? AND (clustering) = (?)", 0, 1);
            flush(forceFlush);
            assertEmpty(execute("SELECT value FROM %s WHERE partitionKey = ? AND clustering = ?", 0, 1));

            execute("DELETE FROM %s WHERE partitionKey IN (?, ?) AND clustering = ?", 0, 1, 0);
            flush(forceFlush);
            assertRows(execute("SELECT * FROM %s WHERE partitionKey IN (?, ?)", 0, 1),
                       row(0, 2, 2),
                       row(0, 3, 3),
                       row(0, 4, 4),
                       row(0, 5, 5));

            execute("DELETE FROM %s WHERE partitionKey = ? AND (clustering) IN ((?), (?))", 0, 4, 5);
            flush(forceFlush);
            assertRows(execute("SELECT * FROM %s WHERE partitionKey IN (?, ?)", 0, 1),
                       row(0, 2, 2),
                       row(0, 3, 3));

            // test invalid queries

            // missing primary key element
            assertInvalidMessage("Some partition key parts are missing: partitionkey",
                                 "DELETE FROM %s WHERE clustering = ?", 1);

            // token function
            assertInvalidMessage("The token function cannot be used in WHERE clauses for DELETE statements",
                                 "DELETE FROM %s WHERE token(partitionKey) = token(?) AND clustering = ? ", 0, 1);

            // multiple time same primary key element in WHERE clause
            assertInvalidMessage("clustering cannot be restricted by more than one relation if it includes an Equal",
                                 "DELETE FROM %s WHERE partitionKey = ? AND clustering = ? AND clustering = ?", 0, 1, 1);

            // unknown identifiers
            assertInvalidMessage("Undefined column name value1",
                                 "DELETE value1 FROM %s WHERE partitionKey = ? AND clustering = ?", 0, 1);

            assertInvalidMessage("Undefined column name partitionkey1",
                                 "DELETE FROM %s WHERE partitionKey1 = ? AND clustering = ?", 0, 1);

            assertInvalidMessage("Undefined column name clustering_3",
                                 "DELETE FROM %s WHERE partitionKey = ? AND clustering_3 = ?", 0, 1);

            // Invalid operator in the where clause
            assertInvalidMessage("Only EQ and IN relation are supported on the partition key (unless you use the token() function)",
                                 "DELETE FROM %s WHERE partitionKey > ? AND clustering = ?", 0, 1);

            assertInvalidMessage("Cannot use CONTAINS on non-collection column partitionkey",
                                 "DELETE FROM %s WHERE partitionKey CONTAINS ? AND clustering = ?", 0, 1);

            // Non primary key in the where clause
            assertInvalidMessage("Non PRIMARY KEY columns found in where clause: value",
                                 "DELETE FROM %s WHERE partitionKey = ? AND clustering = ? AND value = ?", 0, 1, 3);
        }
    }

    @Test
    public void testDeleteWithTwoClusteringColumns() throws Throwable
    {
        testDeleteWithTwoClusteringColumns(false);
        testDeleteWithTwoClusteringColumns(true);
    }

    private void testDeleteWithTwoClusteringColumns(boolean forceFlush) throws Throwable
    {
        for (String compactOption : new String[] { "", " WITH COMPACT STORAGE" })
        {
            createTable("CREATE TABLE %s (partitionKey int," +
                                      "clustering_1 int," +
                                      "clustering_2 int," +
                                      "value int," +
                                      " PRIMARY KEY (partitionKey, clustering_1, clustering_2))" + compactOption);

            execute("INSERT INTO %s (partitionKey, clustering_1, clustering_2, value) VALUES (0, 0, 0, 0)");
            execute("INSERT INTO %s (partitionKey, clustering_1, clustering_2, value) VALUES (0, 0, 1, 1)");
            execute("INSERT INTO %s (partitionKey, clustering_1, clustering_2, value) VALUES (0, 0, 2, 2)");
            execute("INSERT INTO %s (partitionKey, clustering_1, clustering_2, value) VALUES (0, 0, 3, 3)");
            execute("INSERT INTO %s (partitionKey, clustering_1, clustering_2, value) VALUES (0, 1, 1, 4)");
            execute("INSERT INTO %s (partitionKey, clustering_1, clustering_2, value) VALUES (0, 1, 2, 5)");
            execute("INSERT INTO %s (partitionKey, clustering_1, clustering_2, value) VALUES (1, 0, 0, 6)");
            flush(forceFlush);

            execute("DELETE value FROM %s WHERE partitionKey = ? AND clustering_1 = ? AND clustering_2 = ?", 0, 1, 1);
            flush(forceFlush);

            if (isEmpty(compactOption))
            {
                assertRows(execute("SELECT * FROM %s WHERE partitionKey = ? AND clustering_1 = ? AND clustering_2 = ?",
                                   0, 1, 1),
                           row(0, 1, 1, null));
            }
            else
            {
                assertEmpty(execute("SELECT * FROM %s WHERE partitionKey = ? AND clustering_1 = ? AND clustering_2 = ?",
                                   0, 1, 1));
            }

            execute("DELETE FROM %s WHERE partitionKey = ? AND (clustering_1, clustering_2) = (?, ?)", 0, 1, 1);
            flush(forceFlush);
            assertEmpty(execute("SELECT value FROM %s WHERE partitionKey = ? AND clustering_1 = ? AND clustering_2 = ?",
                                0, 1, 1));

            execute("DELETE FROM %s WHERE partitionKey IN (?, ?) AND clustering_1 = ? AND clustering_2 = ?", 0, 1, 0, 0);
            flush(forceFlush);
            assertRows(execute("SELECT * FROM %s WHERE partitionKey IN (?, ?)", 0, 1),
                       row(0, 0, 1, 1),
                       row(0, 0, 2, 2),
                       row(0, 0, 3, 3),
                       row(0, 1, 2, 5));

            Object[][] rows;
            if (isEmpty(compactOption))
            {
                rows = new Object[][]{row(0, 0, 1, 1),
                                      row(0, 0, 2, null),
                                      row(0, 0, 3, null),
                                      row(0, 1, 2, 5)};
            }
            else
            {
                rows = new Object[][]{row(0, 0, 1, 1), row(0, 1, 2, 5)};
            }

            execute("DELETE value FROM %s WHERE partitionKey = ? AND clustering_1 = ? AND clustering_2 IN (?, ?)", 0, 0, 2, 3);
            flush(forceFlush);
            assertRows(execute("SELECT * FROM %s WHERE partitionKey IN (?, ?)", 0, 1), rows);

            if (isEmpty(compactOption))
            {
                rows = new Object[][]{row(0, 0, 1, 1),
                                      row(0, 0, 3, null)};
            }
            else
            {
                rows = new Object[][]{row(0, 0, 1, 1)};
            }

            execute("DELETE FROM %s WHERE partitionKey = ? AND (clustering_1, clustering_2) IN ((?, ?), (?, ?))", 0, 0, 2, 1, 2);
            flush(forceFlush);
            assertRows(execute("SELECT * FROM %s WHERE partitionKey IN (?, ?)", 0, 1), rows);

            execute("DELETE FROM %s WHERE partitionKey = ? AND (clustering_1) IN ((?), (?)) AND clustering_2 = ?", 0, 0, 2, 3);
            flush(forceFlush);
            assertRows(execute("SELECT * FROM %s WHERE partitionKey IN (?, ?)", 0, 1),
                       row(0, 0, 1, 1));

            // test invalid queries

            // missing primary key element
            assertInvalidMessage("Some partition key parts are missing: partitionkey",
                                 "DELETE FROM %s WHERE clustering_1 = ? AND clustering_2 = ?", 1, 1);

            assertInvalidMessage("PRIMARY KEY column \"clustering_2\" cannot be restricted as preceding column \"clustering_1\" is not restricted",
                                 "DELETE FROM %s WHERE partitionKey = ? AND clustering_2 = ?", 0, 1);

            // token function
            assertInvalidMessage("The token function cannot be used in WHERE clauses for DELETE statements",
                                 "DELETE FROM %s WHERE token(partitionKey) = token(?) AND clustering_1 = ? AND clustering_2 = ?", 0, 1, 1);

            // multiple time same primary key element in WHERE clause
            assertInvalidMessage("clustering_1 cannot be restricted by more than one relation if it includes an Equal",
                                 "DELETE FROM %s WHERE partitionKey = ? AND clustering_1 = ? AND clustering_2 = ? AND clustering_1 = ?", 0, 1, 1, 1);

            // unknown identifiers
            assertInvalidMessage("Undefined column name value1",
                                 "DELETE value1 FROM %s WHERE partitionKey = ? AND clustering_1 = ? AND clustering_2 = ?", 0, 1, 1);

            assertInvalidMessage("Undefined column name partitionkey1",
                                 "DELETE FROM %s WHERE partitionKey1 = ? AND clustering_1 = ? AND clustering_2 = ?", 0, 1, 1);

            assertInvalidMessage("Undefined column name clustering_3",
                                 "DELETE FROM %s WHERE partitionKey = ? AND clustering_1 = ? AND clustering_3 = ?", 0, 1, 1);

            // Invalid operator in the where clause
            assertInvalidMessage("Only EQ and IN relation are supported on the partition key (unless you use the token() function)",
                                 "DELETE FROM %s WHERE partitionKey > ? AND clustering_1 = ? AND clustering_2 = ?", 0, 1, 1);

            assertInvalidMessage("Cannot use CONTAINS on non-collection column partitionkey",
                                 "DELETE FROM %s WHERE partitionKey CONTAINS ? AND clustering_1 = ? AND clustering_2 = ?", 0, 1, 1);

            // Non primary key in the where clause
            assertInvalidMessage("Non PRIMARY KEY columns found in where clause: value",
                                 "DELETE FROM %s WHERE partitionKey = ? AND clustering_1 = ? AND clustering_2 = ? AND value = ?", 0, 1, 1, 3);
        }
    }

    @Test
    public void testDeleteWithNonoverlappingRange() throws Throwable
    {
        createTable("CREATE TABLE %s (a int, b int, c text, primary key (a, b))");

        for (int i = 0; i < 10; i++)
            execute("INSERT INTO %s (a, b, c) VALUES(1, ?, 'abc')", i);
        flush();

        execute("DELETE FROM %s WHERE a=1 and b <= 3");
        flush();

        // this query does not overlap the tombstone range above and caused the rows to be resurrected
        assertEmpty(execute("SELECT * FROM %s WHERE a=1 and b <= 2"));
    }

    @Test
    public void testDeleteWithIntermediateRangeAndOneClusteringColumn() throws Throwable
    {
        createTable("CREATE TABLE %s (a int, b int, c text, primary key (a, b))");
        execute("INSERT INTO %s (a, b, c) VALUES(1, 1, '1')");
        execute("INSERT INTO %s (a, b, c) VALUES(1, 3, '3')");
        execute("DELETE FROM %s where a=1 and b >= 2 and b <= 3");
        execute("INSERT INTO %s (a, b, c) VALUES(1, 2, '2')");
        flush();

        execute("DELETE FROM %s where a=1 and b >= 2 and b <= 3");
        flush();

        assertRows(execute("SELECT * FROM %s WHERE a = ?", 1),
                   row(1, 1, "1"));
    }

    @Test
    public void testDeleteWithRangeAndOneClusteringColumn() throws Throwable
    {
        testDeleteWithRangeAndOneClusteringColumn(false);
        testDeleteWithRangeAndOneClusteringColumn(true);
    }

    private void testDeleteWithRangeAndOneClusteringColumn(boolean forceFlush) throws Throwable
    {
        for (String compactOption : new String[] { "", " WITH COMPACT STORAGE" })
        {
            createTable("CREATE TABLE %s (partitionKey int," +
                                          "clustering int," +
                                          "value int," +
                                          " PRIMARY KEY (partitionKey, clustering))" + compactOption);

            int value = 0;
            for (int partitionKey = 0; partitionKey < 5; partitionKey++)
                for (int clustering1 = 0; clustering1 < 5; clustering1++)
                        execute("INSERT INTO %s (partitionKey, clustering, value) VALUES (?, ?, ?)",
                                partitionKey, clustering1, value++);

            flush(forceFlush);

            // test delete partition
            execute("DELETE FROM %s WHERE partitionKey = ?", 1);
            flush(forceFlush);
            assertEmpty(execute("SELECT * FROM %s WHERE partitionKey = ?", 1));

            // test slices on the first clustering column

            execute("DELETE FROM %s WHERE partitionKey = ? AND  clustering >= ?", 0, 4);
            flush(forceFlush);
            assertRows(execute("SELECT * FROM %s WHERE partitionKey = ?", 0),
                       row(0, 0, 0),
                       row(0, 1, 1),
                       row(0, 2, 2),
                       row(0, 3, 3));

            execute("DELETE FROM %s WHERE partitionKey = ? AND  clustering > ?", 0, 2);
            flush(forceFlush);
            assertRows(execute("SELECT * FROM %s WHERE partitionKey = ?", 0),
                       row(0, 0, 0),
                       row(0, 1, 1),
                       row(0, 2, 2));

            execute("DELETE FROM %s WHERE partitionKey = ? AND clustering <= ?", 0, 0);
            flush(forceFlush);
            assertRows(execute("SELECT * FROM %s WHERE partitionKey = ?", 0),
                       row(0, 1, 1),
                       row(0, 2, 2));

            execute("DELETE FROM %s WHERE partitionKey = ? AND clustering < ?", 0, 2);
            flush(forceFlush);
            assertRows(execute("SELECT * FROM %s WHERE partitionKey = ?", 0),
                       row(0, 2, 2));

            execute("DELETE FROM %s WHERE partitionKey = ? AND clustering >= ? AND clustering < ?", 2, 0, 3);
            flush(forceFlush);
            assertRows(execute("SELECT * FROM %s WHERE partitionKey = ?", 2),
                       row(2, 3, 13),
                       row(2, 4, 14));

            execute("DELETE FROM %s WHERE partitionKey = ? AND clustering > ? AND clustering <= ?", 2, 3, 5);
            flush(forceFlush);
            assertRows(execute("SELECT * FROM %s WHERE partitionKey = ?", 2),
                       row(2, 3, 13));

            execute("DELETE FROM %s WHERE partitionKey = ? AND clustering < ? AND clustering > ?", 2, 3, 5);
            flush(forceFlush);
            assertRows(execute("SELECT * FROM %s WHERE partitionKey = ?", 2),
                       row(2, 3, 13));

            // test multi-column slices
            execute("DELETE FROM %s WHERE partitionKey = ? AND (clustering) > (?)", 3, 2);
            flush(forceFlush);
            assertRows(execute("SELECT * FROM %s WHERE partitionKey = ?", 3),
                       row(3, 0, 15),
                       row(3, 1, 16),
                       row(3, 2, 17));

            execute("DELETE FROM %s WHERE partitionKey = ? AND (clustering) < (?)", 3, 1);
            flush(forceFlush);
            assertRows(execute("SELECT * FROM %s WHERE partitionKey = ?", 3),
                       row(3, 1, 16),
                       row(3, 2, 17));

            execute("DELETE FROM %s WHERE partitionKey = ? AND (clustering) >= (?) AND (clustering) <= (?)", 3, 0, 1);
            flush(forceFlush);
            assertRows(execute("SELECT * FROM %s WHERE partitionKey = ?", 3),
                       row(3, 2, 17));

            // Test invalid queries
            assertInvalidMessage("Range deletions are not supported for specific columns",
                                 "DELETE value FROM %s WHERE partitionKey = ? AND clustering >= ?", 2, 1);
            assertInvalidMessage("Range deletions are not supported for specific columns",
                                 "DELETE value FROM %s WHERE partitionKey = ?", 2);
        }
    }

    @Test
    public void testDeleteWithRangeAndTwoClusteringColumns() throws Throwable
    {
        testDeleteWithRangeAndTwoClusteringColumns(false);
        testDeleteWithRangeAndTwoClusteringColumns(true);
    }

    private void testDeleteWithRangeAndTwoClusteringColumns(boolean forceFlush) throws Throwable
    {
        for (String compactOption : new String[] { "", " WITH COMPACT STORAGE" })
        {
            createTable("CREATE TABLE %s (partitionKey int," +
                    "clustering_1 int," +
                    "clustering_2 int," +
                    "value int," +
                    " PRIMARY KEY (partitionKey, clustering_1, clustering_2))" + compactOption);

            int value = 0;
            for (int partitionKey = 0; partitionKey < 5; partitionKey++)
                for (int clustering1 = 0; clustering1 < 5; clustering1++)
                    for (int clustering2 = 0; clustering2 < 5; clustering2++) {
                        execute("INSERT INTO %s (partitionKey, clustering_1, clustering_2, value) VALUES (?, ?, ?, ?)",
                                partitionKey, clustering1, clustering2, value++);}
            flush(forceFlush);

            // test unspecified second clustering column
            execute("DELETE FROM %s WHERE partitionKey = ? AND clustering_1 = ?", 0, 1);
            flush(forceFlush);
            assertRows(execute("SELECT * FROM %s WHERE partitionKey = ? AND clustering_1 < ?", 0, 2),
                       row(0, 0, 0, 0),
                       row(0, 0, 1, 1),
                       row(0, 0, 2, 2),
                       row(0, 0, 3, 3),
                       row(0, 0, 4, 4));

            // test delete partition
            execute("DELETE FROM %s WHERE partitionKey = ?", 1);
            flush(forceFlush);
            assertEmpty(execute("SELECT * FROM %s WHERE partitionKey = ?", 1));

            // test slices on the second clustering column

            execute("DELETE FROM %s WHERE partitionKey = ? AND clustering_1 = ? AND clustering_2 < ?", 0, 0, 2);
            flush(forceFlush);
            assertRows(execute("SELECT * FROM %s WHERE partitionKey = ? AND clustering_1 < ?", 0, 2),
                       row(0, 0, 2, 2),
                       row(0, 0, 3, 3),
                       row(0, 0, 4, 4));

            execute("DELETE FROM %s WHERE partitionKey = ? AND clustering_1 = ? AND clustering_2 <= ?", 0, 0, 3);
            flush(forceFlush);
            assertRows(execute("SELECT * FROM %s WHERE partitionKey = ? AND clustering_1 < ?", 0, 2),
                       row(0, 0, 4, 4));

            execute("DELETE FROM %s WHERE partitionKey = ? AND  clustering_1 = ? AND clustering_2 > ? ", 0, 2, 2);
            flush(forceFlush);
            assertRows(execute("SELECT * FROM %s WHERE partitionKey = ? AND  clustering_1 = ?", 0, 2),
                       row(0, 2, 0, 10),
                       row(0, 2, 1, 11),
                       row(0, 2, 2, 12));

            execute("DELETE FROM %s WHERE partitionKey = ? AND  clustering_1 = ? AND clustering_2 >= ? ", 0, 2, 1);
            flush(forceFlush);
            assertRows(execute("SELECT * FROM %s WHERE partitionKey = ? AND  clustering_1 = ?", 0, 2),
                       row(0, 2, 0, 10));

            execute("DELETE FROM %s WHERE partitionKey = ? AND  clustering_1 = ? AND clustering_2 > ? AND clustering_2 < ? ",
                    0, 3, 1, 4);
            flush(forceFlush);
            assertRows(execute("SELECT * FROM %s WHERE partitionKey = ? AND  clustering_1 = ?", 0, 3),
                       row(0, 3, 0, 15),
                       row(0, 3, 1, 16),
                       row(0, 3, 4, 19));

            execute("DELETE FROM %s WHERE partitionKey = ? AND  clustering_1 = ? AND clustering_2 > ? AND clustering_2 < ? ",
                    0, 3, 4, 1);
            flush(forceFlush);
            assertRows(execute("SELECT * FROM %s WHERE partitionKey = ? AND  clustering_1 = ?", 0, 3),
                       row(0, 3, 0, 15),
                       row(0, 3, 1, 16),
                       row(0, 3, 4, 19));

            execute("DELETE FROM %s WHERE partitionKey = ? AND  clustering_1 = ? AND clustering_2 >= ? AND clustering_2 <= ? ",
                    0, 3, 1, 4);
            flush(forceFlush);
            assertRows(execute("SELECT * FROM %s WHERE partitionKey = ? AND  clustering_1 = ?", 0, 3),
                       row(0, 3, 0, 15));

            // test slices on the first clustering column

            execute("DELETE FROM %s WHERE partitionKey = ? AND  clustering_1 >= ?", 0, 4);
            flush(forceFlush);
            assertRows(execute("SELECT * FROM %s WHERE partitionKey = ?", 0),
                       row(0, 0, 4, 4),
                       row(0, 2, 0, 10),
                       row(0, 3, 0, 15));

            execute("DELETE FROM %s WHERE partitionKey = ? AND  clustering_1 > ?", 0, 3);
            flush(forceFlush);
            assertRows(execute("SELECT * FROM %s WHERE partitionKey = ?", 0),
                       row(0, 0, 4, 4),
                       row(0, 2, 0, 10),
                       row(0, 3, 0, 15));

            execute("DELETE FROM %s WHERE partitionKey = ? AND clustering_1 < ?", 0, 3);
            flush(forceFlush);
            assertRows(execute("SELECT * FROM %s WHERE partitionKey = ?", 0),
                       row(0, 3, 0, 15));

            execute("DELETE FROM %s WHERE partitionKey = ? AND clustering_1 >= ? AND clustering_1 < ?", 2, 0, 3);
            flush(forceFlush);
            assertRows(execute("SELECT * FROM %s WHERE partitionKey = ?", 2),
                       row(2, 3, 0, 65),
                       row(2, 3, 1, 66),
                       row(2, 3, 2, 67),
                       row(2, 3, 3, 68),
                       row(2, 3, 4, 69),
                       row(2, 4, 0, 70),
                       row(2, 4, 1, 71),
                       row(2, 4, 2, 72),
                       row(2, 4, 3, 73),
                       row(2, 4, 4, 74));

            execute("DELETE FROM %s WHERE partitionKey = ? AND clustering_1 > ? AND clustering_1 <= ?", 2, 3, 5);
            flush(forceFlush);
            assertRows(execute("SELECT * FROM %s WHERE partitionKey = ?", 2),
                       row(2, 3, 0, 65),
                       row(2, 3, 1, 66),
                       row(2, 3, 2, 67),
                       row(2, 3, 3, 68),
                       row(2, 3, 4, 69));

            execute("DELETE FROM %s WHERE partitionKey = ? AND clustering_1 < ? AND clustering_1 > ?", 2, 3, 5);
            flush(forceFlush);
            assertRows(execute("SELECT * FROM %s WHERE partitionKey = ?", 2),
                       row(2, 3, 0, 65),
                       row(2, 3, 1, 66),
                       row(2, 3, 2, 67),
                       row(2, 3, 3, 68),
                       row(2, 3, 4, 69));

            // test multi-column slices
            execute("DELETE FROM %s WHERE partitionKey = ? AND (clustering_1, clustering_2) > (?, ?)", 2, 3, 3);
            flush(forceFlush);
            assertRows(execute("SELECT * FROM %s WHERE partitionKey = ?", 2),
                       row(2, 3, 0, 65),
                       row(2, 3, 1, 66),
                       row(2, 3, 2, 67),
                       row(2, 3, 3, 68));

            execute("DELETE FROM %s WHERE partitionKey = ? AND (clustering_1, clustering_2) < (?, ?)", 2, 3, 1);
            flush(forceFlush);
            assertRows(execute("SELECT * FROM %s WHERE partitionKey = ?", 2),
                       row(2, 3, 1, 66),
                       row(2, 3, 2, 67),
                       row(2, 3, 3, 68));

            execute("DELETE FROM %s WHERE partitionKey = ? AND (clustering_1, clustering_2) >= (?, ?) AND (clustering_1) <= (?)", 2, 3, 2, 4);
            flush(forceFlush);
            assertRows(execute("SELECT * FROM %s WHERE partitionKey = ?", 2),
                       row(2, 3, 1, 66));

            // Test with a mix of single column and multi-column restrictions
            execute("DELETE FROM %s WHERE partitionKey = ? AND clustering_1 = ? AND (clustering_2) < (?)", 3, 0, 3);
            flush(forceFlush);
            assertRows(execute("SELECT * FROM %s WHERE partitionKey = ? AND clustering_1 = ?", 3, 0),
                       row(3, 0, 3, 78),
                       row(3, 0, 4, 79));

            execute("DELETE FROM %s WHERE partitionKey = ? AND clustering_1 IN (?, ?) AND (clustering_2) >= (?)", 3, 0, 1, 3);
            flush(forceFlush);
            assertRows(execute("SELECT * FROM %s WHERE partitionKey = ? AND clustering_1 IN (?, ?)", 3, 0, 1),
                       row(3, 1, 0, 80),
                       row(3, 1, 1, 81),
                       row(3, 1, 2, 82));

            execute("DELETE FROM %s WHERE partitionKey = ? AND (clustering_1) IN ((?), (?)) AND clustering_2 < ?", 3, 0, 1, 1);
            flush(forceFlush);
            assertRows(execute("SELECT * FROM %s WHERE partitionKey = ? AND clustering_1 IN (?, ?)", 3, 0, 1),
                       row(3, 1, 1, 81),
                       row(3, 1, 2, 82));

            execute("DELETE FROM %s WHERE partitionKey = ? AND (clustering_1) = (?) AND clustering_2 >= ?", 3, 1, 2);
            flush(forceFlush);
            assertRows(execute("SELECT * FROM %s WHERE partitionKey = ? AND clustering_1 IN (?, ?)", 3, 0, 1),
                       row(3, 1, 1, 81));

            // Test invalid queries
            assertInvalidMessage("Range deletions are not supported for specific columns",
                                 "DELETE value FROM %s WHERE partitionKey = ? AND (clustering_1, clustering_2) >= (?, ?)", 2, 3, 1);
            assertInvalidMessage("Range deletions are not supported for specific columns",
                                 "DELETE value FROM %s WHERE partitionKey = ? AND clustering_1 >= ?", 2, 3);
            assertInvalidMessage("Range deletions are not supported for specific columns",
                                 "DELETE value FROM %s WHERE partitionKey = ? AND clustering_1 = ?", 2, 3);
            assertInvalidMessage("Range deletions are not supported for specific columns",
                                 "DELETE value FROM %s WHERE partitionKey = ?", 2);
        }
    }

    @Test
    public void testDeleteWithAStaticColumn() throws Throwable
    {
        testDeleteWithAStaticColumn(false);
        testDeleteWithAStaticColumn(true);
    }

    private void testDeleteWithAStaticColumn(boolean forceFlush) throws Throwable
    {
        createTable("CREATE TABLE %s (partitionKey int," +
                                      "clustering_1 int," +
                                      "clustering_2 int," +
                                      "value int," +
                                      "staticValue text static," +
                                      " PRIMARY KEY (partitionKey, clustering_1, clustering_2))");

        execute("INSERT INTO %s (partitionKey, clustering_1, clustering_2, value, staticValue) VALUES (0, 0, 0, 0, 'A')");
        execute("INSERT INTO %s (partitionKey, clustering_1, clustering_2, value) VALUES (0, 0, 1, 1)");
        execute("INSERT INTO %s (partitionKey, clustering_1, clustering_2, value, staticValue) VALUES (1, 0, 0, 6, 'B')");
        flush(forceFlush);

        execute("DELETE staticValue FROM %s WHERE partitionKey = ?", 0);
        flush(forceFlush);
        assertRows(execute("SELECT DISTINCT staticValue FROM %s WHERE partitionKey IN (?, ?)", 0, 1),
                   row(new Object[1]), row("B"));

        execute("DELETE staticValue, value FROM %s WHERE partitionKey = ? AND clustering_1 = ? AND clustering_2 = ?",
                1, 0, 0);
        flush(forceFlush);
        assertRows(execute("SELECT * FROM %s"),
                   row(1, 0, 0, null, null),
                   row(0, 0, 0, null, 0),
                   row(0, 0, 1, null, 1));

        assertInvalidMessage("Invalid restrictions on clustering columns since the DELETE statement modifies only static columns",
                             "DELETE staticValue FROM %s WHERE partitionKey = ? AND clustering_1 = ? AND clustering_2 = ?",
                             0, 0, 1);

        assertInvalidMessage("Invalid restrictions on clustering columns since the DELETE statement modifies only static columns",
                             "DELETE staticValue FROM %s WHERE partitionKey = ? AND (clustering_1, clustering_2) >= (?, ?)",
                             0, 0, 1);
    }

    @Test
    public void testDeleteWithSecondaryIndices() throws Throwable
    {
        testDeleteWithSecondaryIndices(false);
        testDeleteWithSecondaryIndices(true);
    }

    private void testDeleteWithSecondaryIndices(boolean forceFlush) throws Throwable
    {
        createTable("CREATE TABLE %s (partitionKey int," +
                "clustering_1 int," +
                "value int," +
                "values set<int>," +
                " PRIMARY KEY (partitionKey, clustering_1))");

        createIndex("CREATE INDEX ON %s (value)");
        createIndex("CREATE INDEX ON %s (clustering_1)");
        createIndex("CREATE INDEX ON %s (values)");

        execute("INSERT INTO %s (partitionKey, clustering_1, value, values) VALUES (0, 0, 0, {0})");
        execute("INSERT INTO %s (partitionKey, clustering_1, value, values) VALUES (0, 1, 1, {0, 1})");
        execute("INSERT INTO %s (partitionKey, clustering_1, value, values) VALUES (0, 2, 2, {0, 1, 2})");
        execute("INSERT INTO %s (partitionKey, clustering_1, value, values) VALUES (0, 3, 3, {0, 1, 2, 3})");
        execute("INSERT INTO %s (partitionKey, clustering_1, value, values) VALUES (1, 0, 4, {0, 1, 2, 3, 4})");

        flush(forceFlush);

        assertInvalidMessage("Non PRIMARY KEY columns found in where clause: value",
                             "DELETE FROM %s WHERE partitionKey = ? AND clustering_1 = ? AND value = ?", 3, 3, 3);
        assertInvalidMessage("Non PRIMARY KEY columns found in where clause: values",
                             "DELETE FROM %s WHERE partitionKey = ? AND clustering_1 = ? AND values CONTAINS ?", 3, 3, 3);
        assertInvalidMessage("Non PRIMARY KEY columns found in where clause: value",
                             "DELETE FROM %s WHERE partitionKey = ? AND value = ?", 3, 3);
        assertInvalidMessage("Non PRIMARY KEY columns found in where clause: values",
                             "DELETE FROM %s WHERE partitionKey = ? AND values CONTAINS ?", 3, 3);
        assertInvalidMessage("Some partition key parts are missing: partitionkey",
                             "DELETE FROM %s WHERE clustering_1 = ?", 3);
        assertInvalidMessage("Some partition key parts are missing: partitionkey",
                             "DELETE FROM %s WHERE value = ?", 3);
        assertInvalidMessage("Some partition key parts are missing: partitionkey",
                             "DELETE FROM %s WHERE values CONTAINS ?", 3);
    }

    @Test
    public void testDeleteWithOnlyPK() throws Throwable
    {
        // This is a regression test for CASSANDRA-11102

        createTable("CREATE TABLE %s (k int, v int, PRIMARY KEY (k, v)) WITH gc_grace_seconds=1");

        execute("INSERT INTO %s(k, v) VALUES (?, ?)", 1, 2);

        execute("DELETE FROM %s WHERE k = ? AND v = ?", 1, 2);
        execute("INSERT INTO %s(k, v) VALUES (?, ?)", 2, 3);

        Thread.sleep(500);

        execute("DELETE FROM %s WHERE k = ? AND v = ?", 2, 3);
        execute("INSERT INTO %s(k, v) VALUES (?, ?)", 1, 2);

        Thread.sleep(500);

        flush();

        assertRows(execute("SELECT * FROM %s"), row(1, 2));

        Thread.sleep(1000);
        compact();

        assertRows(execute("SELECT * FROM %s"), row(1, 2));
    }

    @Test
    public void testDeleteColumnNoClustering() throws Throwable
    {
        // This is a regression test for CASSANDRA-11068 (and ultimately another test for CASSANDRA-11102)
        // Creates a table without clustering, insert a row (with a column) and only remove the column.
        // We should still have a row (with a null column value) even post-compaction.

        createTable("CREATE TABLE %s (k int PRIMARY KEY, v int) WITH gc_grace_seconds=0");

        execute("INSERT INTO %s(k, v) VALUES (?, ?)", 0, 0);
        execute("DELETE v FROM %s WHERE k=?", 0);

        assertRows(execute("SELECT * FROM %s"), row(0, null));

        flush();
        assertRows(execute("SELECT * FROM %s"), row(0, null));

        compact();
        assertRows(execute("SELECT * FROM %s"), row(0, null));
    }
<<<<<<< HEAD
=======

    private void flush(boolean forceFlush)
    {
        if (forceFlush)
            flush();
    }

    @Test
    public void testDeleteAndReverseQueries() throws Throwable
    {
        // This test insert rows in one sstable and a range tombstone covering some of those rows in another, and it
        // validates we correctly get only the non-removed rows when doing reverse queries.

        createTable("CREATE TABLE %s (k text, i int, PRIMARY KEY (k, i))");

        for (int i = 0; i < 10; i++)
            execute("INSERT INTO %s(k, i) values (?, ?)", "a", i);

        flush();

        execute("DELETE FROM %s WHERE k = ? AND i >= ? AND i <= ?", "a", 2, 7);

        assertRows(execute("SELECT i FROM %s WHERE k = ? ORDER BY i DESC", "a"),
            row(9), row(8), row(1), row(0)
        );

        flush();

        assertRows(execute("SELECT i FROM %s WHERE k = ? ORDER BY i DESC", "a"),
            row(9), row(8), row(1), row(0)
        );
    }
>>>>>>> 76e68e9b
}<|MERGE_RESOLUTION|>--- conflicted
+++ resolved
@@ -1105,14 +1105,6 @@
         compact();
         assertRows(execute("SELECT * FROM %s"), row(0, null));
     }
-<<<<<<< HEAD
-=======
-
-    private void flush(boolean forceFlush)
-    {
-        if (forceFlush)
-            flush();
-    }
 
     @Test
     public void testDeleteAndReverseQueries() throws Throwable
@@ -1139,5 +1131,4 @@
             row(9), row(8), row(1), row(0)
         );
     }
->>>>>>> 76e68e9b
 }