--- conflicted
+++ resolved
@@ -1074,18 +1074,10 @@
         return sessions.get(protocolVersion);
     }
 
-<<<<<<< HEAD
-    protected SimpleClient newSimpleClient(ProtocolVersion version, boolean compression, boolean isOverloadedException) throws IOException
-=======
-    protected SimpleClient newSimpleClient(ProtocolVersion version, boolean compression, boolean checksums, boolean isOverloadedException) throws IOException
-    {
-        return new SimpleClient(nativeAddr.getHostAddress(), nativePort, version, version.isBeta(), new EncryptionOptions().applyConfig()).connect(compression, checksums, isOverloadedException);
-    }
-
-    protected SimpleClient newSimpleClient(ProtocolVersion version, boolean compression, boolean checksums) throws IOException
->>>>>>> 43929a5d
-    {
-        return new SimpleClient(nativeAddr.getHostAddress(), nativePort, version, version.isBeta(), new EncryptionOptions()).connect(compression, isOverloadedException);
+    protected SimpleClient newSimpleClient(ProtocolVersion version) throws IOException
+    {
+        return new SimpleClient(nativeAddr.getHostAddress(), nativePort, version, version.isBeta(), new EncryptionOptions().applyConfig())
+               .connect(false, false);
     }
 
     protected String formatQuery(String query)
