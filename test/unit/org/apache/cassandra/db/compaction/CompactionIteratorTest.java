/*
 * Licensed to the Apache Software Foundation (ASF) under one
 * or more contributor license agreements.  See the NOTICE file
 * distributed with this work for additional information
 * regarding copyright ownership.  The ASF licenses this file
 * to you under the Apache License, Version 2.0 (the
 * "License"); you may not use this file except in compliance
 * with the License.  You may obtain a copy of the License at
 *
 *     http://www.apache.org/licenses/LICENSE-2.0
 *
 * Unless required by applicable law or agreed to in writing, software
 * distributed under the License is distributed on an "AS IS" BASIS,
 * WITHOUT WARRANTIES OR CONDITIONS OF ANY KIND, either express or implied.
 * See the License for the specific language governing permissions and
 * limitations under the License.
 */
package org.apache.cassandra.db.compaction;

import static org.apache.cassandra.db.transform.DuplicateRowCheckerTest.assertCommandIssued;
import static org.apache.cassandra.db.transform.DuplicateRowCheckerTest.makeRow;
import static org.apache.cassandra.db.transform.DuplicateRowCheckerTest.rows;
import static org.junit.Assert.*;

import java.net.InetAddress;
import java.util.*;
import java.util.regex.Matcher;
import java.util.regex.Pattern;

import com.google.common.collect.*;

import org.junit.Test;

import org.apache.cassandra.SchemaLoader;
import org.apache.cassandra.Util;
import org.apache.cassandra.config.DatabaseDescriptor;
import org.apache.cassandra.cql3.CQLTester;
import org.apache.cassandra.db.ColumnFamilyStore;
import org.apache.cassandra.db.DecoratedKey;
import org.apache.cassandra.db.DeletionTime;
import org.apache.cassandra.db.Keyspace;
import org.apache.cassandra.db.marshal.Int32Type;
import org.apache.cassandra.db.marshal.UTF8Type;
import org.apache.cassandra.db.partitions.AbstractUnfilteredPartitionIterator;
import org.apache.cassandra.db.rows.*;
import org.apache.cassandra.io.sstable.ISSTableScanner;
<<<<<<< HEAD
import org.apache.cassandra.io.sstable.format.SSTableReader;
import org.apache.cassandra.schema.KeyspaceParams;
import org.apache.cassandra.schema.TableMetadata;
=======
import org.apache.cassandra.net.IMessageSink;
import org.apache.cassandra.net.MessageIn;
import org.apache.cassandra.net.MessageOut;
import org.apache.cassandra.net.MessagingService;
import org.apache.cassandra.schema.KeyspaceParams;
import org.apache.cassandra.utils.ByteBufferUtil;
import org.apache.cassandra.utils.FBUtilities;
>>>>>>> e1a0db79

public class CompactionIteratorTest extends CQLTester
{

    private static final int NOW = 1000;
    private static final int GC_BEFORE = 100;
    private static final String KSNAME = "CompactionIteratorTest";
    private static final String CFNAME = "Integer1";

    static final DecoratedKey kk;
    static final TableMetadata metadata;
    private static final int RANGE = 1000;
    private static final int COUNT = 100;

    Map<List<Unfiltered>, DeletionTime> deletionTimes = new HashMap<>();

    static {
        DatabaseDescriptor.daemonInitialization();

        kk = Util.dk("key");

        SchemaLoader.prepareServer();
        SchemaLoader.createKeyspace(KSNAME,
                                    KeyspaceParams.simple(1),
                                    metadata = SchemaLoader.standardCFMD(KSNAME,
                                                                         CFNAME,
                                                                         1,
                                                                         UTF8Type.instance,
                                                                         Int32Type.instance,
                                                                         Int32Type.instance).build());
    }

    // See org.apache.cassandra.db.rows.UnfilteredRowsGenerator.parse for the syntax used in these tests.

    @Test
    public void testGcCompactionSupersedeLeft()
    {
        testCompaction(new String[] {
            "5<=[140] 10[150] [140]<20 22<[130] [130]<25 30[150]"
        }, new String[] {
            "7<[160] 15[180] [160]<30 40[120]"
        },
        3);
    }

    @Test
    public void testGcCompactionSupersedeMiddle()
    {
        testCompaction(new String[] {
            "5<=[140] 10[150] [140]<40 60[150]"
        }, new String[] {
            "7<=[160] 15[180] [160]<=30 40[120]"
        },
        3);
    }

    @Test
    public void testGcCompactionSupersedeRight()
    {
        testCompaction(new String[] {
            "9<=[140] 10[150] [140]<40 60[150]"
        }, new String[] {
            "7<[160] 15[180] [160]<30 40[120]"
        },
        3);
    }

    @Test
    public void testGcCompactionSwitchInSuperseded()
    {
        testCompaction(new String[] {
            "5<=[140] 10[150] [140]<20 20<=[170] [170]<=50 60[150]"
        }, new String[] {
            "7<[160] 15[180] [160]<30 40[120]"
        },
        5);
    }

    @Test
    public void testGcCompactionBoundaries()
    {
        testCompaction(new String[] {
            "5<=[120] [120]<9 9<=[140] 10[150] [140]<40 40<=[120] 60[150] [120]<90"
        }, new String[] {
            "7<[160] 15[180] [160]<30 40[120] 45<[140] [140]<80 88<=[130] [130]<100"
        },
        7);
    }

    @Test
    public void testGcCompactionMatches()
    {
        testCompaction(new String[] {
            "5<=[120] [120]<=9 9<[140] 10[150] [140]<40 40<=[120] 60[150] [120]<90 120<=[100] [100]<130"
        }, new String[] {
            "9<[160] 15[180] [160]<40 40[120] 45<[140] [140]<90 90<=[110] [110]<100 120<=[100] [100]<130"
        },
        5);
    }

    @Test
    public void testGcCompactionRowDeletion()
    {
        testCompaction(new String[] {
            "10[150] 20[160] 25[160] 30[170] 40[120] 50[120]"
        }, new String[] {
            "10<=[155] 20[200D180] 30[200D160] [155]<=30 40[150D130] 50[150D100]"
        },
        "25[160] 30[170] 50[120]");
    }

    @Test
    public void testGcCompactionPartitionDeletion()
    {
        testCompaction(new String[] {
            "10[150] 20[160] 25[160] 30[170] 40[120] 50[120]"
        }, new String[] {
            // Dxx| stands for partition deletion at time xx
            "D165|10<=[155] 20[200D180] 30[200D160] [155]<=30 40[150D130] 50[150D100]"
        },
        "30[170]");
    }

    void testCompaction(String[] inputs, String[] tombstones, String expected)
    {
        testNonGcCompaction(inputs, tombstones);

        UnfilteredRowsGenerator generator = new UnfilteredRowsGenerator(metadata.comparator, false);
        List<List<Unfiltered>> inputLists = parse(inputs, generator);
        List<List<Unfiltered>> tombstoneLists = parse(tombstones, generator);
        List<Unfiltered> result = compact(inputLists, tombstoneLists);
        System.out.println("GC compaction resulted in " + size(result) + " Unfiltereds");
        generator.verifyValid(result);
        verifyEquivalent(inputLists, result, tombstoneLists, generator);
        List<Unfiltered> expectedResult = generator.parse(expected, NOW - 1);
        if (!expectedResult.equals(result))
            fail("Expected " + expected + ", got " + generator.str(result));
    }

    void testCompaction(String[] inputs, String[] tombstones, int expectedCount)
    {
        testNonGcCompaction(inputs, tombstones);

        UnfilteredRowsGenerator generator = new UnfilteredRowsGenerator(metadata.comparator, false);
        List<List<Unfiltered>> inputLists = parse(inputs, generator);
        List<List<Unfiltered>> tombstoneLists = parse(tombstones, generator);
        List<Unfiltered> result = compact(inputLists, tombstoneLists);
        System.out.println("GC compaction resulted in " + size(result) + " Unfiltereds");
        generator.verifyValid(result);
        verifyEquivalent(inputLists, result, tombstoneLists, generator);
        if (size(result) > expectedCount)
            fail("Expected compaction with " + expectedCount + " elements, got " + size(result) + ": " + generator.str(result));
    }

    int testNonGcCompaction(String[] inputs, String[] tombstones)
    {
        UnfilteredRowsGenerator generator = new UnfilteredRowsGenerator(metadata.comparator, false);
        List<List<Unfiltered>> inputLists = parse(inputs, generator);
        List<List<Unfiltered>> tombstoneLists = parse(tombstones, generator);
        List<Unfiltered> result = compact(inputLists, Collections.emptyList());
        System.out.println("Non-GC compaction resulted in " + size(result) + " Unfiltereds");
        generator.verifyValid(result);
        verifyEquivalent(inputLists, result, tombstoneLists, generator);
        return size(result);
    }

    private static int size(List<Unfiltered> data)
    {
        return data.stream().mapToInt(x -> x instanceof RangeTombstoneBoundaryMarker ? 2 : 1).sum();
    }

    private void verifyEquivalent(List<List<Unfiltered>> sources, List<Unfiltered> result, List<List<Unfiltered>> tombstoneSources, UnfilteredRowsGenerator generator)
    {
        // sources + tombstoneSources must be the same as result + tombstoneSources
        List<Unfiltered> expected = compact(Iterables.concat(sources, tombstoneSources), Collections.emptyList());
        List<Unfiltered> actual = compact(Iterables.concat(ImmutableList.of(result), tombstoneSources), Collections.emptyList());
        if (!expected.equals(actual))
        {
            System.out.println("Equivalence test failure between sources:");
            for (List<Unfiltered> partition : sources)
                generator.dumpList(partition);
            System.out.println("and compacted " + generator.str(result));
            System.out.println("with tombstone sources:");
            for (List<Unfiltered> partition : tombstoneSources)
                generator.dumpList(partition);
            System.out.println("expected " + generator.str(expected));
            System.out.println("got " + generator.str(actual));
            fail("Failed equivalence test.");
        }
    }

    private List<List<Unfiltered>> parse(String[] inputs, UnfilteredRowsGenerator generator)
    {
        return ImmutableList.copyOf(Lists.transform(Arrays.asList(inputs), x -> parse(x, generator)));
    }

    private List<Unfiltered> parse(String input, UnfilteredRowsGenerator generator)
    {
        Matcher m = Pattern.compile("D(\\d+)\\|").matcher(input);
        if (m.lookingAt())
        {
            int del = Integer.parseInt(m.group(1));
            input = input.substring(m.end());
            List<Unfiltered> list = generator.parse(input, NOW - 1);
            deletionTimes.put(list, new DeletionTime(del, del));
            return list;
        }
        else
            return generator.parse(input, NOW - 1);
    }

    private List<Unfiltered> compact(Iterable<List<Unfiltered>> sources, Iterable<List<Unfiltered>> tombstoneSources)
    {
        List<Iterable<UnfilteredRowIterator>> content = ImmutableList.copyOf(Iterables.transform(sources, list -> ImmutableList.of(listToIterator(list, kk))));
        Map<DecoratedKey, Iterable<UnfilteredRowIterator>> transformedSources = new TreeMap<>();
        transformedSources.put(kk, Iterables.transform(tombstoneSources, list -> listToIterator(list, kk)));
        try (CompactionController controller = new Controller(Keyspace.openAndGetStore(metadata), transformedSources, GC_BEFORE);
             CompactionIterator iter = new CompactionIterator(OperationType.COMPACTION,
                                                              Lists.transform(content, x -> new Scanner(x)),
                                                              controller, NOW, null))
        {
            List<Unfiltered> result = new ArrayList<>();
            assertTrue(iter.hasNext());
            try (UnfilteredRowIterator partition = iter.next())
            {
                Iterators.addAll(result, partition);
            }
            assertFalse(iter.hasNext());
            return result;
        }
    }

    private UnfilteredRowIterator listToIterator(List<Unfiltered> list, DecoratedKey key)
    {
        return UnfilteredRowsGenerator.source(list, metadata, key, deletionTimes.getOrDefault(list, DeletionTime.LIVE));
    }

    NavigableMap<DecoratedKey, List<Unfiltered>> generateContent(Random rand, UnfilteredRowsGenerator generator,
                                                                 List<DecoratedKey> keys, int pcount, int rcount)
    {
        NavigableMap<DecoratedKey, List<Unfiltered>> map = new TreeMap<>();
        for (int i = 0; i < pcount; ++i)
        {
            DecoratedKey key = keys.get(rand.nextInt(keys.size()));
            map.put(key, generator.generateSource(rand, rcount, RANGE, NOW - 5, x -> NOW - 1));
        }
        return map;
    }

    @Test
    public void testRandom()
    {
        UnfilteredRowsGenerator generator = new UnfilteredRowsGenerator(metadata.comparator, false);
        for (int seed = 1; seed < 100; ++seed)
        {
            Random rand = new Random(seed);
            List<List<Unfiltered>> sources = new ArrayList<>();
            for (int i = 0; i < 10; ++i)
                sources.add(generator.generateSource(rand, COUNT, RANGE, NOW - 5, x -> NOW - 15));
            int srcSz = sources.stream().mapToInt(CompactionIteratorTest::size).sum();
            List<List<Unfiltered>> tombSources = new ArrayList<>();
            for (int i = 0; i < 10; ++i)
                sources.add(generator.generateSource(rand, COUNT, RANGE, NOW - 5, x -> NOW - 15));
            List<Unfiltered> result = compact(sources, tombSources);
            verifyEquivalent(sources, result, tombSources, generator);
            assertTrue(size(result) < srcSz);
        }
    }

    @Test
    public void transformTest()
    {
        UnfilteredRowsGenerator generator = new UnfilteredRowsGenerator(metadata.comparator, false);
        List<List<Unfiltered>> inputLists = parse(new String[] {"10[100] 11[100] 12[100]"}, generator);
        List<List<Unfiltered>> tombstoneLists = parse(new String[] {}, generator);
        List<Iterable<UnfilteredRowIterator>> content = ImmutableList.copyOf(Iterables.transform(inputLists, list -> ImmutableList.of(listToIterator(list, kk))));
        Map<DecoratedKey, Iterable<UnfilteredRowIterator>> transformedSources = new TreeMap<>();
        transformedSources.put(kk, Iterables.transform(tombstoneLists, list -> listToIterator(list, kk)));
        try (CompactionController controller = new Controller(Keyspace.openAndGetStore(metadata), transformedSources, GC_BEFORE);
             CompactionIterator iter = new CompactionIterator(OperationType.COMPACTION,
                                                              Lists.transform(content, x -> new Scanner(x)),
                                                              controller, NOW, null))
        {
            assertTrue(iter.hasNext());
            UnfilteredRowIterator rows = iter.next();
            assertTrue(rows.hasNext());
            assertNotNull(rows.next());

            iter.stop();
            try
            {
                // Will call Transformation#applyToRow
                rows.hasNext();
                fail("Should have thrown CompactionInterruptedException");
            }
            catch (CompactionInterruptedException e)
            {
                // ignore
            }
        }
    }

    @Test
    public void transformPartitionTest()
    {
        UnfilteredRowsGenerator generator = new UnfilteredRowsGenerator(metadata.comparator, false);
        List<List<Unfiltered>> inputLists = parse(new String[] {"10[100] 11[100] 12[100]"}, generator);
        List<List<Unfiltered>> tombstoneLists = parse(new String[] {}, generator);
        List<Iterable<UnfilteredRowIterator>> content = ImmutableList.copyOf(Iterables.transform(inputLists, list -> ImmutableList.of(listToIterator(list, kk))));
        Map<DecoratedKey, Iterable<UnfilteredRowIterator>> transformedSources = new TreeMap<>();
        transformedSources.put(kk, Iterables.transform(tombstoneLists, list -> listToIterator(list, kk)));
        try (CompactionController controller = new Controller(Keyspace.openAndGetStore(metadata), transformedSources, GC_BEFORE);
             CompactionIterator iter = new CompactionIterator(OperationType.COMPACTION,
                                                              Lists.transform(content, x -> new Scanner(x)),
                                                              controller, NOW, null))
        {
            iter.stop();
            try
            {
                // Will call Transformation#applyToPartition
                iter.hasNext();
                fail("Should have thrown CompactionInterruptedException");
            }
            catch (CompactionInterruptedException e)
            {
                // ignore
            }
        }
    }

    class Controller extends CompactionController
    {
        private final Map<DecoratedKey, Iterable<UnfilteredRowIterator>> tombstoneSources;

        public Controller(ColumnFamilyStore cfs, Map<DecoratedKey, Iterable<UnfilteredRowIterator>> tombstoneSources, int gcBefore)
        {
            super(cfs, Collections.emptySet(), gcBefore);
            this.tombstoneSources = tombstoneSources;
        }

        @Override
        public Iterable<UnfilteredRowIterator> shadowSources(DecoratedKey key, boolean tombstoneOnly)
        {
            assert tombstoneOnly;
            return tombstoneSources.get(key);
        }
    }

    class Scanner extends AbstractUnfilteredPartitionIterator implements ISSTableScanner
    {
        Iterator<UnfilteredRowIterator> iter;

        Scanner(Iterable<UnfilteredRowIterator> content)
        {
            iter = content.iterator();
        }

        @Override
        public TableMetadata metadata()
        {
            return metadata;
        }

        @Override
        public boolean hasNext()
        {
            return iter.hasNext();
        }

        @Override
        public UnfilteredRowIterator next()
        {
            return iter.next();
        }

        @Override
        public long getLengthInBytes()
        {
            return 0;
        }

        @Override
        public long getCurrentPosition()
        {
            return 0;
        }

        @Override
        public long getBytesScanned()
        {
            return 0;
        }

        @Override
        public long getCompressedLengthInBytes()
        {
            return 0;
        }

        @Override
        public Set<SSTableReader> getBackingSSTables()
        {
            return ImmutableSet.of();
        }
    }

    @Test
    public void duplicateRowsTest() throws Throwable
    {
        System.setProperty("cassandra.diagnostic_snapshot_interval_nanos", "0");
        // Create a table and insert some data. The actual rows read in the test will be synthetic
        // but this creates an sstable on disk to be snapshotted.
        createTable("CREATE TABLE %s (pk text, ck1 int, ck2 int, v int, PRIMARY KEY (pk, ck1, ck2))");
        for (int i = 0; i < 10; i++)
            execute("insert into %s (pk, ck1, ck2, v) values (?, ?, ?, ?)", "key", i, i, i);
        flush();

        DatabaseDescriptor.setSnapshotOnDuplicateRowDetection(true);
        CFMetaData metadata = getCurrentColumnFamilyStore().metadata;

        final HashMap<InetAddress, MessageOut> sentMessages = new HashMap<>();
        IMessageSink sink = new IMessageSink()
        {
            public boolean allowOutgoingMessage(MessageOut message, int id, InetAddress to)
            {
                sentMessages.put(to, message);
                return false;
            }

            public boolean allowIncomingMessage(MessageIn message, int id)
            {
                return false;
            }
        };
        MessagingService.instance().addMessageSink(sink);

        // no duplicates
        sentMessages.clear();
        iterate(makeRow(metadata,0, 0),
                makeRow(metadata,0, 1),
                makeRow(metadata,0, 2));
        assertCommandIssued(sentMessages, false);

        // now test with a duplicate row and see that we issue a snapshot command
        sentMessages.clear();
        iterate(makeRow(metadata, 0, 0),
                makeRow(metadata, 0, 1),
                makeRow(metadata, 0, 1));
        assertCommandIssued(sentMessages, true);
    }

    private void iterate(Unfiltered...unfiltereds)
    {
        ColumnFamilyStore cfs = getCurrentColumnFamilyStore();
        DecoratedKey key = cfs.metadata.partitioner.decorateKey(ByteBufferUtil.bytes("key"));
        try (CompactionController controller = new CompactionController(cfs, Integer.MAX_VALUE);
             UnfilteredRowIterator rows = rows(metadata, key, false, unfiltereds);
             ISSTableScanner scanner = new Scanner(Collections.singletonList(rows));
             CompactionIterator iter = new CompactionIterator(OperationType.COMPACTION,
                                                              Collections.singletonList(scanner),
                                                              controller, FBUtilities.nowInSeconds(), null))
        {
            while (iter.hasNext())
            {
                try (UnfilteredRowIterator partition = iter.next())
                {
                    partition.forEachRemaining(u -> {});
                }
            }
        }
    }
}<|MERGE_RESOLUTION|>--- conflicted
+++ resolved
@@ -22,7 +22,6 @@
 import static org.apache.cassandra.db.transform.DuplicateRowCheckerTest.rows;
 import static org.junit.Assert.*;
 
-import java.net.InetAddress;
 import java.util.*;
 import java.util.regex.Matcher;
 import java.util.regex.Pattern;
@@ -44,19 +43,14 @@
 import org.apache.cassandra.db.partitions.AbstractUnfilteredPartitionIterator;
 import org.apache.cassandra.db.rows.*;
 import org.apache.cassandra.io.sstable.ISSTableScanner;
-<<<<<<< HEAD
 import org.apache.cassandra.io.sstable.format.SSTableReader;
+import org.apache.cassandra.locator.InetAddressAndPort;
+import org.apache.cassandra.net.Message;
 import org.apache.cassandra.schema.KeyspaceParams;
 import org.apache.cassandra.schema.TableMetadata;
-=======
-import org.apache.cassandra.net.IMessageSink;
-import org.apache.cassandra.net.MessageIn;
-import org.apache.cassandra.net.MessageOut;
 import org.apache.cassandra.net.MessagingService;
-import org.apache.cassandra.schema.KeyspaceParams;
 import org.apache.cassandra.utils.ByteBufferUtil;
 import org.apache.cassandra.utils.FBUtilities;
->>>>>>> e1a0db79
 
 public class CompactionIteratorTest extends CQLTester
 {
@@ -472,26 +466,13 @@
         createTable("CREATE TABLE %s (pk text, ck1 int, ck2 int, v int, PRIMARY KEY (pk, ck1, ck2))");
         for (int i = 0; i < 10; i++)
             execute("insert into %s (pk, ck1, ck2, v) values (?, ?, ?, ?)", "key", i, i, i);
-        flush();
+        getCurrentColumnFamilyStore().forceBlockingFlush();
 
         DatabaseDescriptor.setSnapshotOnDuplicateRowDetection(true);
-        CFMetaData metadata = getCurrentColumnFamilyStore().metadata;
-
-        final HashMap<InetAddress, MessageOut> sentMessages = new HashMap<>();
-        IMessageSink sink = new IMessageSink()
-        {
-            public boolean allowOutgoingMessage(MessageOut message, int id, InetAddress to)
-            {
-                sentMessages.put(to, message);
-                return false;
-            }
-
-            public boolean allowIncomingMessage(MessageIn message, int id)
-            {
-                return false;
-            }
-        };
-        MessagingService.instance().addMessageSink(sink);
+        TableMetadata metadata = getCurrentColumnFamilyStore().metadata();
+
+        final HashMap<InetAddressAndPort, Message<?>> sentMessages = new HashMap<>();
+        MessagingService.instance().outboundSink.add((message, to) -> { sentMessages.put(to, message); return false;});
 
         // no duplicates
         sentMessages.clear();
@@ -511,7 +492,7 @@
     private void iterate(Unfiltered...unfiltereds)
     {
         ColumnFamilyStore cfs = getCurrentColumnFamilyStore();
-        DecoratedKey key = cfs.metadata.partitioner.decorateKey(ByteBufferUtil.bytes("key"));
+        DecoratedKey key = cfs.getPartitioner().decorateKey(ByteBufferUtil.bytes("key"));
         try (CompactionController controller = new CompactionController(cfs, Integer.MAX_VALUE);
              UnfilteredRowIterator rows = rows(metadata, key, false, unfiltereds);
              ISSTableScanner scanner = new Scanner(Collections.singletonList(rows));
