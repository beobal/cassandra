/*
* Licensed to the Apache Software Foundation (ASF) under one
* or more contributor license agreements.  See the NOTICE file
* distributed with this work for additional information
* regarding copyright ownership.  The ASF licenses this file
* to you under the Apache License, Version 2.0 (the
* "License"); you may not use this file except in compliance
* with the License.  You may obtain a copy of the License at
*
*    http://www.apache.org/licenses/LICENSE-2.0
*
* Unless required by applicable law or agreed to in writing,
* software distributed under the License is distributed on an
* "AS IS" BASIS, WITHOUT WARRANTIES OR CONDITIONS OF ANY
* KIND, either express or implied.  See the License for the
* specific language governing permissions and limitations
* under the License.
*/
package org.apache.cassandra.service;

import java.util.*;
import java.nio.ByteBuffer;
import java.nio.charset.CharacterCodingException;

import org.junit.BeforeClass;
import org.junit.Test;
import org.junit.runner.RunWith;

import org.apache.cassandra.Util;
import org.apache.cassandra.SchemaLoader;
import org.apache.cassandra.OrderedJUnit4ClassRunner;
import org.apache.cassandra.config.CFMetaData;
<<<<<<< HEAD
import org.apache.cassandra.config.KSMetaData;
=======
>>>>>>> f950c42c
import org.apache.cassandra.db.*;
import org.apache.cassandra.db.composites.*;
import org.apache.cassandra.db.filter.*;
import org.apache.cassandra.db.marshal.CompositeType;
import org.apache.cassandra.dht.*;
import org.apache.cassandra.exceptions.ConfigurationException;
import org.apache.cassandra.locator.SimpleStrategy;
import org.apache.cassandra.service.pager.*;
import org.apache.cassandra.utils.ByteBufferUtil;

import static org.junit.Assert.*;
import static org.apache.cassandra.cql3.QueryProcessor.executeInternal;
import static org.apache.cassandra.Util.range;
import static org.apache.cassandra.utils.ByteBufferUtil.bytes;

@RunWith(OrderedJUnit4ClassRunner.class)
public class QueryPagerTest
{
    public static final String KEYSPACE1 = "QueryPagerTest";
    public static final String CF_STANDARD = "Standard1";
    public static final String KEYSPACE_CQL = "cql_keyspace";
    public static final String CF_CQL = "table2";

    @BeforeClass
    public static void defineSchema() throws ConfigurationException
    {
        SchemaLoader.prepareServer();
        SchemaLoader.createKeyspace(KEYSPACE1,
                                    SimpleStrategy.class,
                                    KSMetaData.optsWithRF(1),
                                    SchemaLoader.standardCFMD(KEYSPACE1, CF_STANDARD));
        SchemaLoader.createKeyspace(KEYSPACE_CQL,
                                    SimpleStrategy.class,
                                    KSMetaData.optsWithRF(1),
                                    CFMetaData.compile("CREATE TABLE " + CF_CQL + " ("
                                                     + "k text,"
                                                     + "c text,"
                                                     + "v text,"
                                                     + "PRIMARY KEY (k, c))", KEYSPACE_CQL));
        addData();
    }

    private static String string(CellName name)
    {
        return string(name.toByteBuffer());
    }

    private static String string(ByteBuffer bb)
    {
        try
        {
            return ByteBufferUtil.string(bb);
        }
        catch (CharacterCodingException e)
        {
            throw new RuntimeException(e);
        }
    }

    public static void addData()
    {
        cfs().clearUnsafe();

        int nbKeys = 10;
        int nbCols = 10;

        /*
         * Creates the following data:
         *   k1: c1 ... cn
         *   ...
         *   ki: c1 ... cn
         */
        for (int i = 0; i < nbKeys; i++)
        {
            Mutation rm = new Mutation(KEYSPACE1, bytes("k" + i));
            ColumnFamily cf = rm.addOrGet(CF_STANDARD);

            for (int j = 0; j < nbCols; j++)
                cf.addColumn(Util.column("c" + j, "", 0));

            rm.applyUnsafe();
        }
    }

    private static ColumnFamilyStore cfs()
    {
        return Keyspace.open(KEYSPACE1).getColumnFamilyStore(CF_STANDARD);
    }

    private static String toString(List<Row> rows)
    {
        StringBuilder sb = new StringBuilder();
        for (Row row : rows)
            sb.append(string(row.key.getKey())).append(":").append(toString(row.cf)).append("\n");
        return sb.toString();
    }

    private static String toString(ColumnFamily cf)
    {
        if (cf == null)
            return "";

        StringBuilder sb = new StringBuilder();
        for (Cell c : cf)
            sb.append(" ").append(string(c.name()));
        return sb.toString();
    }

    private static ReadCommand namesQuery(String key, String... names)
    {
        SortedSet<CellName> s = new TreeSet<CellName>(cfs().metadata.comparator);
        for (String name : names)
            s.add(CellNames.simpleDense(bytes(name)));
        return new SliceByNamesReadCommand(KEYSPACE1, bytes(key), CF_STANDARD, System.currentTimeMillis(), new NamesQueryFilter(s, true));
    }

    private static ReadCommand sliceQuery(String key, String start, String end, int count)
    {
        return sliceQuery(key, start, end, false, count);
    }

    private static ReadCommand sliceQuery(String key, String start, String end, boolean reversed, int count)
    {
        SliceQueryFilter filter = new SliceQueryFilter(CellNames.simpleDense(bytes(start)), CellNames.simpleDense(bytes(end)), reversed, count);
        // Note: for MultiQueryTest, we need the same timestamp/expireBefore for all queries, so we just use 0 as it doesn't matter here.
        return new SliceFromReadCommand(KEYSPACE1, bytes(key), CF_STANDARD, 0, filter);
    }

    private static RangeSliceCommand rangeNamesQuery(AbstractBounds<RowPosition> range, int count, String... names)
    {
        SortedSet<CellName> s = new TreeSet<CellName>(cfs().metadata.comparator);
        for (String name : names)
            s.add(CellNames.simpleDense(bytes(name)));
        return new RangeSliceCommand(KEYSPACE1, CF_STANDARD, System.currentTimeMillis(), new NamesQueryFilter(s, true), range, count);
    }

    private static RangeSliceCommand rangeSliceQuery(AbstractBounds<RowPosition> range, int count, String start, String end)
    {
        SliceQueryFilter filter = new SliceQueryFilter(CellNames.simpleDense(bytes(start)), CellNames.simpleDense(bytes(end)), false, Integer.MAX_VALUE);
        return new RangeSliceCommand(KEYSPACE1, CF_STANDARD, System.currentTimeMillis(), filter, range, null, count, true, false);
    }

    private static void assertRow(Row r, String key, String... names)
    {
        ByteBuffer[] bbs = new ByteBuffer[names.length];
        for (int i = 0; i < names.length; i++)
            bbs[i] = bytes(names[i]);
        assertRow(r, key, bbs);
    }

    private static void assertRow(Row r, String key, ByteBuffer... names)
    {
        assertEquals(key, string(r.key.getKey()));
        assertNotNull(r.cf);
        int i = 0;
        for (Cell c : r.cf)
        {
            // Ignore deleted cells if we have them
            if (!c.isLive())
                continue;

            ByteBuffer expected = names[i++];
            assertEquals("column " + i + " doesn't match: " + toString(r.cf), expected, c.name().toByteBuffer());
        }
    }

    @Test
    public void namesQueryTest() throws Exception
    {
        QueryPager pager = QueryPagers.localPager(namesQuery("k0", "c1", "c5", "c7", "c8"));

        assertFalse(pager.isExhausted());
        List<Row> page = pager.fetchPage(3);
        assertEquals(toString(page), 1, page.size());
        assertRow(page.get(0), "k0", "c1", "c5", "c7", "c8");

        assertTrue(pager.isExhausted());
    }

    @Test
    public void sliceQueryTest() throws Exception
    {
        QueryPager pager = QueryPagers.localPager(sliceQuery("k0", "c1", "c8", 10));

        List<Row> page;

        assertFalse(pager.isExhausted());
        page = pager.fetchPage(3);
        assertEquals(toString(page), 1, page.size());
        assertRow(page.get(0), "k0", "c1", "c2", "c3");

        assertFalse(pager.isExhausted());
        page = pager.fetchPage(3);
        assertEquals(toString(page), 1, page.size());
        assertRow(page.get(0), "k0", "c4", "c5", "c6");

        assertFalse(pager.isExhausted());
        page = pager.fetchPage(3);
        assertEquals(toString(page), 1, page.size());
        assertRow(page.get(0), "k0", "c7", "c8");

        assertTrue(pager.isExhausted());
    }

    @Test
    public void reversedSliceQueryTest() throws Exception
    {
        QueryPager pager = QueryPagers.localPager(sliceQuery("k0", "c8", "c1", true, 10));

        List<Row> page;

        assertFalse(pager.isExhausted());
        page = pager.fetchPage(3);
        assertEquals(toString(page), 1, page.size());
        assertRow(page.get(0), "k0", "c6", "c7", "c8");

        assertFalse(pager.isExhausted());
        page = pager.fetchPage(3);
        assertEquals(toString(page), 1, page.size());
        assertRow(page.get(0), "k0", "c3", "c4", "c5");

        assertFalse(pager.isExhausted());
        page = pager.fetchPage(3);
        assertEquals(toString(page), 1, page.size());
        assertRow(page.get(0), "k0", "c1", "c2");

        assertTrue(pager.isExhausted());
    }

    @Test
    public void multiQueryTest() throws Exception
    {
        QueryPager pager = QueryPagers.localPager(new Pageable.ReadCommands(new ArrayList<ReadCommand>() {{
            add(sliceQuery("k1", "c2", "c6", 10));
            add(sliceQuery("k4", "c3", "c5", 10));
        }}, 10));

        List<Row> page;

        assertFalse(pager.isExhausted());
        page = pager.fetchPage(3);
        assertEquals(toString(page), 1, page.size());
        assertRow(page.get(0), "k1", "c2", "c3", "c4");

        assertFalse(pager.isExhausted());
        page = pager.fetchPage(4);
        assertEquals(toString(page), 2, page.size());
        assertRow(page.get(0), "k1", "c5", "c6");
        assertRow(page.get(1), "k4", "c3", "c4");

        assertFalse(pager.isExhausted());
        page = pager.fetchPage(3);
        assertEquals(toString(page), 1, page.size());
        assertRow(page.get(0), "k4", "c5");

        assertTrue(pager.isExhausted());
    }

    @Test
    public void rangeNamesQueryTest() throws Exception
    {
        QueryPager pager = QueryPagers.localPager(rangeNamesQuery(range("k0", "k5"), 100, "c1", "c4", "c8"));

        List<Row> page;

        assertFalse(pager.isExhausted());
        page = pager.fetchPage(3);
        assertEquals(toString(page), 3, page.size());
        for (int i = 1; i <= 3; i++)
            assertRow(page.get(i-1), "k" + i, "c1", "c4", "c8");

        assertFalse(pager.isExhausted());
        page = pager.fetchPage(3);
        assertEquals(toString(page), 2, page.size());
        for (int i = 4; i <= 5; i++)
            assertRow(page.get(i-4), "k" + i, "c1", "c4", "c8");

        assertTrue(pager.isExhausted());
    }

    @Test
    public void rangeSliceQueryTest() throws Exception
    {
        QueryPager pager = QueryPagers.localPager(rangeSliceQuery(range("k1", "k5"), 100, "c1", "c7"));

        List<Row> page;

        assertFalse(pager.isExhausted());
        page = pager.fetchPage(5);
        assertEquals(toString(page), 1, page.size());
        assertRow(page.get(0), "k2", "c1", "c2", "c3", "c4", "c5");

        assertFalse(pager.isExhausted());
        page = pager.fetchPage(4);
        assertEquals(toString(page), 2, page.size());
        assertRow(page.get(0), "k2", "c6", "c7");
        assertRow(page.get(1), "k3", "c1", "c2");

        assertFalse(pager.isExhausted());
        page = pager.fetchPage(6);
        assertEquals(toString(page), 2, page.size());
        assertRow(page.get(0), "k3", "c3", "c4", "c5", "c6", "c7");
        assertRow(page.get(1), "k4", "c1");

        assertFalse(pager.isExhausted());
        page = pager.fetchPage(5);
        assertEquals(toString(page), 1, page.size());
        assertRow(page.get(0), "k4", "c2", "c3", "c4", "c5", "c6");

        assertFalse(pager.isExhausted());
        page = pager.fetchPage(5);
        assertEquals(toString(page), 2, page.size());
        assertRow(page.get(0), "k4", "c7");
        assertRow(page.get(1), "k5", "c1", "c2", "c3", "c4");

        assertFalse(pager.isExhausted());
        page = pager.fetchPage(5);
        assertEquals(toString(page), 1, page.size());
        assertRow(page.get(0), "k5", "c5", "c6", "c7");

        assertTrue(pager.isExhausted());
    }

    @Test
    public void SliceQueryWithTombstoneTest() throws Exception
    {
        // Testing for the bug of #6748
        String keyspace = "cql_keyspace";
        String table = "table2";
        ColumnFamilyStore cfs = Keyspace.open(keyspace).getColumnFamilyStore(table);
        CompositeType ct = (CompositeType)cfs.metadata.comparator.asAbstractType();

        // Insert rows but with a tombstone as last cell
        for (int i = 0; i < 5; i++)
            executeInternal(String.format("INSERT INTO %s.%s (k, c, v) VALUES ('k%d', 'c%d', null)", keyspace, table, 0, i));

        SliceQueryFilter filter = new SliceQueryFilter(ColumnSlice.ALL_COLUMNS_ARRAY, false, 100);
        QueryPager pager = QueryPagers.localPager(new SliceFromReadCommand(keyspace, bytes("k0"), table, 0, filter));

        for (int i = 0; i < 5; i++)
        {
            List<Row> page = pager.fetchPage(1);
            assertEquals(toString(page), 1, page.size());
            // The only live cell we should have each time is the row marker
            assertRow(page.get(0), "k0", ct.decompose("c" + i, ""));
        }
    }

    @Test
    public void pagingReversedQueriesWithStaticColumnsTest() throws Exception
    {
        String keyspace = "cql_keyspace";
        String table = "with_static";
        // insert some rows into a single partition
        for (int i=0; i < 5; i++)
            executeInternal(String.format("INSERT INTO %s.%s (pk, ck, st, v1, v2) VALUES ('k0', %3$s, %3$s, %3$s, %3$s)",
                                          keyspace, table, i));

        // query the table in reverse with page size = 1 & check that:
        //   i) the returned rows contain the correct cells
        //   ii) the pager is exhausted correctly
        CFMetaData cfm = Keyspace.open(keyspace).getColumnFamilyStore(table).metadata;
        queryAndVerifyCells(cfm, true, "k0");
    }

    private void queryAndVerifyCells(CFMetaData cfm, boolean reversed, String key) throws Exception
    {
        SliceQueryFilter filter = new SliceQueryFilter(ColumnSlice.ALL_COLUMNS_ARRAY, reversed, 100, 1);
        QueryPager pager = QueryPagers.localPager(new SliceFromReadCommand(cfm.ksName, bytes(key), cfm.cfName, 0, filter));
        CellName staticCellName = cfm.comparator.create(cfm.comparator.staticPrefix(),
                                                        cfm.staticColumns().iterator().next());
        for (int i=0; i<5; i++)
        {
            List<Row> page = pager.fetchPage(1);
            assertEquals(1, page.size());
            Row row = page.get(0);
            assertCell(row.cf, staticCellName, 4);
            int cellIndex = !reversed ? i : 4 - i;
            assertCell(row.cf, Util.cellname(ByteBufferUtil.bytes(cellIndex), ByteBufferUtil.bytes("v1")), cellIndex);
            assertCell(row.cf, Util.cellname(ByteBufferUtil.bytes(cellIndex), ByteBufferUtil.bytes("v2")), cellIndex);
        }

        // After processing the 5 rows there should be no more rows to return
        List<Row> page = pager.fetchPage(1);
        assertTrue(page.isEmpty());
    }

    private void assertCell(ColumnFamily cf, CellName cellName, int value)
    {
        Cell cell = cf.getColumn(cellName);
        assertNotNull(cell);
        assertEquals(value, ByteBufferUtil.toInt(cell.value()));
    }
}<|MERGE_RESOLUTION|>--- conflicted
+++ resolved
@@ -30,10 +30,7 @@
 import org.apache.cassandra.SchemaLoader;
 import org.apache.cassandra.OrderedJUnit4ClassRunner;
 import org.apache.cassandra.config.CFMetaData;
-<<<<<<< HEAD
 import org.apache.cassandra.config.KSMetaData;
-=======
->>>>>>> f950c42c
 import org.apache.cassandra.db.*;
 import org.apache.cassandra.db.composites.*;
 import org.apache.cassandra.db.filter.*;
@@ -56,6 +53,7 @@
     public static final String CF_STANDARD = "Standard1";
     public static final String KEYSPACE_CQL = "cql_keyspace";
     public static final String CF_CQL = "table2";
+    public static final String CF_CQL_WITH_STATIC = "with_static";
 
     @BeforeClass
     public static void defineSchema() throws ConfigurationException
@@ -72,7 +70,14 @@
                                                      + "k text,"
                                                      + "c text,"
                                                      + "v text,"
-                                                     + "PRIMARY KEY (k, c))", KEYSPACE_CQL));
+                                                     + "PRIMARY KEY (k, c))", KEYSPACE_CQL),
+                                    CFMetaData.compile("CREATE TABLE " + CF_CQL_WITH_STATIC + " ("
+                                                     + "pk text, "
+                                                     + "ck int, "
+                                                     + "st int static, "
+                                                     + "v1 int, "
+                                                     + "v2 int, "
+                                                     + "PRIMARY KEY(pk, ck))", KEYSPACE_CQL));
         addData();
     }
 
@@ -385,17 +390,15 @@
     @Test
     public void pagingReversedQueriesWithStaticColumnsTest() throws Exception
     {
-        String keyspace = "cql_keyspace";
-        String table = "with_static";
         // insert some rows into a single partition
         for (int i=0; i < 5; i++)
             executeInternal(String.format("INSERT INTO %s.%s (pk, ck, st, v1, v2) VALUES ('k0', %3$s, %3$s, %3$s, %3$s)",
-                                          keyspace, table, i));
+                                          KEYSPACE_CQL, CF_CQL_WITH_STATIC, i));
 
         // query the table in reverse with page size = 1 & check that:
         //   i) the returned rows contain the correct cells
         //   ii) the pager is exhausted correctly
-        CFMetaData cfm = Keyspace.open(keyspace).getColumnFamilyStore(table).metadata;
+        CFMetaData cfm = Keyspace.open(KEYSPACE_CQL).getColumnFamilyStore(CF_CQL_WITH_STATIC).metadata;
         queryAndVerifyCells(cfm, true, "k0");
     }
 
@@ -416,7 +419,7 @@
             assertCell(row.cf, Util.cellname(ByteBufferUtil.bytes(cellIndex), ByteBufferUtil.bytes("v2")), cellIndex);
         }
 
-        // After processing the 5 rows there should be no more rows to return
+        // After processing the 5 rows, there should be no more rows to return
         List<Row> page = pager.fetchPage(1);
         assertTrue(page.isEmpty());
     }
