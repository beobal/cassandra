/*
 * Licensed to the Apache Software Foundation (ASF) under one
 * or more contributor license agreements.  See the NOTICE file
 * distributed with this work for additional information
 * regarding copyright ownership.  The ASF licenses this file
 * to you under the Apache License, Version 2.0 (the
 * "License"); you may not use this file except in compliance
 * with the License.  You may obtain a copy of the License at
 *
 *     http://www.apache.org/licenses/LICENSE-2.0
 *
 * Unless required by applicable law or agreed to in writing, software
 * distributed under the License is distributed on an "AS IS" BASIS,
 * WITHOUT WARRANTIES OR CONDITIONS OF ANY KIND, either express or implied.
 * See the License for the specific language governing permissions and
 * limitations under the License.
 */

package org.apache.cassandra.simulator;

import java.io.IOException;
import java.lang.reflect.Field;
import java.lang.reflect.Modifier;
import java.util.ArrayList;
import java.util.Collections;
import java.util.EnumMap;
import java.util.List;
import java.util.Map;
import java.util.TreeMap;
import java.util.concurrent.Callable;
import java.util.concurrent.CopyOnWriteArrayList;
import java.util.function.Consumer;
import java.util.function.IntSupplier;
import java.util.function.LongConsumer;
import java.util.function.Predicate;
import java.util.function.Supplier;

import com.google.common.util.concurrent.AsyncFunction;
import com.google.common.util.concurrent.FutureCallback;

import org.apache.cassandra.concurrent.ExecutorFactory;
import org.apache.cassandra.config.ParameterizedClass;
import org.apache.cassandra.distributed.Cluster;
import org.apache.cassandra.distributed.Constants;
import org.apache.cassandra.distributed.api.Feature;
import org.apache.cassandra.distributed.api.IInstance;
import org.apache.cassandra.distributed.api.IInstanceConfig;
import org.apache.cassandra.distributed.api.IInstanceInitializer;
import org.apache.cassandra.distributed.api.IInvokableInstance;
import org.apache.cassandra.distributed.api.IIsolatedExecutor;
import org.apache.cassandra.distributed.api.IIsolatedExecutor.SerializableBiConsumer;
import org.apache.cassandra.distributed.api.IIsolatedExecutor.SerializableConsumer;
import org.apache.cassandra.distributed.api.IIsolatedExecutor.SerializableRunnable;
import org.apache.cassandra.distributed.impl.DirectStreamingConnectionFactory;
<<<<<<< HEAD
import org.apache.cassandra.distributed.impl.InstanceIDDefiner;
=======
import org.apache.cassandra.distributed.impl.InstanceConfig;
>>>>>>> 47fe3a12
import org.apache.cassandra.distributed.impl.IsolatedExecutor;
import org.apache.cassandra.io.compress.LZ4Compressor;
import org.apache.cassandra.io.filesystem.ListenableFileSystem;
import org.apache.cassandra.io.util.FileSystems;
import org.apache.cassandra.net.Verb;
import org.apache.cassandra.service.paxos.BallotGenerator;
import org.apache.cassandra.service.paxos.PaxosPrepare;
import org.apache.cassandra.simulator.RandomSource.Choices;
import org.apache.cassandra.simulator.asm.InterceptAsClassTransformer;
import org.apache.cassandra.simulator.asm.NemesisFieldSelectors;
import org.apache.cassandra.simulator.cluster.ClusterActions;
import org.apache.cassandra.simulator.cluster.ClusterActions.TopologyChange;
import org.apache.cassandra.simulator.systems.Failures;
import org.apache.cassandra.simulator.systems.InterceptedWait.CaptureSites.Capture;
import org.apache.cassandra.simulator.systems.InterceptibleThread;
import org.apache.cassandra.simulator.systems.InterceptingExecutorFactory;
import org.apache.cassandra.simulator.systems.InterceptingGlobalMethods;
import org.apache.cassandra.simulator.systems.InterceptingGlobalMethods.ThreadLocalRandomCheck;
import org.apache.cassandra.simulator.systems.InterceptorOfGlobalMethods;
import org.apache.cassandra.simulator.systems.InterceptorOfGlobalMethods.IfInterceptibleThread;
import org.apache.cassandra.simulator.systems.NetworkConfig;
import org.apache.cassandra.simulator.systems.NetworkConfig.PhaseConfig;
import org.apache.cassandra.simulator.systems.SchedulerConfig;
import org.apache.cassandra.simulator.systems.SimulatedBallots;
import org.apache.cassandra.simulator.systems.SimulatedExecution;
import org.apache.cassandra.simulator.systems.SimulatedFailureDetector;
import org.apache.cassandra.simulator.systems.SimulatedFutureActionScheduler;
import org.apache.cassandra.simulator.systems.SimulatedMessageDelivery;
import org.apache.cassandra.simulator.systems.SimulatedSnitch;
import org.apache.cassandra.simulator.systems.SimulatedSystems;
import org.apache.cassandra.simulator.systems.SimulatedTime;
import org.apache.cassandra.simulator.utils.ChanceRange;
import org.apache.cassandra.simulator.utils.IntRange;
import org.apache.cassandra.simulator.utils.KindOfSequence;
import org.apache.cassandra.simulator.utils.LongRange;
import org.apache.cassandra.utils.Clock;
import org.apache.cassandra.utils.Closeable;
import org.apache.cassandra.utils.FBUtilities;
import org.apache.cassandra.utils.Throwables;
import org.apache.cassandra.utils.concurrent.Ref;
import org.apache.cassandra.utils.memory.BufferPool;
import org.apache.cassandra.utils.memory.BufferPools;
import org.apache.cassandra.utils.memory.HeapPool;

import static java.lang.Integer.min;
import static java.util.Collections.emptyMap;
import static java.util.concurrent.TimeUnit.MICROSECONDS;
import static java.util.concurrent.TimeUnit.MILLISECONDS;
import static java.util.concurrent.TimeUnit.NANOSECONDS;
import static java.util.concurrent.TimeUnit.SECONDS;
import static org.apache.cassandra.distributed.impl.AbstractCluster.getSharedClassPredicate;
import static org.apache.cassandra.simulator.SimulatorUtils.failWithOOM;
import static org.apache.cassandra.utils.Shared.Scope.ANY;
import static org.apache.cassandra.utils.Shared.Scope.SIMULATION;

/**
 * Wraps a Cluster and a Simulation to run upon it
 */
@SuppressWarnings("RedundantCast")
public class ClusterSimulation<S extends Simulation> implements AutoCloseable
{
    public static final Class<?>[] SHARE = new Class[]
                                        {
                                            AsyncFunction.class,
                                            FutureCallback.class,
                                            io.netty.util.concurrent.GenericFutureListener.class,
                                            io.netty.channel.FileRegion.class,
                                            io.netty.util.ReferenceCounted.class,
                                            io.netty.util.concurrent.FastThreadLocal.class
                                        };

    public static final Class<?>[] ISOLATE = new Class<?>[0];

    public interface SimulationFactory<S extends Simulation>
    {
        S create(SimulatedSystems simulated, RunnableActionScheduler scheduler, Cluster cluster, ClusterActions.Options options);
    }

    public interface SchedulerFactory
    {
        RunnableActionScheduler create(RandomSource random);
    }

    @SuppressWarnings("UnusedReturnValue")
    public static abstract class Builder<S extends Simulation>
    {
        protected Supplier<RandomSource> randomSupplier = RandomSource.Default::new;
        protected int uniqueNum = 0;
        protected int threadCount;

        protected int concurrency = 10;
        protected IntRange nodeCount = new IntRange(4, 16), dcCount = new IntRange(1, 2),
                        primaryKeySeconds = new IntRange(5, 30), withinKeyConcurrency = new IntRange(2, 5);
        protected TopologyChange[] topologyChanges = TopologyChange.values();
        protected int topologyChangeLimit = -1;

        protected int primaryKeyCount;
        protected int secondsToSimulate;

        protected ChanceRange normalNetworkDropChance  = new ChanceRange(randomSource -> randomSource.qlog2uniformFloat(4), 0f, 0.001f),
                              normalNetworkDelayChance = new ChanceRange(randomSource -> randomSource.qlog2uniformFloat(4), 0.01f, 0.1f),
                                flakyNetworkDropChance = new ChanceRange(randomSource -> randomSource.qlog2uniformFloat(4), 0.01f, 0.1f),
                               flakyNetworkDelayChance = new ChanceRange(randomSource -> randomSource.qlog2uniformFloat(4), 0.01f, 0.1f),
                                networkPartitionChance = new ChanceRange(randomSource -> randomSource.qlog2uniformFloat(4), 0.0f, 0.1f),
                                    networkFlakyChance = new ChanceRange(randomSource -> randomSource.qlog2uniformFloat(4), 0.0f, 0.1f),
                                    monitorDelayChance = new ChanceRange(randomSource -> randomSource.qlog2uniformFloat(4), 0.01f, 0.1f),
                                  schedulerDelayChance = new ChanceRange(randomSource -> randomSource.qlog2uniformFloat(4), 0.01f, 0.1f),
                                         timeoutChance = new ChanceRange(randomSource -> randomSource.qlog2uniformFloat(4), 0.01f, 0.1f),
                                            readChance = new ChanceRange(RandomSource::uniformFloat,                        0.05f, 0.95f),
                                         nemesisChance = new ChanceRange(randomSource -> randomSource.qlog2uniformFloat(4), 0.001f, 0.01f);

        protected LongRange normalNetworkLatencyNanos = new LongRange(1, 2, MILLISECONDS, NANOSECONDS),
                              normalNetworkDelayNanos = new LongRange(2, 100, MILLISECONDS, NANOSECONDS),
                             flakyNetworkLatencyNanos = new LongRange(2, 100, MILLISECONDS, NANOSECONDS),
                               flakyNetworkDelayNanos = new LongRange(2, 100, MILLISECONDS, NANOSECONDS),
                           networkReconfigureInterval = new LongRange(50, 5000, MICROSECONDS, NANOSECONDS),
                                 schedulerJitterNanos = new LongRange(100, 2000, MICROSECONDS, NANOSECONDS),
                                  schedulerDelayNanos = new LongRange(0, 50, MICROSECONDS, NANOSECONDS),
                              schedulerLongDelayNanos = new LongRange(50, 5000, MICROSECONDS, NANOSECONDS),
                                      clockDriftNanos = new LongRange(1, 5000, MILLISECONDS, NANOSECONDS),
                       clockDiscontinuitIntervalNanos = new LongRange(10, 60, SECONDS, NANOSECONDS),
                          topologyChangeIntervalNanos = new LongRange(5, 15, SECONDS, NANOSECONDS);



        protected long contentionTimeoutNanos = MILLISECONDS.toNanos(500L),
                            writeTimeoutNanos = SECONDS.toNanos(1L),
                             readTimeoutNanos = SECONDS.toNanos(2L),
                          requestTimeoutNanos = SECONDS.toNanos(2L);

        protected SchedulerFactory schedulerFactory = schedulerFactory(RunnableActionScheduler.Kind.values());

        protected Debug debug = new Debug();
        protected Failures failures = new Failures();
        protected Capture capture = new Capture(false, false, false);
        protected HeapPool.Logged.Listener memoryListener;
        protected SimulatedTime.Listener timeListener = (i1, i2) -> {};
        protected LongConsumer onThreadLocalRandomCheck;

        public Builder<S> failures(Failures failures)
        {
            this.failures = failures;
            return this;
        }

        public Builder<S> writeTimeoutNanos(long nanos)
        {
            this.writeTimeoutNanos = nanos;
            return this;
        }

        public Builder<S> readTimeoutNanos(long nanos)
        {
            this.readTimeoutNanos = nanos;
            return this;
        }

        public Builder<S> requestTimeoutNanos(long nanos)
        {
            this.requestTimeoutNanos = nanos;
            return this;
        }

        public Debug debug()
        {
            return debug;
        }

        public Builder<S> debug(EnumMap<Debug.Info, Debug.Levels> debug, int[] primaryKeys)
        {
            this.debug = new Debug(debug, primaryKeys);
            return this;
        }

        public Builder<S> unique(int num)
        {
            this.uniqueNum = num;
            return this;
        }

        public Builder<S> threadCount(int count)
        {
            this.threadCount = count;
            return this;
        }

        public Builder<S> nodes(IntRange range)
        {
            this.nodeCount = range;
            return this;
        }

        public Builder<S> nodes(int min, int max)
        {
            this.nodeCount = new IntRange(min, max);
            return this;
        }

        public Builder<S> dcs(IntRange range)
        {
            this.dcCount = range;
            return this;
        }

        public Builder<S> dcs(int min, int max)
        {
            this.dcCount = new IntRange(min, max);
            return this;
        }

        public Builder<S> concurrency(int concurrency)
        {
            this.concurrency = concurrency;
            return this;
        }

        public IntRange primaryKeySeconds()
        {
            return primaryKeySeconds;
        }

        public Builder<S> primaryKeySeconds(IntRange range)
        {
            this.primaryKeySeconds = range;
            return this;
        }

        public Builder<S> withinKeyConcurrency(IntRange range)
        {
            this.withinKeyConcurrency = range;
            return this;
        }

        public Builder<S> withinKeyConcurrency(int min, int max)
        {
            this.withinKeyConcurrency = new IntRange(min, max);
            return this;
        }

        public Builder<S> topologyChanges(TopologyChange[] topologyChanges)
        {
            this.topologyChanges = topologyChanges;
            return this;
        }

        public Builder<S> topologyChangeIntervalNanos(LongRange topologyChangeIntervalNanos)
        {
            this.topologyChangeIntervalNanos = topologyChangeIntervalNanos;
            return this;
        }

        public Builder<S> topologyChangeLimit(int topologyChangeLimit)
        {
            this.topologyChangeLimit = topologyChangeLimit;
            return this;
        }

        public int primaryKeyCount()
        {
            return primaryKeyCount;
        }

        public Builder<S> primaryKeyCount(int count)
        {
            this.primaryKeyCount = count;
            return this;
        }

        public int secondsToSimulate()
        {
            return secondsToSimulate;
        }

        public Builder<S> secondsToSimulate(int seconds)
        {
            this.secondsToSimulate = seconds;
            return this;
        }

        public Builder<S> networkPartitionChance(ChanceRange partitionChance)
        {
            this.networkPartitionChance = partitionChance;
            return this;
        }

        public Builder<S> networkFlakyChance(ChanceRange flakyChance)
        {
            this.networkFlakyChance = flakyChance;
            return this;
        }

        public Builder<S> networkReconfigureInterval(LongRange reconfigureIntervalNanos)
        {
            this.networkReconfigureInterval = reconfigureIntervalNanos;
            return this;
        }

        public Builder<S> networkDropChance(ChanceRange dropChance)
        {
            this.normalNetworkDropChance = dropChance;
            return this;
        }

        public Builder<S> networkDelayChance(ChanceRange delayChance)
        {
            this.normalNetworkDelayChance = delayChance;
            return this;
        }

        public Builder<S> networkLatencyNanos(LongRange networkLatencyNanos)
        {
            this.normalNetworkLatencyNanos = networkLatencyNanos;
            return this;
        }

        public Builder<S> networkDelayNanos(LongRange networkDelayNanos)
        {
            this.normalNetworkDelayNanos = networkDelayNanos;
            return this;
        }

        public Builder<S> flakyNetworkDropChance(ChanceRange dropChance)
        {
            this.flakyNetworkDropChance = dropChance;
            return this;
        }

        public Builder<S> flakyNetworkDelayChance(ChanceRange delayChance)
        {
            this.flakyNetworkDelayChance = delayChance;
            return this;
        }

        public Builder<S> flakyNetworkLatencyNanos(LongRange networkLatencyNanos)
        {
            this.flakyNetworkLatencyNanos = networkLatencyNanos;
            return this;
        }

        public Builder<S> flakyNetworkDelayNanos(LongRange networkDelayNanos)
        {
            this.flakyNetworkDelayNanos = networkDelayNanos;
            return this;
        }

        public Builder<S> clockDriftNanos(LongRange clockDriftNanos)
        {
            this.clockDriftNanos = clockDriftNanos;
            return this;
        }

        public Builder<S> clockDiscontinuityIntervalNanos(LongRange clockDiscontinuityIntervalNanos)
        {
            this.clockDiscontinuitIntervalNanos = clockDiscontinuityIntervalNanos;
            return this;
        }

        public Builder<S> schedulerDelayChance(ChanceRange delayChance)
        {
            this.schedulerDelayChance = delayChance;
            return this;
        }

        public Builder<S> schedulerJitterNanos(LongRange schedulerJitterNanos)
        {
            this.schedulerJitterNanos = schedulerJitterNanos;
            return this;
        }

        public LongRange schedulerJitterNanos()
        {
            return schedulerJitterNanos;
        }

        public Builder<S> schedulerDelayNanos(LongRange schedulerDelayNanos)
        {
            this.schedulerDelayNanos = schedulerDelayNanos;
            return this;
        }

        public Builder<S> schedulerLongDelayNanos(LongRange schedulerLongDelayNanos)
        {
            this.schedulerLongDelayNanos = schedulerLongDelayNanos;
            return this;
        }

        public Builder<S> timeoutChance(ChanceRange timeoutChance)
        {
            this.timeoutChance = timeoutChance;
            return this;
        }

        public ChanceRange readChance()
        {
            return readChance;
        }

        public IntRange withinKeyConcurrency()
        {
            return withinKeyConcurrency;
        }

        public int concurrency()
        {
            return concurrency;
        }

        public Builder<S> readChance(ChanceRange readChance)
        {
            this.readChance = readChance;
            return this;
        }

        public Builder<S> nemesisChance(ChanceRange nemesisChance)
        {
            this.nemesisChance = nemesisChance;
            return this;
        }

        public Builder<S> scheduler(RunnableActionScheduler.Kind... kinds)
        {
            this.schedulerFactory = schedulerFactory(kinds);
            return this;
        }

        public FutureActionScheduler futureActionScheduler(int nodeCount, SimulatedTime time, RandomSource random)
        {
            KindOfSequence kind = Choices.random(random, KindOfSequence.values())
                                         .choose(random);
            return new SimulatedFutureActionScheduler(kind, nodeCount, random, time,
                                                      new NetworkConfig(new PhaseConfig(normalNetworkDropChance, normalNetworkDelayChance, normalNetworkLatencyNanos, normalNetworkDelayNanos),
                                                                        new PhaseConfig(flakyNetworkDropChance, flakyNetworkDelayChance, flakyNetworkLatencyNanos, flakyNetworkDelayNanos),
                                                                        networkPartitionChance, networkFlakyChance, networkReconfigureInterval),
                                                      new SchedulerConfig(schedulerDelayChance, schedulerDelayNanos, schedulerLongDelayNanos));
        }

        public Map<Verb, FutureActionScheduler> perVerbFutureActionSchedulers(int nodeCount, SimulatedTime time, RandomSource random)
        {
            return Collections.emptyMap();
        }

        static SchedulerFactory schedulerFactory(RunnableActionScheduler.Kind... kinds)
        {
            return (random) -> {
                switch (Choices.random(random, kinds).choose(random))
                {
                    default: throw new AssertionError();
                    case IMMEDIATE: return new RunnableActionScheduler.Immediate();
                    case SEQUENTIAL: return new RunnableActionScheduler.Sequential();
                    case UNIFORM: return new RunnableActionScheduler.RandomUniform(random);
                    case RANDOM_WALK: return new RunnableActionScheduler.RandomWalk(random);
                }
            };
        }

        public Builder<S> scheduler(SchedulerFactory schedulerFactory)
        {
            this.schedulerFactory = schedulerFactory;
            return this;
        }

        public Builder<S> random(Supplier<RandomSource> randomSupplier)
        {
            this.randomSupplier = randomSupplier;
            return this;
        }

        public Builder<S> memoryListener(HeapPool.Logged.Listener memoryListener)
        {
            this.memoryListener = memoryListener;
            return this;
        }

        public Builder<S> timeListener(SimulatedTime.Listener timeListener)
        {
            this.timeListener = timeListener;
            return this;
        }

        public Builder<S> capture(Capture capture)
        {
            this.capture = capture;
            return this;
        }

        public Capture capture()
        {
            return capture;
        }

        public Builder<S> onThreadLocalRandomCheck(LongConsumer runnable)
        {
            this.onThreadLocalRandomCheck = runnable;
            return this;
        }

        public abstract ClusterSimulation<S> create(long seed) throws IOException;
    }

    static class ThreadAllocator
    {
        final RandomSource random;
        int clusterPool; // number of threads we have left for the whole cluster
        int remainingNodes; // number of nodes we still need to allocate them to
        int allocationPool; //  threads to allocate for the node we're currently processing
        int remainingAllocations; // number of _remaining_ allocations take() assumes we want to evenly allocate threads over

        public ThreadAllocator(RandomSource random, int threadsToAllocate, int betweenNodes)
        {
            this.random = random;
            this.clusterPool = threadsToAllocate;
            this.remainingNodes = betweenNodes;
        }

        // randomly set the number of threads in various thread pools
        IInstanceConfig update(IInstanceConfig config)
        {
            cycle();
            // allocate in ascending order of max, for take() correctness
            return config
                   .set("memtable_flush_writers", take(1, 1, 2))
                   .set("concurrent_compactors", take(1, 1, 4))
                   .set("concurrent_writes", take(1, 4))
                   .set("concurrent_counter_writes", take(1, 4))
                   .set("concurrent_materialized_view_writes", take(1, 4))
                   .set("concurrent_reads", take(1, 4))
                   .forceSet("available_processors", take(3, 4));
        }

        // begin allocating for a new node
        void cycle()
        {
            assert remainingNodes > 0;
            // return unallocated items to the outerPool
            clusterPool += allocationPool;
            // set the curPool to allocate the next allocationPool size
            allocationPool = clusterPool;
            remainingAllocations = remainingNodes;
            // randomly select the next pool size, subtracting it from the outer pool
            allocationPool = take(1, 1);
            clusterPool -= allocationPool;
            // this is hard-coded to match the sum of the first arguments above
            remainingAllocations = 9;
            --remainingNodes;
        }

        /**
         * See {@link #take(int, int, int)}
         */
        int take(int times, int min)
        {
            return take(times, min, allocationPool);
        }

        /**
         * Allocate a random number of threads between [min..max)
         * The allocation is suitable for multiple users of the value, i.e.
         * {@code times} multiple of the result are deducted from the pool.
         *
         * If there are adequate supplies we aim to allocate threads "equally" between pools,
         * selecting a uniform value between 0.5x and 2x the fair split of the remaining pool
         * on each allocation. If the min/max bounds override that, they are preferred.
         *
         * The minimum is always honoured, regardless of available pool size.
         */
        int take(int times, int min, int max)
        {
            int remaining = remainingAllocations;
            assert remaining >= times;
            remainingAllocations -= times;
            if (remaining * min <= allocationPool)
                return min;
            if (times == remaining)
                return allocationPool / remaining;
            if (times + 1 == remaining)
                return random.uniform(Math.max(min, (allocationPool - max) / times), Math.min(max, (allocationPool - min) / times));

            int median = allocationPool / remaining;
            min = Math.max(min, Math.min(max, median) / 2);
            max = Math.min(max, median * 2);
            return min >= max ? min : random.uniform(min, max);
        }
    }


    public final RandomSource random;
    public final SimulatedSystems simulated;
    public final Cluster cluster;
    private final ListenableFileSystem fs;
    protected final Map<Integer, List<Closeable>> onUnexpectedShutdown = new TreeMap<>();
    protected final List<Callable<Void>> onShutdown = new CopyOnWriteArrayList<>();
    protected final ThreadLocalRandomCheck threadLocalRandomCheck;

    private final RunnableActionScheduler scheduler;
    private final ClusterActions.Options options;
    private final SimulationFactory<S> factory;

    public ClusterSimulation(RandomSource random, long seed, int uniqueNum,
                             Builder<?> builder,
                             Consumer<IInstanceConfig> configUpdater,
                             SimulationFactory<S> factory) throws IOException
    {
        this.random = random;
        this.fs = new ListenableFileSystem(FileSystems.jimfs(Long.toHexString(seed) + 'x' + uniqueNum));

        final SimulatedMessageDelivery delivery;
        final SimulatedExecution execution;
        final SimulatedBallots ballots;
        final SimulatedSnitch snitch;
        final SimulatedTime time;
        final SimulatedFailureDetector failureDetector;

        int numOfNodes = builder.nodeCount.select(random);
        int numOfDcs = builder.dcCount.select(random, 0, numOfNodes / 4);
        int[] numInDcs = new int[numOfDcs];
        int[] nodeToDc = new int[numOfNodes];

        int[] minRf = new int[numOfDcs], initialRf = new int[numOfDcs], maxRf = new int[numOfDcs];
        {
            // TODO (feature): split unevenly
            int n = 0, nc = 0;
            for (int i = 0; i < numOfDcs; ++i)
            {
                int numInDc = (numOfNodes / numOfDcs) + (numOfNodes % numOfDcs > i ? 1 : 0);
                numInDcs[i] = numInDc;
                minRf[i] = 3;
                maxRf[i] = min(numInDc, 9);
                initialRf[i] = random.uniform(minRf[i], 1 + maxRf[i]);
                nc += numInDc;
                while (n < nc)
                    nodeToDc[n++] = i;
            }
        }
        snitch = new SimulatedSnitch(nodeToDc, numInDcs);

        execution = new SimulatedExecution();

        KindOfSequence kindOfDriftSequence = Choices.uniform(KindOfSequence.values()).choose(random);
        KindOfSequence kindOfDiscontinuitySequence = Choices.uniform(KindOfSequence.values()).choose(random);
        time = new SimulatedTime(numOfNodes, random, 1577836800000L /*Jan 1st UTC*/, builder.clockDriftNanos, kindOfDriftSequence,
                                 kindOfDiscontinuitySequence.period(builder.clockDiscontinuitIntervalNanos, random),
                                 builder.timeListener);
        ballots = new SimulatedBallots(random, () -> {
            long max = random.uniform(2, 16);
            return () -> random.uniform(1, max);
        });

        Predicate<String> sharedClassPredicate = getSharedClassPredicate(ISOLATE, SHARE, ANY, SIMULATION);
        InterceptAsClassTransformer interceptClasses = new InterceptAsClassTransformer(builder.monitorDelayChance.asSupplier(random), builder.nemesisChance.asSupplier(random), NemesisFieldSelectors.get(), ClassLoader.getSystemClassLoader(), sharedClassPredicate.negate());
        threadLocalRandomCheck = new ThreadLocalRandomCheck(builder.onThreadLocalRandomCheck);

        Failures failures = builder.failures;
        ThreadAllocator threadAllocator = new ThreadAllocator(random, builder.threadCount, numOfNodes);

        cluster = snitch.setup(Cluster.build(numOfNodes)
                         .withRoot(fs.getPath("/cassandra"))
                         .withSharedClasses(sharedClassPredicate)
<<<<<<< HEAD
                         .withConfig(config -> configUpdater.accept(threadAllocator.update(config
                             .with(Feature.BLANK_GOSSIP)
                             .set(Constants.KEY_DTEST_JOIN_RING, false)
                             .set("read_request_timeout", String.format("%dms", NANOSECONDS.toMillis(builder.readTimeoutNanos)))
                             .set("write_request_timeout", String.format("%dms", NANOSECONDS.toMillis(builder.writeTimeoutNanos)))
                             .set("cas_contention_timeout", String.format("%dms", NANOSECONDS.toMillis(builder.contentionTimeoutNanos)))
                             .set("request_timeout", String.format("%dms", NANOSECONDS.toMillis(builder.requestTimeoutNanos)))
                             .set("memtable_heap_space", "1MiB")
                             .set("memtable_allocation_type", builder.memoryListener != null ? "unslabbed_heap_buffers_logged" : "heap_buffers")
                             .set("file_cache_size", "16MiB")
                             .set("use_deterministic_table_id", true)
                             .set("disk_access_mode", "standard")
                             .set("failure_detector", SimulatedFailureDetector.Instance.class.getName())
                             .set("commitlog_compression", new ParameterizedClass(LZ4Compressor.class.getName(), emptyMap()))
                         )))
=======
                         .withConfig(config -> {
                             config.with(Feature.BLANK_GOSSIP)
                                   .set("read_request_timeout", String.format("%dms", NANOSECONDS.toMillis(builder.readTimeoutNanos)))
                                   .set("write_request_timeout", String.format("%dms", NANOSECONDS.toMillis(builder.writeTimeoutNanos)))
                                   .set("cas_contention_timeout", String.format("%dms", NANOSECONDS.toMillis(builder.contentionTimeoutNanos)))
                                   .set("request_timeout", String.format("%dms", NANOSECONDS.toMillis(builder.requestTimeoutNanos)))
                                   .set("memtable_heap_space", "1MiB")
                                   .set("memtable_allocation_type", builder.memoryListener != null ? "unslabbed_heap_buffers_logged" : "heap_buffers")
                                   .set("file_cache_size", "16MiB")
                                   .set("use_deterministic_table_id", true)
                                   .set("disk_access_mode", disk_access_mode)
                                   .set("failure_detector", SimulatedFailureDetector.Instance.class.getName())
                                   .set("commitlog_sync", "batch");

                             // TODO: Add remove() to IInstanceConfig
                             if (config instanceof InstanceConfig)
                             {
                                 InstanceConfig instanceConfig = (InstanceConfig) config;
                                 instanceConfig.remove("commitlog_sync_period_in_ms");
                                 instanceConfig.remove("commitlog_sync_period");
                             }

                             if (commitlogCompressed)
                                 config.set("commitlog_compression", new ParameterizedClass(LZ4Compressor.class.getName(), emptyMap()));
                             configUpdater.accept(threadAllocator.update(config));
                         })
>>>>>>> 47fe3a12
                         .withInstanceInitializer(new IInstanceInitializer()
                         {
                             @Override
                             public void initialise(ClassLoader classLoader, ThreadGroup threadGroup, int num, int generation)
                             {
                                 List<Closeable> onShutdown = new ArrayList<>();
                                 IsolatedExecutor.transferAdhoc((SerializableConsumer<Integer>) InstanceIDDefiner::setInstanceId, classLoader)
                                                 .accept(num);
                                 InterceptorOfGlobalMethods interceptorOfGlobalMethods = IsolatedExecutor.transferAdhoc((IIsolatedExecutor.SerializableQuadFunction<Capture, LongConsumer, Consumer<Throwable>, RandomSource, InterceptorOfGlobalMethods>) InterceptingGlobalMethods::new, classLoader)
                                                                                                         .apply(builder.capture, builder.onThreadLocalRandomCheck, failures, random);
                                 onShutdown.add(interceptorOfGlobalMethods);

                                 InterceptingExecutorFactory factory = execution.factory(interceptorOfGlobalMethods, classLoader, threadGroup);
                                 IsolatedExecutor.transferAdhoc((SerializableConsumer<ExecutorFactory>) ExecutorFactory.Global::unsafeSet, classLoader)
                                                 .accept(factory);
                                 onShutdown.add(factory);

                                 IsolatedExecutor.transferAdhoc((SerializableBiConsumer<InterceptorOfGlobalMethods, IntSupplier>) InterceptorOfGlobalMethods.Global::unsafeSet, classLoader)
                                                 .accept(interceptorOfGlobalMethods, () -> {
                                                     if (InterceptibleThread.isDeterministic())
                                                         throw failWithOOM();
                                                     return random.uniform(Integer.MIN_VALUE, Integer.MAX_VALUE);
                                                 });
                                 onShutdown.add(IsolatedExecutor.transferAdhoc((SerializableRunnable)InterceptorOfGlobalMethods.Global::unsafeReset, classLoader)::run);
                                 onShutdown.add(time.setup(num, classLoader));

                                 onUnexpectedShutdown.put(num, onShutdown);
                             }

                             @Override
                             public void beforeStartup(IInstance i)
                             {
                                 ((IInvokableInstance) i).unsafeAcceptOnThisThread(FBUtilities::setAvailableProcessors, i.config().getInt("available_processors"));
                                 ((IInvokableInstance) i).unsafeAcceptOnThisThread(IfInterceptibleThread::setThreadLocalRandomCheck, (LongConsumer) threadLocalRandomCheck);

                                 int num = i.config().num();
                                 if (builder.memoryListener != null)
                                 {
                                    ((IInvokableInstance) i).unsafeAcceptOnThisThread(HeapPool.Logged::setListener, builder.memoryListener);
                                     onUnexpectedShutdown.get(num).add(() -> ((IInvokableInstance) i).unsafeAcceptOnThisThread(HeapPool.Logged::setListener, (ignore1, ignore2) -> {}));
                                 }

                                 ((IInvokableInstance) i).unsafeAcceptOnThisThread(PaxosPrepare::setOnLinearizabilityViolation, SimulatorUtils::failWithOOM);
                                 onUnexpectedShutdown.get(num).add(() -> ((IInvokableInstance) i).unsafeRunOnThisThread(() -> PaxosPrepare.setOnLinearizabilityViolation(null)));
                             }

                             @Override
                             public void afterStartup(IInstance i)
                             {
                                 int num = i.config().num();
                                 ((IInvokableInstance) i).unsafeAcceptOnThisThread(BallotGenerator.Global::unsafeSet, (BallotGenerator) ballots.get());
                                 onUnexpectedShutdown.get(num).add(() -> ((IInvokableInstance) i).unsafeRunOnThisThread(() -> BallotGenerator.Global.unsafeSet(new BallotGenerator.Default())));

                                 ((IInvokableInstance) i).unsafeAcceptOnThisThread((SerializableConsumer<BufferPool.DebugLeaks>) debug -> BufferPools.forChunkCache().debug(null, debug), failures);
                                 onUnexpectedShutdown.get(num).add(() -> ((IInvokableInstance) i).unsafeRunOnThisThread(() -> BufferPools.forChunkCache().debug(null, null)));

                                 ((IInvokableInstance) i).unsafeAcceptOnThisThread((SerializableConsumer<BufferPool.DebugLeaks>) debug -> BufferPools.forNetworking().debug(null, debug), failures);
                                 onUnexpectedShutdown.get(num).add(() -> ((IInvokableInstance) i).unsafeRunOnThisThread(() -> BufferPools.forNetworking().debug(null, null)));

                                 ((IInvokableInstance) i).unsafeAcceptOnThisThread((SerializableConsumer<Ref.OnLeak>) Ref::setOnLeak, failures);
                                 onUnexpectedShutdown.get(num).add(() -> ((IInvokableInstance) i).unsafeRunOnThisThread(() -> Ref.setOnLeak(null)));
                             }
                         }).withClassTransformer(interceptClasses)
                           .withShutdownExecutor((name, classLoader, shuttingDown, call) -> {
                               onShutdown.add(call);
                               return null;
                           })
        ).createWithoutStarting();

        IfInterceptibleThread.setThreadLocalRandomCheck(threadLocalRandomCheck);
        snitch.setup(cluster);
        DirectStreamingConnectionFactory.setup(cluster);
        delivery = new SimulatedMessageDelivery(cluster);
        failureDetector = new SimulatedFailureDetector(cluster);
        FutureActionScheduler futureActionScheduler = builder.futureActionScheduler(numOfNodes, time, random);
        Map<Verb, FutureActionScheduler> perVerbFutureActionScheduler = builder.perVerbFutureActionSchedulers(numOfNodes, time, random);
        simulated = new SimulatedSystems(random, time, delivery, execution, ballots, failureDetector, snitch, futureActionScheduler, perVerbFutureActionScheduler, builder.debug, failures);
        if (futureActionScheduler instanceof SimulatedFutureActionScheduler)
            simulated.register((SimulatedFutureActionScheduler) futureActionScheduler);

        scheduler = builder.schedulerFactory.create(random);
        options = new ClusterActions.Options(builder.topologyChangeLimit, Choices.uniform(KindOfSequence.values()).choose(random).period(builder.topologyChangeIntervalNanos, random),
                                             Choices.random(random, builder.topologyChanges),
                                             minRf, initialRf, maxRf, null);
        this.factory = factory;
    }

    public S simulation()
    {
        return factory.create(simulated, scheduler, cluster, options);
    }

    public synchronized void close() throws IOException
    {
        // Re-enable time on shutdown
        try
        {
            Field field = Clock.Global.class.getDeclaredField("instance");
            field.setAccessible(true);

            Field modifiersField = Field.class.getDeclaredField("modifiers");
            modifiersField.setAccessible(true);
            modifiersField.setInt(field, field.getModifiers() & ~Modifier.FINAL);

            field.set(null, new Clock.Default());
        }
        catch (NoSuchFieldException|IllegalAccessException e)
        {
            throw new RuntimeException(e);
        }

        threadLocalRandomCheck.stop();
        simulated.execution.forceStop();
        SimulatedTime.Global.disable();

        Throwable fail = null;
        for (int num = 1 ; num <= cluster.size() ; ++num)
        {
            if (!cluster.get(num).isShutdown())
            {
                fail = Throwables.close(fail, onUnexpectedShutdown.get(num));
            }
        }

        try
        {
            cluster.close();
        }
        catch (Throwable t)
        {
            fail = Throwables.merge(fail, t);
        }
        for (Callable<Void> call : onShutdown)
        {
            try
            {
                call.call();
            }
            catch (Throwable t)
            {
                fail = Throwables.merge(fail, t);
            }
        }
        Throwables.maybeFail(fail, IOException.class);
    }
}<|MERGE_RESOLUTION|>--- conflicted
+++ resolved
@@ -52,11 +52,8 @@
 import org.apache.cassandra.distributed.api.IIsolatedExecutor.SerializableConsumer;
 import org.apache.cassandra.distributed.api.IIsolatedExecutor.SerializableRunnable;
 import org.apache.cassandra.distributed.impl.DirectStreamingConnectionFactory;
-<<<<<<< HEAD
+import org.apache.cassandra.distributed.impl.InstanceConfig;
 import org.apache.cassandra.distributed.impl.InstanceIDDefiner;
-=======
-import org.apache.cassandra.distributed.impl.InstanceConfig;
->>>>>>> 47fe3a12
 import org.apache.cassandra.distributed.impl.IsolatedExecutor;
 import org.apache.cassandra.io.compress.LZ4Compressor;
 import org.apache.cassandra.io.filesystem.ListenableFileSystem;
@@ -714,25 +711,9 @@
         cluster = snitch.setup(Cluster.build(numOfNodes)
                          .withRoot(fs.getPath("/cassandra"))
                          .withSharedClasses(sharedClassPredicate)
-<<<<<<< HEAD
-                         .withConfig(config -> configUpdater.accept(threadAllocator.update(config
-                             .with(Feature.BLANK_GOSSIP)
-                             .set(Constants.KEY_DTEST_JOIN_RING, false)
-                             .set("read_request_timeout", String.format("%dms", NANOSECONDS.toMillis(builder.readTimeoutNanos)))
-                             .set("write_request_timeout", String.format("%dms", NANOSECONDS.toMillis(builder.writeTimeoutNanos)))
-                             .set("cas_contention_timeout", String.format("%dms", NANOSECONDS.toMillis(builder.contentionTimeoutNanos)))
-                             .set("request_timeout", String.format("%dms", NANOSECONDS.toMillis(builder.requestTimeoutNanos)))
-                             .set("memtable_heap_space", "1MiB")
-                             .set("memtable_allocation_type", builder.memoryListener != null ? "unslabbed_heap_buffers_logged" : "heap_buffers")
-                             .set("file_cache_size", "16MiB")
-                             .set("use_deterministic_table_id", true)
-                             .set("disk_access_mode", "standard")
-                             .set("failure_detector", SimulatedFailureDetector.Instance.class.getName())
-                             .set("commitlog_compression", new ParameterizedClass(LZ4Compressor.class.getName(), emptyMap()))
-                         )))
-=======
                          .withConfig(config -> {
                              config.with(Feature.BLANK_GOSSIP)
+                                   .set(Constants.KEY_DTEST_JOIN_RING, false)
                                    .set("read_request_timeout", String.format("%dms", NANOSECONDS.toMillis(builder.readTimeoutNanos)))
                                    .set("write_request_timeout", String.format("%dms", NANOSECONDS.toMillis(builder.writeTimeoutNanos)))
                                    .set("cas_contention_timeout", String.format("%dms", NANOSECONDS.toMillis(builder.contentionTimeoutNanos)))
@@ -741,8 +722,9 @@
                                    .set("memtable_allocation_type", builder.memoryListener != null ? "unslabbed_heap_buffers_logged" : "heap_buffers")
                                    .set("file_cache_size", "16MiB")
                                    .set("use_deterministic_table_id", true)
-                                   .set("disk_access_mode", disk_access_mode)
+                                   .set("disk_access_mode", "standard")
                                    .set("failure_detector", SimulatedFailureDetector.Instance.class.getName())
+                                   .set("commitlog_compression", new ParameterizedClass(LZ4Compressor.class.getName(), emptyMap()))
                                    .set("commitlog_sync", "batch");
 
                              // TODO: Add remove() to IInstanceConfig
@@ -753,11 +735,8 @@
                                  instanceConfig.remove("commitlog_sync_period");
                              }
 
-                             if (commitlogCompressed)
-                                 config.set("commitlog_compression", new ParameterizedClass(LZ4Compressor.class.getName(), emptyMap()));
                              configUpdater.accept(threadAllocator.update(config));
                          })
->>>>>>> 47fe3a12
                          .withInstanceInitializer(new IInstanceInitializer()
                          {
                              @Override
