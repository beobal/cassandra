--- conflicted
+++ resolved
@@ -17,25 +17,12 @@
  */
 package org.apache.cassandra.repair;
 
-import java.util.ArrayList;
-import java.util.Collections;
-import java.util.List;
-import java.util.Set;
-import java.util.UUID;
-import java.util.concurrent.Future;
+import java.util.*;
 
 import com.google.common.base.Predicate;
-<<<<<<< HEAD
 import com.google.common.collect.Sets;
-
-import org.apache.cassandra.dht.Bounds;
-import org.apache.cassandra.dht.Range;
-import org.apache.cassandra.dht.Token;
-import org.apache.cassandra.io.sstable.format.SSTableReader;
-=======
 import com.google.common.util.concurrent.ListenableFuture;
 import com.google.common.util.concurrent.MoreExecutors;
->>>>>>> 93478ab4
 import org.slf4j.Logger;
 import org.slf4j.LoggerFactory;
 
@@ -43,14 +30,17 @@
 import org.apache.cassandra.db.ColumnFamilyStore;
 import org.apache.cassandra.db.Keyspace;
 import org.apache.cassandra.db.compaction.CompactionManager;
+import org.apache.cassandra.dht.Bounds;
 import org.apache.cassandra.dht.LocalPartitioner;
+import org.apache.cassandra.dht.Range;
+import org.apache.cassandra.dht.Token;
+import org.apache.cassandra.io.sstable.format.SSTableReader;
 import org.apache.cassandra.net.IVerbHandler;
 import org.apache.cassandra.net.MessageIn;
 import org.apache.cassandra.net.MessageOut;
 import org.apache.cassandra.net.MessagingService;
 import org.apache.cassandra.repair.messages.*;
 import org.apache.cassandra.service.ActiveRepairService;
-import org.apache.cassandra.utils.FBUtilities;
 import org.apache.cassandra.utils.Pair;
 
 /**
@@ -134,11 +124,8 @@
 
                 case ANTICOMPACTION_REQUEST:
                     AnticompactionRequest anticompactionRequest = (AnticompactionRequest) message.payload;
-<<<<<<< HEAD
                     logger.debug("Got anticompaction request {}", anticompactionRequest);
-                    ActiveRepairService.instance.doAntiCompaction(anticompactionRequest.parentRepairSession, anticompactionRequest.successfulRanges);
-=======
-                    ListenableFuture<?> compactionDone = ActiveRepairService.instance.doAntiCompaction(anticompactionRequest.parentRepairSession);
+                    ListenableFuture<?> compactionDone = ActiveRepairService.instance.doAntiCompaction(anticompactionRequest.parentRepairSession, anticompactionRequest.successfulRanges);
                     compactionDone.addListener(new Runnable()
                     {
                         @Override
@@ -147,7 +134,6 @@
                             MessagingService.instance().sendReply(new MessageOut(MessagingService.Verb.INTERNAL_RESPONSE), id, message.from);
                         }
                     }, MoreExecutors.sameThreadExecutor());
->>>>>>> 93478ab4
                     break;
 
                 default:
