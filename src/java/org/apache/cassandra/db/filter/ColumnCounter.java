/*
 *
 * Licensed to the Apache Software Foundation (ASF) under one
 * or more contributor license agreements.  See the NOTICE file
 * distributed with this work for additional information
 * regarding copyright ownership.  The ASF licenses this file
 * to you under the Apache License, Version 2.0 (the
 * "License"); you may not use this file except in compliance
 * with the License.  You may obtain a copy of the License at
 *
 *   http://www.apache.org/licenses/LICENSE-2.0
 *
 * Unless required by applicable law or agreed to in writing,
 * software distributed under the License is distributed on an
 * "AS IS" BASIS, WITHOUT WARRANTIES OR CONDITIONS OF ANY
 * KIND, either express or implied.  See the License for the
 * specific language governing permissions and limitations
 * under the License.
 *
 */
package org.apache.cassandra.db.filter;

import java.util.Iterator;

import org.apache.cassandra.db.Cell;
import org.apache.cassandra.db.composites.CellName;
import org.apache.cassandra.db.composites.CellNameType;
import org.apache.cassandra.db.ColumnFamily;
import org.apache.cassandra.db.DeletionInfo;

public class ColumnCounter
{
    protected int live;
    protected int tombstones;
    protected final long timestamp;

    public ColumnCounter(long timestamp)
    {
        this.timestamp = timestamp;
    }

    /**
     * @return true if the cell counted as a live cell or a valid tombstone; false if it got immediately discarded for
     *         being shadowed by a range- or a partition tombstone
     */
    public boolean count(Cell cell, DeletionInfo.InOrderTester tester)
    {
        // The cell is shadowed by a higher-level deletion, and won't be retained.
        // For the purposes of this counter, we don't care if it's a tombstone or not.
        if (tester.isDeleted(cell))
            return false;

        if (cell.isLive(timestamp))
            live++;
        else
            tombstones++;

        return true;
    }

    public int live()
    {
        return live;
    }

    public int tombstones()
    {
        return tombstones;
    }

    public ColumnCounter countAll(ColumnFamily container)
    {
        if (container == null)
            return this;

        DeletionInfo.InOrderTester tester = container.inOrderDeletionTester();
        Iterator<Cell> cells = getCellIterator(container);
        while (cells.hasNext())
            count(cells.next(), tester);
        return this;
    }

    protected Iterator<Cell> getCellIterator(ColumnFamily container)
    {
        // overridden by GroupByPrefixReversed to return a reverse iterator
        return container.iterator();
    }

    public static class GroupByPrefix extends ColumnCounter
    {
        protected final CellNameType type;
        protected final int toGroup;
        protected CellName previous;

        /**
         * A column counter that count only 1 for all the columns sharing a
         * given prefix of the key.
         *
         * @param type the type of the column name. This can be null if {@code
         *             toGroup} is 0, otherwise it should be a composite.
         * @param toGroup the number of composite components on which to group
         *                column. If 0, all columns are grouped, otherwise we group
         *                those for which the {@code toGroup} first component are equals.
         */
        public GroupByPrefix(long timestamp, CellNameType type, int toGroup)
        {
            super(timestamp);
            this.type = type;
            this.toGroup = toGroup;

            assert toGroup == 0 || type != null;
        }

        @Override
        public boolean count(Cell cell, DeletionInfo.InOrderTester tester)
        {
            if (tester.isDeleted(cell))
                return false;

            if (!cell.isLive(timestamp))
            {
                tombstones++;
                return true;
            }

            if (toGroup == 0)
            {
                live = 1;
                return true;
            }

            CellName current = cell.name();
            assert current.size() >= toGroup;

            if (previous != null)
            {
                boolean isSameGroup = previous.isStatic() == current.isStatic();
                if (isSameGroup)
                {
                    for (int i = 0; i < toGroup; i++)
                    {
                        if (type.subtype(i).compare(previous.get(i), current.get(i)) != 0)
                        {
                            isSameGroup = false;
                            break;
                        }
                    }
                }

                if (isSameGroup)
                    return true;

                // We want to count the static group as 1 (CQL) row only if it's the only
                // group in the partition. So, since we have already counted it at this point,
                // just don't count the 2nd group if there is one and the first one was static
                if (previous.isStatic())
                {
                    previous = current;
                    return true;
                }
            }

            live++;
            previous = current;

            return true;
        }
    }

    /**
     * Similar to GroupByPrefix, but designed to handle counting cells in reverse order.
     */
    public static class GroupByPrefixReversed extends GroupByPrefix
    {
        public GroupByPrefixReversed(long timestamp, CellNameType type, int toGroup)
        {
            super(timestamp, type, toGroup);
        }

        @Override
<<<<<<< HEAD
        public boolean count(Cell cell, DeletionInfo.InOrderTester tester)
=======
        public Iterator<Cell> getCellIterator(ColumnFamily container)
        {
            return container.reverseIterator();
        }

        @Override
        public void count(Cell cell, DeletionInfo.InOrderTester tester)
>>>>>>> f950c42c
        {
            if (tester.isDeleted(cell))
                return false;

            if (!cell.isLive(timestamp))
            {
                tombstones++;
                return true;
            }

            if (toGroup == 0)
            {
                live = 1;
                return true;
            }

            CellName current = cell.name();
            assert current.size() >= toGroup;

            if (previous == null)
            {
                // This is the first group we've seen.  If it happens to be static, we still want to increment the
                // count because a) there are no-static rows (statics are always last in reversed order), and b) any
                // static cells we see after this will not increment the count
                previous = current;
                live++;
            }
            else if (!current.isStatic())  // ignore statics if we've seen any other statics or any other groups
            {
                for (int i = 0; i < toGroup; i++)
                {
                    if (type.subtype(i).compare(previous.get(i), current.get(i)) != 0)
                    {
                        // it's a new group
                        live++;
                        previous = current;
                        return true;
                    }
                }
            }

            return true;
        }
    }
}<|MERGE_RESOLUTION|>--- conflicted
+++ resolved
@@ -178,17 +178,13 @@
         }
 
         @Override
-<<<<<<< HEAD
+        public Iterator<Cell> getCellIterator(ColumnFamily container)
+        {
+            return container.reverseIterator();
+        }
+
+        @Override
         public boolean count(Cell cell, DeletionInfo.InOrderTester tester)
-=======
-        public Iterator<Cell> getCellIterator(ColumnFamily container)
-        {
-            return container.reverseIterator();
-        }
-
-        @Override
-        public void count(Cell cell, DeletionInfo.InOrderTester tester)
->>>>>>> f950c42c
         {
             if (tester.isDeleted(cell))
                 return false;
