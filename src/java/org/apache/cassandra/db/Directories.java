/*
 * Licensed to the Apache Software Foundation (ASF) under one
 * or more contributor license agreements.  See the NOTICE file
 * distributed with this work for additional information
 * regarding copyright ownership.  The ASF licenses this file
 * to you under the Apache License, Version 2.0 (the
 * "License"); you may not use this file except in compliance
 * with the License.  You may obtain a copy of the License at
 *
 *     http://www.apache.org/licenses/LICENSE-2.0
 *
 * Unless required by applicable law or agreed to in writing, software
 * distributed under the License is distributed on an "AS IS" BASIS,
 * WITHOUT WARRANTIES OR CONDITIONS OF ANY KIND, either express or implied.
 * See the License for the specific language governing permissions and
 * limitations under the License.
 */
package org.apache.cassandra.db;

import java.io.*;
import java.nio.file.*;
import java.util.*;
import java.util.concurrent.ThreadLocalRandom;
<<<<<<< HEAD
import java.util.function.BiPredicate;
=======
import java.util.function.BiFunction;
import java.util.stream.Collectors;

import com.google.common.annotations.VisibleForTesting;
import com.google.common.base.Predicate;
>>>>>>> 95a62230
import com.google.common.collect.ImmutableMap;
import com.google.common.collect.Iterables;
import com.google.common.collect.Maps;
import com.google.common.util.concurrent.RateLimiter;

import org.apache.commons.lang3.StringUtils;
import org.slf4j.Logger;
import org.slf4j.LoggerFactory;

import org.apache.cassandra.config.*;
import org.apache.cassandra.db.lifecycle.LifecycleTransaction;
import org.apache.cassandra.io.FSDiskFullWriteError;
import org.apache.cassandra.io.FSError;
import org.apache.cassandra.io.FSNoDiskAvailableForWriteError;
import org.apache.cassandra.io.FSWriteError;
import org.apache.cassandra.io.util.FileUtils;
import org.apache.cassandra.io.sstable.*;
import org.apache.cassandra.schema.SchemaConstants;
import org.apache.cassandra.schema.TableMetadata;
import org.apache.cassandra.utils.DirectorySizeCalculator;
import org.apache.cassandra.utils.FBUtilities;
import org.apache.cassandra.utils.JVMStabilityInspector;
import org.apache.cassandra.utils.Pair;

/**
 * Encapsulate handling of paths to the data files.
 *
 * <pre> {@code
 *   /<path_to_data_dir>/ks/<cf dir>/ks-cf1-jb-1-Data.db
 *                         /<cf dir>/la-2-Data.db
 *                         /<cf dir>/.<index name>/ks-cf1.idx-jb-1-Data.db
 *                         /<cf dir>/.<index name>/la-1-Data.db
 *                         ...
 * } </pre>
 *
 * Until v2.0, {@code <cf dir>} is just column family name.
 * Since v2.1, {@code <cf dir>} has column family ID(tableId) added to its end.
 *
 * SSTables from secondary indexes were put in the same directory as their parent.
 * Since v2.2, they have their own directory under the parent directory whose name is index name.
 * Upon startup, those secondary index files are moved to new directory when upgrading.
 *
 * For backward compatibility, Directories can use directory without tableId if exists.
 *
 * In addition, more that one 'root' data directory can be specified so that
 * {@code <path_to_data_dir>} potentially represents multiple locations.
 * Note that in the case of multiple locations, the manifest for the leveled
 * compaction is only in one of the location.
 *
 * Snapshots (resp. backups) are always created along the sstables there are
 * snapshotted (resp. backuped) but inside a subdirectory named 'snapshots'
 * (resp. backups) (and snapshots are further inside a subdirectory of the name
 * of the snapshot). For secondary indexes, snapshots (backups) are not created in
 * their own directory, but are in their parent's snapshot (backup) directory.
 *
 * This class abstracts all those details from the rest of the code.
 */
public class Directories
{
    private static final Logger logger = LoggerFactory.getLogger(Directories.class);

    public static final String BACKUPS_SUBDIR = "backups";
    public static final String SNAPSHOT_SUBDIR = "snapshots";
    public static final String TMP_SUBDIR = "tmp";
    public static final String SECONDARY_INDEX_NAME_SEPARATOR = ".";

    /**
     * The directories used to store keyspaces data.
     */
    public static final DataDirectories dataDirectories = new DataDirectories(DatabaseDescriptor.getNonLocalSystemKeyspacesDataFileLocations(),
                                                                              DatabaseDescriptor.getLocalSystemKeyspacesDataFileLocations());

    /**
     * Checks whether Cassandra has RWX permissions to the specified directory.  Logs an error with
     * the details if it does not.
     *
     * @param dir File object of the directory.
     * @param dataDir String representation of the directory's location
     * @return status representing Cassandra's RWX permissions to the supplied folder location.
     */
    public static boolean verifyFullPermissions(File dir, String dataDir)
    {
        if (!dir.isDirectory())
        {
            logger.error("Not a directory {}", dataDir);
            return false;
        }
        else if (!FileAction.hasPrivilege(dir, FileAction.X))
        {
            logger.error("Doesn't have execute permissions for {} directory", dataDir);
            return false;
        }
        else if (!FileAction.hasPrivilege(dir, FileAction.R))
        {
            logger.error("Doesn't have read permissions for {} directory", dataDir);
            return false;
        }
        else if (dir.exists() && !FileAction.hasPrivilege(dir, FileAction.W))
        {
            logger.error("Doesn't have write permissions for {} directory", dataDir);
            return false;
        }

        return true;
    }

    public enum FileAction
    {
        X, W, XW, R, XR, RW, XRW;

        FileAction()
        {
        }

        public static boolean hasPrivilege(File file, FileAction action)
        {
            boolean privilege = false;

            switch (action)
            {
                case X:
                    privilege = file.canExecute();
                    break;
                case W:
                    privilege = file.canWrite();
                    break;
                case XW:
                    privilege = file.canExecute() && file.canWrite();
                    break;
                case R:
                    privilege = file.canRead();
                    break;
                case XR:
                    privilege = file.canExecute() && file.canRead();
                    break;
                case RW:
                    privilege = file.canRead() && file.canWrite();
                    break;
                case XRW:
                    privilege = file.canExecute() && file.canRead() && file.canWrite();
                    break;
            }
            return privilege;
        }
    }

    private final TableMetadata metadata;
    private final DataDirectory[] paths;
    private final File[] dataPaths;
    private final ImmutableMap<Path, DataDirectory> canonicalPathToDD;

    public Directories(final TableMetadata metadata)
    {
        this(metadata, dataDirectories.getDataDirectoriesFor(metadata));
    }

    public Directories(final TableMetadata metadata, Collection<DataDirectory> paths)
    {
        this(metadata, paths.toArray(new DataDirectory[paths.size()]));
    }

    /**
     * Create Directories of given ColumnFamily.
     * SSTable directories are created under data_directories defined in cassandra.yaml if not exist at this time.
     *
     * @param metadata metadata of ColumnFamily
     */
    public Directories(final TableMetadata metadata, DataDirectory[] paths)
    {
        this.metadata = metadata;
        this.paths = paths;
        ImmutableMap.Builder<Path, DataDirectory> canonicalPathsBuilder = ImmutableMap.builder();
        String tableId = metadata.id.toHexString();
        int idx = metadata.name.indexOf(SECONDARY_INDEX_NAME_SEPARATOR);
        String cfName = idx >= 0 ? metadata.name.substring(0, idx) : metadata.name;
        String indexNameWithDot = idx >= 0 ? metadata.name.substring(idx) : null;

        this.dataPaths = new File[paths.length];
        // If upgraded from version less than 2.1, use existing directories
        String oldSSTableRelativePath = join(metadata.keyspace, cfName);
        for (int i = 0; i < paths.length; ++i)
        {
            // check if old SSTable directory exists
            File dataPath = new File(paths[i].location, oldSSTableRelativePath);
            dataPaths[i] = dataPath;
            canonicalPathsBuilder.put(Paths.get(FileUtils.getCanonicalPath(dataPath)), paths[i]);
        }
        boolean olderDirectoryExists = Iterables.any(Arrays.asList(dataPaths), File::exists);
        if (!olderDirectoryExists)
        {
            canonicalPathsBuilder = ImmutableMap.builder();
            // use 2.1+ style
            String newSSTableRelativePath = join(metadata.keyspace, cfName + '-' + tableId);
            for (int i = 0; i < paths.length; ++i)
            {
                File dataPath = new File(paths[i].location, newSSTableRelativePath);
                dataPaths[i] = dataPath;
                canonicalPathsBuilder.put(Paths.get(FileUtils.getCanonicalPath(dataPath)), paths[i]);
            }
        }
        // if index, then move to its own directory
        if (indexNameWithDot != null)
        {
            canonicalPathsBuilder = ImmutableMap.builder();
            for (int i = 0; i < paths.length; ++i)
            {
                File dataPath = new File(dataPaths[i], indexNameWithDot);
                dataPaths[i] = dataPath;
                canonicalPathsBuilder.put(Paths.get(FileUtils.getCanonicalPath(dataPath)), paths[i]);
            }
        }

        for (File dir : dataPaths)
        {
            try
            {
                FileUtils.createDirectory(dir);
            }
            catch (FSError e)
            {
                // don't just let the default exception handler do this, we need the create loop to continue
                logger.error("Failed to create {} directory", dir);
                JVMStabilityInspector.inspectThrowable(e);
            }
        }

        // if index, move existing older versioned SSTable files to new directory
        if (indexNameWithDot != null)
        {
            for (File dataPath : dataPaths)
            {
                File[] indexFiles = dataPath.getParentFile().listFiles(new FileFilter()
                {
                    @Override
                    public boolean accept(File file)
                    {
                        if (file.isDirectory())
                            return false;

                        Descriptor desc = SSTable.tryDescriptorFromFilename(file);
                        return desc != null && desc.ksname.equals(metadata.keyspace) && desc.cfname.equals(metadata.name);

                    }
                });
                for (File indexFile : indexFiles)
                {
                    File destFile = new File(dataPath, indexFile.getName());
                    logger.trace("Moving index file {} to {}", indexFile, destFile);
                    FileUtils.renameWithConfirm(indexFile, destFile);
                }
            }
        }
        canonicalPathToDD = canonicalPathsBuilder.build();
    }

    /**
     * Returns SSTable location which is inside given data directory.
     *
     * @param dataDirectory
     * @return SSTable location
     */
    public File getLocationForDisk(DataDirectory dataDirectory)
    {
        if (dataDirectory != null)
            for (File dir : dataPaths)
            {
                // Note that we must compare absolute paths (not canonical) here since keyspace directories might be symlinks
                Path dirPath = Paths.get(dir.getAbsolutePath());
                Path locationPath = Paths.get(dataDirectory.location.getAbsolutePath());
                if (dirPath.startsWith(locationPath))
                    return dir;
            }
        return null;
    }

    public DataDirectory getDataDirectoryForFile(Descriptor descriptor)
    {
        if (descriptor != null)
            return canonicalPathToDD.get(descriptor.directory.toPath());
        return null;
    }

    public Descriptor find(String filename)
    {
        for (File dir : dataPaths)
        {
            File file = new File(dir, filename);
            if (file.exists())
                return Descriptor.fromFilename(file);
        }
        return null;
    }

    /**
     * Basically the same as calling {@link #getWriteableLocationAsFile(long)} with an unknown size ({@code -1L}),
     * which may return any allowed directory - even a data directory that has no usable space.
     * Do not use this method in production code.
     *
     * @throws FSWriteError if all directories are disallowed.
     */
    public File getDirectoryForNewSSTables()
    {
        return getWriteableLocationAsFile(-1L);
    }

    /**
     * Returns an allowed directory that _currently_ has {@code writeSize} bytes as usable space.
     *
     * @throws FSWriteError if all directories are disallowed.
     */
    public File getWriteableLocationAsFile(long writeSize)
    {
        File location = getLocationForDisk(getWriteableLocation(writeSize));
        if (location == null)
            throw new FSWriteError(new IOException("No configured data directory contains enough space to write " + writeSize + " bytes"), "");
        return location;
    }

    /**
     * Returns a data directory to load the file {@code sourceFile}. If the sourceFile is on same disk partition as any
     * data directory then use that one as data directory otherwise use {@link #getWriteableLocationAsFile(long)} to
     * find suitable data directory.
     *
     * Also makes sure returned directory is not disallowed.
     *
     * @throws FSWriteError if all directories are disallowed.
     */
    public File getWriteableLocationToLoadFile(final File sourceFile)
    {
        try
        {
            final FileStore srcFileStore = Files.getFileStore(sourceFile.toPath());
            for (final File dataPath : dataPaths)
            {
                if (DisallowedDirectories.isUnwritable(dataPath))
                {
                    continue;
                }

                if (Files.getFileStore(dataPath.toPath()).equals(srcFileStore))
                {
                    return dataPath;
                }
            }
        }
        catch (final IOException e)
        {
            // pass exceptions in finding filestore. This is best effort anyway. Fall back on getWriteableLocationAsFile()
        }

        return getWriteableLocationAsFile(sourceFile.length());
    }

    /**
     * Returns a temporary subdirectory on allowed data directory
     * that _currently_ has {@code writeSize} bytes as usable space.
     * This method does not create the temporary directory.
     *
     * @throws IOError if all directories are disallowed.
     */
    public File getTemporaryWriteableDirectoryAsFile(long writeSize)
    {
        File location = getLocationForDisk(getWriteableLocation(writeSize));
        if (location == null)
            return null;
        return new File(location, TMP_SUBDIR);
    }

    public void removeTemporaryDirectories()
    {
        for (File dataDir : dataPaths)
        {
            File tmpDir = new File(dataDir, TMP_SUBDIR);
            if (tmpDir.exists())
            {
                logger.debug("Removing temporary directory {}", tmpDir);
                FileUtils.deleteRecursive(tmpDir);
            }
        }
    }

    /**
     * Returns an allowed data directory that _currently_ has {@code writeSize} bytes as usable space.
     *
     * @throws FSWriteError if all directories are disallowed.
     */
    public DataDirectory getWriteableLocation(long writeSize)
    {
        List<DataDirectoryCandidate> candidates = new ArrayList<>();

        long totalAvailable = 0L;

        // pick directories with enough space and so that resulting sstable dirs aren't disallowed for writes.
        boolean tooBig = false;
        for (DataDirectory dataDir : paths)
        {
            if (DisallowedDirectories.isUnwritable(getLocationForDisk(dataDir)))
            {
                logger.trace("removing disallowed candidate {}", dataDir.location);
                continue;
            }
            DataDirectoryCandidate candidate = new DataDirectoryCandidate(dataDir);
            // exclude directory if its total writeSize does not fit to data directory
            if (candidate.availableSpace < writeSize)
            {
                logger.trace("removing candidate {}, usable={}, requested={}", candidate.dataDirectory.location, candidate.availableSpace, writeSize);
                tooBig = true;
                continue;
            }
            candidates.add(candidate);
            totalAvailable += candidate.availableSpace;
        }

        if (candidates.isEmpty())
        {
            if (tooBig)
                throw new FSDiskFullWriteError(metadata.keyspace, writeSize);

            throw new FSNoDiskAvailableForWriteError(metadata.keyspace);
        }

        // shortcut for single data directory systems
        if (candidates.size() == 1)
            return candidates.get(0).dataDirectory;

        sortWriteableCandidates(candidates, totalAvailable);

        return pickWriteableDirectory(candidates);
    }

    // separated for unit testing
    static DataDirectory pickWriteableDirectory(List<DataDirectoryCandidate> candidates)
    {
        // weighted random
        double rnd = ThreadLocalRandom.current().nextDouble();
        for (DataDirectoryCandidate candidate : candidates)
        {
            rnd -= candidate.perc;
            if (rnd <= 0)
                return candidate.dataDirectory;
        }

        // last resort
        return candidates.get(0).dataDirectory;
    }

    // separated for unit testing
    static void sortWriteableCandidates(List<DataDirectoryCandidate> candidates, long totalAvailable)
    {
        // calculate free-space-percentage
        for (DataDirectoryCandidate candidate : candidates)
            candidate.calcFreePerc(totalAvailable);

        // sort directories by perc
        Collections.sort(candidates);
    }

    public boolean hasAvailableDiskSpace(long estimatedSSTables, long expectedTotalWriteSize)
    {
        long writeSize = expectedTotalWriteSize / estimatedSSTables;
        long totalAvailable = 0L;

        for (DataDirectory dataDir : paths)
        {
            if (DisallowedDirectories.isUnwritable(getLocationForDisk(dataDir)))
                  continue;
            DataDirectoryCandidate candidate = new DataDirectoryCandidate(dataDir);
            // exclude directory if its total writeSize does not fit to data directory
            if (candidate.availableSpace < writeSize)
                continue;
            totalAvailable += candidate.availableSpace;
        }
        return totalAvailable > expectedTotalWriteSize;
    }

    public DataDirectory[] getWriteableLocations()
    {
        List<DataDirectory> allowedDirs = new ArrayList<>();
        for (DataDirectory dir : paths)
        {
            if (!DisallowedDirectories.isUnwritable(dir.location))
                allowedDirs.add(dir);
        }

        if (allowedDirs.isEmpty())
            throw new FSNoDiskAvailableForWriteError(metadata.keyspace);

        allowedDirs.sort(Comparator.comparing(o -> o.location));
        return allowedDirs.toArray(new DataDirectory[allowedDirs.size()]);
    }

    public static File getSnapshotDirectory(Descriptor desc, String snapshotName)
    {
        return getSnapshotDirectory(desc.directory, snapshotName);
    }

    /**
     * Returns directory to write snapshot. If directory does not exist, then one is created.
     *
     * If given {@code location} indicates secondary index, this will return
     * {@code <cf dir>/snapshots/<snapshot name>/.<index name>}.
     * Otherwise, this will return {@code <cf dir>/snapshots/<snapshot name>}.
     *
     * @param location base directory
     * @param snapshotName snapshot name
     * @return directory to write snapshot
     */
    public static File getSnapshotDirectory(File location, String snapshotName)
    {
        if (isSecondaryIndexFolder(location))
        {
            return getOrCreate(location.getParentFile(), SNAPSHOT_SUBDIR, snapshotName, location.getName());
        }
        else
        {
            return getOrCreate(location, SNAPSHOT_SUBDIR, snapshotName);
        }
    }

    public File getSnapshotManifestFile(String snapshotName)
    {
        File snapshotDir = getSnapshotDirectory(getDirectoryForNewSSTables(), snapshotName);
        return new File(snapshotDir, "manifest.json");
    }

    public File getSnapshotSchemaFile(String snapshotName)
    {
        File snapshotDir = getSnapshotDirectory(getDirectoryForNewSSTables(), snapshotName);
        return new File(snapshotDir, "schema.cql");
    }

    public File getNewEphemeralSnapshotMarkerFile(String snapshotName)
    {
        File snapshotDir = new File(getWriteableLocationAsFile(1L), join(SNAPSHOT_SUBDIR, snapshotName));
        return getEphemeralSnapshotMarkerFile(snapshotDir);
    }

    private static File getEphemeralSnapshotMarkerFile(File snapshotDirectory)
    {
        return new File(snapshotDirectory, "ephemeral.snapshot");
    }

    public static File getBackupsDirectory(Descriptor desc)
    {
        return getBackupsDirectory(desc.directory);
    }

    public static File getBackupsDirectory(File location)
    {
        if (isSecondaryIndexFolder(location))
        {
            return getOrCreate(location.getParentFile(), BACKUPS_SUBDIR, location.getName());
        }
        else
        {
            return getOrCreate(location, BACKUPS_SUBDIR);
        }
    }

    /**
     * Checks if the specified table should be stored with local system data.
     *
     * <p> To minimize the risk of failures, SSTables for local system keyspaces must be stored in a single data
     * directory. The only exception to this are some of the system table as the server can continue operating even
     *  if those tables loose some data.</p>
     *
     * @param keyspace the keyspace name
     * @param table the table name
     * @return {@code true} if the specified table should be stored with local system data, {@code false} otherwise.
     */
    public static boolean isStoredInLocalSystemKeyspacesDataLocation(String keyspace, String table)
    {
        String keyspaceName = keyspace.toLowerCase();

        return SchemaConstants.LOCAL_SYSTEM_KEYSPACE_NAMES.contains(keyspaceName)
                && !(SchemaConstants.SYSTEM_KEYSPACE_NAME.equals(keyspaceName)
                        && SystemKeyspace.TABLES_SPLIT_ACROSS_MULTIPLE_DISKS.contains(table.toLowerCase()));
    }

    public static class DataDirectory
    {
        public final File location;

        public DataDirectory(String location)
        {
            this(new File(location));
        }

        public DataDirectory(File location)
        {
            this.location = location;
        }

        public long getAvailableSpace()
        {
            long availableSpace = FileUtils.getUsableSpace(location) - DatabaseDescriptor.getMinFreeSpacePerDriveInBytes();
            return availableSpace > 0 ? availableSpace : 0;
        }

        @Override
        public boolean equals(Object o)
        {
            if (this == o) return true;
            if (o == null || getClass() != o.getClass()) return false;

            DataDirectory that = (DataDirectory) o;

            return location.equals(that.location);
        }

        @Override
        public int hashCode()
        {
            return location.hashCode();
        }

        public String toString()
        {
            return "DataDirectory{" +
                   "location=" + location +
                   '}';
        }
    }

    /**
     * Data directories used to store keyspace data.
     */
    public static final class DataDirectories implements Iterable<DataDirectory>
    {
        /**
         * The directories for storing the local system keyspaces.
         */
        private final DataDirectory[] localSystemKeyspaceDataDirectories;

        /**
         * The directories where the data of the non local system keyspaces should be stored.
         */
        private final DataDirectory[] nonLocalSystemKeyspacesDirectories;


        public DataDirectories(String[] locationsForNonSystemKeyspaces, String[] locationsForSystemKeyspace)
        {
            nonLocalSystemKeyspacesDirectories = toDataDirectories(locationsForNonSystemKeyspaces);
            localSystemKeyspaceDataDirectories = toDataDirectories(locationsForSystemKeyspace);
        }

        private static DataDirectory[] toDataDirectories(String... locations)
        {
            DataDirectory[] directories = new DataDirectory[locations.length];
            for (int i = 0; i < locations.length; ++i)
                directories[i] = new DataDirectory(new File(locations[i]));
            return directories;
        }

        /**
         * Returns the data directories for the specified table.
         *
         * @param table the table metadata
         * @return the data directories for the specified table
         */
        public DataDirectory[] getDataDirectoriesFor(TableMetadata table)
        {
            return isStoredInLocalSystemKeyspacesDataLocation(table.keyspace, table.name) ? localSystemKeyspaceDataDirectories
                                                                                          : nonLocalSystemKeyspacesDirectories;
        }

        @Override
        public Iterator<DataDirectory> iterator()
        {
            return getAllDirectories().iterator();
        }

        public Set<DataDirectory> getAllDirectories()
        {
            Set<DataDirectory> directories = new LinkedHashSet<>(nonLocalSystemKeyspacesDirectories.length + localSystemKeyspaceDataDirectories.length);
            Collections.addAll(directories, nonLocalSystemKeyspacesDirectories);
            Collections.addAll(directories, localSystemKeyspaceDataDirectories);
            return directories;
        }

        @Override
        public boolean equals(Object o)
        {
            if (this == o) return true;
            if (o == null || getClass() != o.getClass()) return false;

            DataDirectories that = (DataDirectories) o;

            return Arrays.equals(this.localSystemKeyspaceDataDirectories, that.localSystemKeyspaceDataDirectories)
                && Arrays.equals(this.nonLocalSystemKeyspacesDirectories, that.nonLocalSystemKeyspacesDirectories);
        }

        @Override
        public int hashCode()
        {
            return Objects.hash(localSystemKeyspaceDataDirectories, nonLocalSystemKeyspacesDirectories);
        }

        @Override
        public String toString()
        {
            return "DataDirectories {" +
                   "systemKeyspaceDataDirectories=" + Arrays.toString(localSystemKeyspaceDataDirectories) +
                   ", nonSystemKeyspacesDirectories=" + Arrays.toString(nonLocalSystemKeyspacesDirectories) +
                   '}';
        }
    }

    static final class DataDirectoryCandidate implements Comparable<DataDirectoryCandidate>
    {
        final DataDirectory dataDirectory;
        final long availableSpace;
        double perc;

        public DataDirectoryCandidate(DataDirectory dataDirectory)
        {
            this.dataDirectory = dataDirectory;
            this.availableSpace = dataDirectory.getAvailableSpace();
        }

        void calcFreePerc(long totalAvailableSpace)
        {
            double w = availableSpace;
            w /= totalAvailableSpace;
            perc = w;
        }

        public int compareTo(DataDirectoryCandidate o)
        {
            if (this == o)
                return 0;

            int r = Double.compare(perc, o.perc);
            if (r != 0)
                return -r;
            // last resort
            return System.identityHashCode(this) - System.identityHashCode(o);
        }
    }

    /** The type of files that can be listed by SSTableLister, we never return txn logs,
     * use LifecycleTransaction.getFiles() if you need txn logs. */
    public enum FileType
    {
        /** A permanent sstable file that is safe to use. */
        FINAL,

        /** A temporary sstable file that will soon be deleted. */
        TEMPORARY,

        /** A transaction log file (contains information on final and temporary files). */
        TXN_LOG;
    }

    /**
     * How to handle a failure to read a txn log file. Note that we will try a few
     * times before giving up.
     **/
    public enum OnTxnErr
    {
        /** Throw the exception */
        THROW,

        /** Ignore the problematic parts of the txn log file */
        IGNORE
    }

    public SSTableLister sstableLister(OnTxnErr onTxnErr)
    {
        return new SSTableLister(this.dataPaths, this.metadata, onTxnErr);
    }

    public SSTableLister sstableLister(File directory, OnTxnErr onTxnErr)
    {
        return new SSTableLister(new File[]{directory}, metadata, onTxnErr);
    }

    public static class SSTableLister
    {
        private final OnTxnErr onTxnErr;
        private boolean skipTemporary;
        private boolean includeBackups;
        private boolean onlyBackups;
        private int nbFiles;
        private final Map<Descriptor, Set<Component>> components = new HashMap<>();
        private boolean filtered;
        private String snapshotName;
        private final File[] dataPaths;
        private final TableMetadata metadata;

        private SSTableLister(File[] dataPaths, TableMetadata metadata, OnTxnErr onTxnErr)
        {
            this.dataPaths = dataPaths;
            this.metadata = metadata;
            this.onTxnErr = onTxnErr;
        }

        public SSTableLister skipTemporary(boolean b)
        {
            if (filtered)
                throw new IllegalStateException("list() has already been called");
            skipTemporary = b;
            return this;
        }

        public SSTableLister includeBackups(boolean b)
        {
            if (filtered)
                throw new IllegalStateException("list() has already been called");
            includeBackups = b;
            return this;
        }

        public SSTableLister onlyBackups(boolean b)
        {
            if (filtered)
                throw new IllegalStateException("list() has already been called");
            onlyBackups = b;
            includeBackups = b;
            return this;
        }

        public SSTableLister snapshots(String sn)
        {
            if (filtered)
                throw new IllegalStateException("list() has already been called");
            snapshotName = sn;
            return this;
        }

        public Map<Descriptor, Set<Component>> list()
        {
            filter();
            return ImmutableMap.copyOf(components);
        }

        public List<File> listFiles()
        {
            filter();
            List<File> l = new ArrayList<>(nbFiles);
            for (Map.Entry<Descriptor, Set<Component>> entry : components.entrySet())
            {
                for (Component c : entry.getValue())
                {
                    l.add(new File(entry.getKey().filenameFor(c)));
                }
            }
            return l;
        }

        private void filter()
        {
            if (filtered)
                return;

            for (File location : dataPaths)
            {
                if (DisallowedDirectories.isUnreadable(location))
                    continue;

                if (snapshotName != null)
                {
                    LifecycleTransaction.getFiles(getSnapshotDirectory(location, snapshotName).toPath(), getFilter(), onTxnErr);
                    continue;
                }

                if (!onlyBackups)
                    LifecycleTransaction.getFiles(location.toPath(), getFilter(), onTxnErr);

                if (includeBackups)
                    LifecycleTransaction.getFiles(getBackupsDirectory(location).toPath(), getFilter(), onTxnErr);
            }

            filtered = true;
        }

        private BiPredicate<File, FileType> getFilter()
        {
            // This function always return false since it adds to the components map
            return (file, type) ->
            {
                switch (type)
                {
                    case TXN_LOG:
                        return false;
                    case TEMPORARY:
                        if (skipTemporary)
                            return false;

                    case FINAL:
                        Pair<Descriptor, Component> pair = SSTable.tryComponentFromFilename(file);
                        if (pair == null)
                            return false;

                        // we are only interested in the SSTable files that belong to the specific ColumnFamily
                        if (!pair.left.ksname.equals(metadata.keyspace) || !pair.left.cfname.equals(metadata.name))
                            return false;

                        Set<Component> previous = components.get(pair.left);
                        if (previous == null)
                        {
                            previous = new HashSet<>();
                            components.put(pair.left, previous);
                        }
                        previous.add(pair.right);
                        nbFiles++;
                        return false;

                    default:
                        throw new AssertionError();
                }
            };
        }
    }

    /**
     *
     * @return  Return a map of all snapshots to space being used
     * The pair for a snapshot has size on disk and true size.
     */
    public Map<String, SnapshotSizeDetails> getSnapshotDetails()
    {
        List<File> snapshots = listSnapshots();
        final Map<String, SnapshotSizeDetails> snapshotSpaceMap = Maps.newHashMapWithExpectedSize(snapshots.size());
        for (File snapshot : snapshots)
        {
            final long sizeOnDisk = FileUtils.folderSize(snapshot);
            final long trueSize = getTrueAllocatedSizeIn(snapshot);
            SnapshotSizeDetails spaceUsed = snapshotSpaceMap.get(snapshot.getName());
            if (spaceUsed == null)
                spaceUsed =  new SnapshotSizeDetails(sizeOnDisk,trueSize);
            else
                spaceUsed = new SnapshotSizeDetails(spaceUsed.sizeOnDiskBytes + sizeOnDisk, spaceUsed.dataSizeBytes + trueSize);
            snapshotSpaceMap.put(snapshot.getName(), spaceUsed);
        }
        return snapshotSpaceMap;
    }

    public List<String> listEphemeralSnapshots()
    {
        final List<String> ephemeralSnapshots = new LinkedList<>();
        for (File snapshot : listSnapshots())
        {
            if (getEphemeralSnapshotMarkerFile(snapshot).exists())
                ephemeralSnapshots.add(snapshot.getName());
        }
        return ephemeralSnapshots;
    }

    private List<File> listSnapshots()
    {
        final List<File> snapshots = new LinkedList<>();
        for (final File dir : dataPaths)
        {
            File snapshotDir = isSecondaryIndexFolder(dir)
                               ? new File(dir.getParent(), SNAPSHOT_SUBDIR)
                               : new File(dir, SNAPSHOT_SUBDIR);
            if (snapshotDir.exists() && snapshotDir.isDirectory())
            {
                final File[] snapshotDirs  = snapshotDir.listFiles();
                if (snapshotDirs != null)
                {
                    for (final File snapshot : snapshotDirs)
                    {
                        if (snapshot.isDirectory())
                            snapshots.add(snapshot);
                    }
                }
            }
        }

        return snapshots;
    }

    public boolean snapshotExists(String snapshotName)
    {
        for (File dir : dataPaths)
        {
            File snapshotDir;
            if (isSecondaryIndexFolder(dir))
            {
                snapshotDir = new File(dir.getParentFile(), join(SNAPSHOT_SUBDIR, snapshotName, dir.getName()));
            }
            else
            {
                snapshotDir = new File(dir, join(SNAPSHOT_SUBDIR, snapshotName));
            }
            if (snapshotDir.exists())
                return true;
        }
        return false;
    }

    public static void clearSnapshot(String snapshotName, List<File> snapshotDirectories, RateLimiter snapshotRateLimiter)
    {
        // If snapshotName is empty or null, we will delete the entire snapshot directory
        String tag = snapshotName == null ? "" : snapshotName;
        for (File dir : snapshotDirectories)
        {
            File snapshotDir = new File(dir, join(SNAPSHOT_SUBDIR, tag));
            if (snapshotDir.exists())
            {
                logger.trace("Removing snapshot directory {}", snapshotDir);
                try
                {
                    FileUtils.deleteRecursiveWithThrottle(snapshotDir, snapshotRateLimiter);
                }
                catch (FSWriteError e)
                {
                    if (FBUtilities.isWindows)
                        SnapshotDeletingTask.addFailedSnapshot(snapshotDir);
                    else
                        throw e;
                }
            }
        }
    }

    // The snapshot must exist
    public long snapshotCreationTime(String snapshotName)
    {
        for (File dir : dataPaths)
        {
            File snapshotDir = getSnapshotDirectory(dir, snapshotName);
            if (snapshotDir.exists())
                return snapshotDir.lastModified();
        }
        throw new RuntimeException("Snapshot " + snapshotName + " doesn't exist");
    }

    /**
     * @return total snapshot size in byte for all snapshots.
     */
    public long trueSnapshotsSize()
    {
        long result = 0L;
        for (File dir : dataPaths)
        {
            File snapshotDir = isSecondaryIndexFolder(dir)
                               ? new File(dir.getParent(), SNAPSHOT_SUBDIR)
                               : new File(dir, SNAPSHOT_SUBDIR);
            result += getTrueAllocatedSizeIn(snapshotDir);
        }
        return result;
    }

    /**
     * @return Raw size on disk for all directories
     */
    public long getRawDiretoriesSize()
    {
        long totalAllocatedSize = 0L;

        for (File path : dataPaths)
            totalAllocatedSize += FileUtils.folderSize(path);

        return totalAllocatedSize;
    }

    public long getTrueAllocatedSizeIn(File input)
    {
        if (!input.isDirectory())
            return 0;

        SSTableSizeSummer visitor = new SSTableSizeSummer(input, sstableLister(Directories.OnTxnErr.THROW).listFiles());
        try
        {
            Files.walkFileTree(input.toPath(), visitor);
        }
        catch (IOException e)
        {
            logger.error("Could not calculate the size of {}. {}", input, e.getMessage());
        }

        return visitor.getAllocatedSize();
    }

    // Recursively finds all the sub directories in the KS directory.
    public static List<File> getKSChildDirectories(String ksName)
    {
        List<File> result = new ArrayList<>();
        for (DataDirectory dataDirectory : dataDirectories.getAllDirectories())
        {
            File ksDir = new File(dataDirectory.location, ksName);
            File[] cfDirs = ksDir.listFiles();
            if (cfDirs == null)
                continue;
            for (File cfDir : cfDirs)
            {
                if (cfDir.isDirectory())
                    result.add(cfDir);
            }
        }
        return result;
    }

    public static boolean isSecondaryIndexFolder(File dir)
    {
        return dir.getName().startsWith(SECONDARY_INDEX_NAME_SEPARATOR);
    }

    public List<File> getCFDirectories()
    {
        List<File> result = new ArrayList<>();
        for (File dataDirectory : dataPaths)
        {
            if (dataDirectory.isDirectory())
                result.add(dataDirectory);
        }
        return result;
    }

    private static File getOrCreate(File base, String... subdirs)
    {
        File dir = subdirs == null || subdirs.length == 0 ? base : new File(base, join(subdirs));
        if (dir.exists())
        {
            if (!dir.isDirectory())
                throw new AssertionError(String.format("Invalid directory path %s: path exists but is not a directory", dir));
        }
        else if (!dir.mkdirs() && !(dir.exists() && dir.isDirectory()))
        {
            throw new FSWriteError(new IOException("Unable to create directory " + dir), dir);
        }
        return dir;
    }

    private static String join(String... s)
    {
        return StringUtils.join(s, File.separator);
    }

    private class SSTableSizeSummer extends DirectorySizeCalculator
    {
        private final Set<String> toSkip;
        SSTableSizeSummer(File path, List<File> files)
        {
            super(path);
            toSkip = files.stream().map(f -> f.getName()).collect(Collectors.toSet());
        }

        @Override
        public boolean isAcceptable(Path path)
        {
            File file = path.toFile();
<<<<<<< HEAD
            Descriptor desc = SSTable.tryDescriptorFromFilename(file);
            return desc != null
                && desc.ksname.equals(metadata.keyspace)
                && desc.cfname.equals(metadata.name)
                && !toSkip.contains(file);
        }
    }

    public static class SnapshotSizeDetails
    {
        public final long sizeOnDiskBytes;
        public final long dataSizeBytes;

        private SnapshotSizeDetails(long sizeOnDiskBytes, long dataSizeBytes)
        {
            this.sizeOnDiskBytes = sizeOnDiskBytes;
            this.dataSizeBytes = dataSizeBytes;
        }

        @Override
        public final int hashCode()
        {
            int hashCode = (int) sizeOnDiskBytes ^ (int) (sizeOnDiskBytes >>> 32);
            return 31 * (hashCode ^ (int) ((int) dataSizeBytes ^ (dataSizeBytes >>> 32)));
        }

        @Override
        public final boolean equals(Object o)
        {
            if(!(o instanceof SnapshotSizeDetails))
                return false;
            SnapshotSizeDetails that = (SnapshotSizeDetails)o;
            return sizeOnDiskBytes == that.sizeOnDiskBytes && dataSizeBytes == that.dataSizeBytes;
=======
            Pair<Descriptor, Component> pair = SSTable.tryComponentFromFilename(path.getParent().toFile(), file.getName());
            return pair != null
                    && pair.left.ksname.equals(metadata.ksName)
                    && pair.left.cfname.equals(metadata.cfName)
                    && !toSkip.contains(file.getName());
>>>>>>> 95a62230
        }
    }
}<|MERGE_RESOLUTION|>--- conflicted
+++ resolved
@@ -21,15 +21,9 @@
 import java.nio.file.*;
 import java.util.*;
 import java.util.concurrent.ThreadLocalRandom;
-<<<<<<< HEAD
 import java.util.function.BiPredicate;
-=======
-import java.util.function.BiFunction;
 import java.util.stream.Collectors;
 
-import com.google.common.annotations.VisibleForTesting;
-import com.google.common.base.Predicate;
->>>>>>> 95a62230
 import com.google.common.collect.ImmutableMap;
 import com.google.common.collect.Iterables;
 import com.google.common.collect.Maps;
@@ -1175,12 +1169,11 @@
         public boolean isAcceptable(Path path)
         {
             File file = path.toFile();
-<<<<<<< HEAD
             Descriptor desc = SSTable.tryDescriptorFromFilename(file);
             return desc != null
                 && desc.ksname.equals(metadata.keyspace)
                 && desc.cfname.equals(metadata.name)
-                && !toSkip.contains(file);
+                && !toSkip.contains(file.getName());
         }
     }
 
@@ -1209,13 +1202,6 @@
                 return false;
             SnapshotSizeDetails that = (SnapshotSizeDetails)o;
             return sizeOnDiskBytes == that.sizeOnDiskBytes && dataSizeBytes == that.dataSizeBytes;
-=======
-            Pair<Descriptor, Component> pair = SSTable.tryComponentFromFilename(path.getParent().toFile(), file.getName());
-            return pair != null
-                    && pair.left.ksname.equals(metadata.ksName)
-                    && pair.left.cfname.equals(metadata.cfName)
-                    && !toSkip.contains(file.getName());
->>>>>>> 95a62230
         }
     }
 }