/*
 * Licensed to the Apache Software Foundation (ASF) under one
 * or more contributor license agreements.  See the NOTICE file
 * distributed with this work for additional information
 * regarding copyright ownership.  The ASF licenses this file
 * to you under the Apache License, Version 2.0 (the
 * "License"); you may not use this file except in compliance
 * with the License.  You may obtain a copy of the License at
 *
 *     http://www.apache.org/licenses/LICENSE-2.0
 *
 * Unless required by applicable law or agreed to in writing, software
 * distributed under the License is distributed on an "AS IS" BASIS,
 * WITHOUT WARRANTIES OR CONDITIONS OF ANY KIND, either express or implied.
 * See the License for the specific language governing permissions and
 * limitations under the License.
 */
package org.apache.cassandra.db.index.composites;

import java.io.IOException;
import java.nio.ByteBuffer;
import java.util.*;

import org.slf4j.Logger;
import org.slf4j.LoggerFactory;

import org.apache.cassandra.cql3.ColumnNameBuilder;
import org.apache.cassandra.db.*;
import org.apache.cassandra.db.filter.*;
import org.apache.cassandra.db.index.SecondaryIndexManager;
import org.apache.cassandra.db.index.SecondaryIndexSearcher;
import org.apache.cassandra.db.marshal.CompositeType;
import org.apache.cassandra.dht.AbstractBounds;
import org.apache.cassandra.thrift.IndexExpression;
<<<<<<< HEAD
=======
import org.apache.cassandra.thrift.IndexOperator;
import org.apache.cassandra.tracing.Tracing;
>>>>>>> 241c70a3
import org.apache.cassandra.utils.ByteBufferUtil;
import org.apache.cassandra.utils.FBUtilities;

public class CompositesSearcher extends SecondaryIndexSearcher
{
    private static final Logger logger = LoggerFactory.getLogger(CompositesSearcher.class);

    public CompositesSearcher(SecondaryIndexManager indexManager, Set<ByteBuffer> columns)
    {
        super(indexManager, columns);
    }

    @Override
    public List<Row> search(ExtendedFilter filter)
    {
<<<<<<< HEAD
        assert filter.getClause() != null && !filter.getClause().isEmpty();
        return baseCfs.filter(getIndexedIterator(filter), filter);
=======
        IndexExpression best = null;
        int bestMeanCount = Integer.MAX_VALUE;
        Map<SecondaryIndex, Integer> candidates = new HashMap<>();

        for (IndexExpression expression : clause)
        {
            // skip columns belonging to a different index type
            if (!columns.contains(expression.column_name))
                continue;

            SecondaryIndex index = indexManager.getIndexForColumn(expression.column_name);
            if (index == null || (expression.op != IndexOperator.EQ))
                continue;
            int columns = index.getIndexCfs().getMeanColumns();
            candidates.put(index, columns);
            if (columns < bestMeanCount)
            {
                best = expression;
                bestMeanCount = columns;
            }
        }

        if (best == null)
            Tracing.trace("No applicable indexes found");
        else
            Tracing.trace("Candidate index mean cardinalities are {}. Scanning with {}.",
                          FBUtilities.toString(candidates), indexManager.getIndexForColumn(best.column_name).getIndexName());

        return best;
>>>>>>> 241c70a3
    }

    private ByteBuffer makePrefix(CompositesIndex index, ByteBuffer key, ExtendedFilter filter, boolean isStart)
    {
        if (key.remaining() == 0)
            return ByteBufferUtil.EMPTY_BYTE_BUFFER;

        ColumnNameBuilder builder;
        IDiskAtomFilter columnFilter = filter.columnFilter(key);
        if (columnFilter instanceof SliceQueryFilter)
        {
            SliceQueryFilter sqf = (SliceQueryFilter)columnFilter;
            builder = index.makeIndexColumnNameBuilder(key, isStart ? sqf.start() : sqf.finish());
        }
        else
        {
            builder = index.getIndexComparator().builder().add(key);
        }
        return isStart ? builder.build() : builder.buildAsEndOfRange();
    }

    private ColumnFamilyStore.AbstractScanIterator getIndexedIterator(final ExtendedFilter filter)
    {
        // Start with the most-restrictive indexed clause, then apply remaining clauses
        // to each row matching that clause.
        // TODO: allow merge join instead of just one index + loop
        final IndexExpression primary = highestSelectivityPredicate(filter.getClause());
        final CompositesIndex index = (CompositesIndex)indexManager.getIndexForColumn(primary.column_name);
        assert index != null;
        final DecoratedKey indexKey = index.getIndexKeyFor(primary.value);

        if (logger.isDebugEnabled())
            logger.debug("Most-selective indexed predicate is {}", index.expressionString(primary));

        /*
         * XXX: If the range requested is a token range, we'll have to start at the beginning (and stop at the end) of
         * the indexed row unfortunately (which will be inefficient), because we have not way to intuit the smallest
         * possible key having a given token. A fix would be to actually store the token along the key in the
         * indexed row.
         */
        final AbstractBounds<RowPosition> range = filter.dataRange.keyRange();
        ByteBuffer startKey = range.left instanceof DecoratedKey ? ((DecoratedKey)range.left).key : ByteBufferUtil.EMPTY_BYTE_BUFFER;
        ByteBuffer endKey = range.right instanceof DecoratedKey ? ((DecoratedKey)range.right).key : ByteBufferUtil.EMPTY_BYTE_BUFFER;

        final CompositeType baseComparator = (CompositeType)baseCfs.getComparator();
        final CompositeType indexComparator = (CompositeType)index.getIndexCfs().getComparator();

        final ByteBuffer startPrefix = makePrefix(index, startKey, filter, true);
        final ByteBuffer endPrefix = makePrefix(index, endKey, filter, false);

        return new ColumnFamilyStore.AbstractScanIterator()
        {
            private ByteBuffer lastSeenPrefix = startPrefix;
            private Deque<Column> indexColumns;
            private int columnsRead = Integer.MAX_VALUE;
            private int limit = filter.currentLimit();
            private int columnsCount = 0;

            private int meanColumns = Math.max(index.getIndexCfs().getMeanColumns(), 1);
            // We shouldn't fetch only 1 row as this provides buggy paging in case the first row doesn't satisfy all clauses
            private int rowsPerQuery = Math.max(Math.min(filter.maxRows(), filter.maxColumns() / meanColumns), 2);

            public boolean needsFiltering()
            {
                return false;
            }

            private Row makeReturn(DecoratedKey key, ColumnFamily data)
            {
                if (data == null)
                    return endOfData();

                assert key != null;
                return new Row(key, data);
            }

            protected Row computeNext()
            {
                /*
                 * Our internal index code is wired toward internal rows. So we need to accumulate all results for a given
                 * row before returning from this method. Which unfortunately means that this method has to do what
                 * CFS.filter does for KeysIndex.
                 */
                DecoratedKey currentKey = null;
                ColumnFamily data = null;

                while (true)
                {
                    // Did we get more columns that needed to respect the user limit?
                    // (but we still need to return what has been fetched already)
                    if (columnsCount >= limit)
                        return makeReturn(currentKey, data);

                    if (indexColumns == null || indexColumns.isEmpty())
                    {
                        if (columnsRead < rowsPerQuery)
                        {
                            logger.trace("Read only {} (< {}) last page through, must be done", columnsRead, rowsPerQuery);
                            return makeReturn(currentKey, data);
                        }

                        if (logger.isTraceEnabled())
                            logger.trace("Scanning index {} starting with {}",
                                         index.expressionString(primary), indexComparator.getString(startPrefix));

                        QueryFilter indexFilter = QueryFilter.getSliceFilter(indexKey,
                                                                             index.getIndexCfs().name,
                                                                             lastSeenPrefix,
                                                                             endPrefix,
                                                                             false,
                                                                             rowsPerQuery,
                                                                             filter.timestamp);
                        ColumnFamily indexRow = index.getIndexCfs().getColumnFamily(indexFilter);
                        if (indexRow == null || indexRow.getColumnCount() == 0)
                            return makeReturn(currentKey, data);

                        Collection<Column> sortedColumns = indexRow.getSortedColumns();
                        columnsRead = sortedColumns.size();
                        indexColumns = new ArrayDeque<>(sortedColumns);
                        Column firstColumn = sortedColumns.iterator().next();

                        // Paging is racy, so it is possible the first column of a page is not the last seen one.
                        if (lastSeenPrefix != startPrefix && lastSeenPrefix.equals(firstColumn.name()))
                        {
                            // skip the row we already saw w/ the last page of results
                            indexColumns.poll();
                            logger.trace("Skipping {}", indexComparator.getString(firstColumn.name()));
                        }
                    }

                    while (!indexColumns.isEmpty() && columnsCount <= limit)
                    {
                        Column column = indexColumns.poll();
                        lastSeenPrefix = column.name();
                        if (column.isMarkedForDelete(filter.timestamp))
                        {
                            logger.trace("skipping {}", column.name());
                            continue;
                        }

                        CompositesIndex.IndexedEntry entry = index.decodeEntry(indexKey, column);
                        DecoratedKey dk = baseCfs.partitioner.decorateKey(entry.indexedKey);

                        // Are we done for this row?
                        if (currentKey == null)
                        {
                            currentKey = dk;
                        }
                        else if (!currentKey.equals(dk))
                        {
                            DecoratedKey previousKey = currentKey;
                            currentKey = dk;

                            // We're done with the previous row, return it if it had data, continue otherwise
                            indexColumns.addFirst(column);
                            if (data == null)
                                continue;
                            else
                                return makeReturn(previousKey, data);
                        }

                        if (!range.contains(dk))
                        {
                            // Either we're not yet in the range cause the range is start excluding, or we're
                            // past it.
                            if (!range.right.isMinimum(baseCfs.partitioner) && range.right.compareTo(dk) < 0)
                            {
                                logger.trace("Reached end of assigned scan range");
                                return endOfData();
                            }
                            else
                            {
                                logger.debug("Skipping entry {} before assigned scan range", dk.token);
                                continue;
                            }
                        }

                        // Check if this entry cannot be a hit due to the original column filter
                        ByteBuffer start = entry.indexedEntryStart();
                        if (!filter.columnFilter(dk.key).maySelectPrefix(baseComparator, start))
                            continue;

                        logger.trace("Adding index hit to current row for {}", indexComparator.getString(column.name()));

                        // We always query the whole CQL3 row. In the case where the original filter was a name filter this might be
                        // slightly wasteful, but this probably doesn't matter in practice and it simplify things.
                        SliceQueryFilter dataFilter = new SliceQueryFilter(start,
                                                                           entry.indexedEntryEnd(),
                                                                           false,
                                                                           Integer.MAX_VALUE,
                                                                           baseCfs.metadata.clusteringKeyColumns().size());
                        ColumnFamily newData = baseCfs.getColumnFamily(new QueryFilter(dk, baseCfs.name, dataFilter, filter.timestamp));
                        if (newData == null || index.isStale(entry, newData, filter.timestamp))
                        {
                            index.delete(entry);
                            continue;
                        }

                        assert newData != null : "An entry with not data should have been considered stale";

                        if (!filter.isSatisfiedBy(dk, newData, entry.indexedEntryNameBuilder))
                            continue;

                        if (data == null)
                            data = TreeMapBackedSortedColumns.factory.create(baseCfs.metadata);
                        data.resolve(newData);
                        columnsCount += dataFilter.lastCounted();
                    }
                 }
             }

            public void close() throws IOException {}
        };
    }
}<|MERGE_RESOLUTION|>--- conflicted
+++ resolved
@@ -26,19 +26,16 @@
 
 import org.apache.cassandra.cql3.ColumnNameBuilder;
 import org.apache.cassandra.db.*;
-import org.apache.cassandra.db.filter.*;
+import org.apache.cassandra.db.filter.ExtendedFilter;
+import org.apache.cassandra.db.filter.IDiskAtomFilter;
+import org.apache.cassandra.db.filter.QueryFilter;
+import org.apache.cassandra.db.filter.SliceQueryFilter;
 import org.apache.cassandra.db.index.SecondaryIndexManager;
 import org.apache.cassandra.db.index.SecondaryIndexSearcher;
 import org.apache.cassandra.db.marshal.CompositeType;
 import org.apache.cassandra.dht.AbstractBounds;
 import org.apache.cassandra.thrift.IndexExpression;
-<<<<<<< HEAD
-=======
-import org.apache.cassandra.thrift.IndexOperator;
-import org.apache.cassandra.tracing.Tracing;
->>>>>>> 241c70a3
 import org.apache.cassandra.utils.ByteBufferUtil;
-import org.apache.cassandra.utils.FBUtilities;
 
 public class CompositesSearcher extends SecondaryIndexSearcher
 {
@@ -52,40 +49,8 @@
     @Override
     public List<Row> search(ExtendedFilter filter)
     {
-<<<<<<< HEAD
         assert filter.getClause() != null && !filter.getClause().isEmpty();
         return baseCfs.filter(getIndexedIterator(filter), filter);
-=======
-        IndexExpression best = null;
-        int bestMeanCount = Integer.MAX_VALUE;
-        Map<SecondaryIndex, Integer> candidates = new HashMap<>();
-
-        for (IndexExpression expression : clause)
-        {
-            // skip columns belonging to a different index type
-            if (!columns.contains(expression.column_name))
-                continue;
-
-            SecondaryIndex index = indexManager.getIndexForColumn(expression.column_name);
-            if (index == null || (expression.op != IndexOperator.EQ))
-                continue;
-            int columns = index.getIndexCfs().getMeanColumns();
-            candidates.put(index, columns);
-            if (columns < bestMeanCount)
-            {
-                best = expression;
-                bestMeanCount = columns;
-            }
-        }
-
-        if (best == null)
-            Tracing.trace("No applicable indexes found");
-        else
-            Tracing.trace("Candidate index mean cardinalities are {}. Scanning with {}.",
-                          FBUtilities.toString(candidates), indexManager.getIndexForColumn(best.column_name).getIndexName());
-
-        return best;
->>>>>>> 241c70a3
     }
 
     private ByteBuffer makePrefix(CompositesIndex index, ByteBuffer key, ExtendedFilter filter, boolean isStart)
