/*
 * Licensed to the Apache Software Foundation (ASF) under one
 * or more contributor license agreements.  See the NOTICE file
 * distributed with this work for additional information
 * regarding copyright ownership.  The ASF licenses this file
 * to you under the Apache License, Version 2.0 (the
 * "License"); you may not use this file except in compliance
 * with the License.  You may obtain a copy of the License at
 *
 *     http://www.apache.org/licenses/LICENSE-2.0
 *
 * Unless required by applicable law or agreed to in writing, software
 * distributed under the License is distributed on an "AS IS" BASIS,
 * WITHOUT WARRANTIES OR CONDITIONS OF ANY KIND, either express or implied.
 * See the License for the specific language governing permissions and
 * limitations under the License.
 */
package org.apache.cassandra.db;

import java.io.File;
import java.io.IOException;
import java.lang.management.ManagementFactory;
import java.nio.ByteBuffer;
import java.util.*;
import java.util.concurrent.*;
import java.util.concurrent.atomic.AtomicInteger;
import java.util.concurrent.atomic.AtomicLong;
import java.util.regex.Pattern;
import javax.management.*;

import com.google.common.annotations.VisibleForTesting;
import com.google.common.base.Function;
import com.google.common.collect.*;
import com.google.common.util.concurrent.Futures;
import com.google.common.util.concurrent.Uninterruptibles;
import org.slf4j.Logger;
import org.slf4j.LoggerFactory;

import org.apache.cassandra.cache.IRowCacheEntry;
import org.apache.cassandra.cache.RowCacheKey;
import org.apache.cassandra.cache.RowCacheSentinel;
import org.apache.cassandra.concurrent.JMXEnabledThreadPoolExecutor;
import org.apache.cassandra.config.CFMetaData;
import org.apache.cassandra.config.CFMetaData.SpeculativeRetry;
import org.apache.cassandra.config.ColumnDefinition;
import org.apache.cassandra.config.DatabaseDescriptor;
import org.apache.cassandra.config.Schema;
import org.apache.cassandra.db.columniterator.OnDiskAtomIterator;
import org.apache.cassandra.db.commitlog.CommitLog;
import org.apache.cassandra.db.commitlog.ReplayPosition;
import org.apache.cassandra.db.compaction.*;
import org.apache.cassandra.db.filter.ColumnSlice;
import org.apache.cassandra.db.filter.ExtendedFilter;
import org.apache.cassandra.db.filter.IDiskAtomFilter;
import org.apache.cassandra.db.filter.QueryFilter;
import org.apache.cassandra.db.filter.SliceQueryFilter;
import org.apache.cassandra.db.index.SecondaryIndex;
import org.apache.cassandra.db.index.SecondaryIndexManager;
import org.apache.cassandra.db.marshal.AbstractType;
import org.apache.cassandra.db.marshal.CompositeType;
import org.apache.cassandra.dht.*;
import org.apache.cassandra.dht.Range;
import org.apache.cassandra.exceptions.ConfigurationException;
import org.apache.cassandra.io.FSReadError;
import org.apache.cassandra.io.compress.CompressionParameters;
import org.apache.cassandra.io.sstable.*;
import org.apache.cassandra.io.sstable.Descriptor;
import org.apache.cassandra.io.util.FileUtils;
import org.apache.cassandra.metrics.ColumnFamilyMetrics;
import org.apache.cassandra.service.CacheService;
import org.apache.cassandra.service.StorageService;
import org.apache.cassandra.thrift.IndexExpression;
import org.apache.cassandra.tracing.Tracing;
import org.apache.cassandra.utils.*;
import org.cliffc.high_scale_lib.NonBlockingHashMap;

import static org.apache.cassandra.config.CFMetaData.Caching;

public class ColumnFamilyStore implements ColumnFamilyStoreMBean
{
    private static final Logger logger = LoggerFactory.getLogger(ColumnFamilyStore.class);

    public static final ExecutorService postFlushExecutor = new JMXEnabledThreadPoolExecutor("MemtablePostFlusher");

    public final Keyspace keyspace;
    public final String name;
    public final CFMetaData metadata;
    public final IPartitioner partitioner;
    private final String mbeanName;
    private volatile boolean valid = true;

    /* Memtables and SSTables on disk for this column family */
    private final DataTracker data;

    /* This is used to generate the next index for a SSTable */
    private final AtomicInteger fileIndexGenerator = new AtomicInteger(0);

    public final SecondaryIndexManager indexManager;

    private static final int INTERN_CUTOFF = 256;
    public final ConcurrentMap<ByteBuffer, ByteBuffer> internedNames = new NonBlockingHashMap<ByteBuffer, ByteBuffer>();

    /* These are locally held copies to be changed from the config during runtime */
    private volatile DefaultInteger minCompactionThreshold;
    private volatile DefaultInteger maxCompactionThreshold;
    private volatile AbstractCompactionStrategy compactionStrategy;

    public final Directories directories;

    /** ratio of in-memory memtable size, to serialized size */
    volatile double liveRatio = 1.0;
    /** ops count last time we computed liveRatio */
    private final AtomicLong liveRatioComputedAt = new AtomicLong(32);

    public final ColumnFamilyMetrics metric;
    public volatile long sampleLatency = Long.MAX_VALUE;

    public void reload()
    {
        // metadata object has been mutated directly. make all the members jibe with new settings.

        // only update these runtime-modifiable settings if they have not been modified.
        if (!minCompactionThreshold.isModified())
            for (ColumnFamilyStore cfs : concatWithIndexes())
                cfs.minCompactionThreshold = new DefaultInteger(metadata.getMinCompactionThreshold());
        if (!maxCompactionThreshold.isModified())
            for (ColumnFamilyStore cfs : concatWithIndexes())
                cfs.maxCompactionThreshold = new DefaultInteger(metadata.getMaxCompactionThreshold());

        maybeReloadCompactionStrategy();

        scheduleFlush();

        indexManager.reload();

        // If the CF comparator has changed, we need to change the memtable,
        // because the old one still aliases the previous comparator.
        if (getMemtableThreadSafe().initialComparator != metadata.comparator)
            switchMemtable(true, true);
    }

    private void maybeReloadCompactionStrategy()
    {
        // Check if there is a need for reloading
        if (metadata.compactionStrategyClass.equals(compactionStrategy.getClass()) && metadata.compactionStrategyOptions.equals(compactionStrategy.options))
            return;

        // synchronize vs runWithCompactionsDisabled calling pause/resume.  otherwise, letting old compactions
        // finish should be harmless and possibly useful.
        synchronized (this)
        {
            compactionStrategy.shutdown();
            compactionStrategy = metadata.createCompactionStrategyInstance(this);
        }
    }

    void scheduleFlush()
    {
        int period = metadata.getMemtableFlushPeriod();
        if (period > 0)
        {
            logger.debug("scheduling flush in {} ms", period);
            WrappedRunnable runnable = new WrappedRunnable()
            {
                protected void runMayThrow() throws Exception
                {
                    if (getMemtableThreadSafe().isExpired())
                    {
                        Future<?> future = forceFlush();
                        // if memtable is already expired but didn't flush because it's empty,
                        // then schedule another flush.
                        if (future == null)
                            scheduleFlush();
                    }
                }
            };
            StorageService.scheduledTasks.schedule(runnable, period, TimeUnit.MILLISECONDS);
        }
    }

    public void setCompactionStrategyClass(String compactionStrategyClass)
    {
        try
        {
            metadata.compactionStrategyClass = CFMetaData.createCompactionStrategy(compactionStrategyClass);
            maybeReloadCompactionStrategy();
        }
        catch (ConfigurationException e)
        {
            throw new IllegalArgumentException(e.getMessage());
        }
    }

    public String getCompactionStrategyClass()
    {
        return metadata.compactionStrategyClass.getName();
    }

    public Map<String,String> getCompressionParameters()
    {
        return metadata.compressionParameters().asThriftOptions();
    }

    public void setCompressionParameters(Map<String,String> opts)
    {
        try
        {
            metadata.compressionParameters = CompressionParameters.create(opts);
        }
        catch (ConfigurationException e)
        {
            throw new IllegalArgumentException(e.getMessage());
        }
    }

    public void setCrcCheckChance(double crcCheckChance)
    {
        try
        {
            for (SSTableReader sstable : keyspace.getAllSSTables())
                if (sstable.compression)
                    sstable.getCompressionMetadata().parameters.setCrcCheckChance(crcCheckChance);
        }
        catch (ConfigurationException e)
        {
            throw new IllegalArgumentException(e.getMessage());
        }
    }

    private ColumnFamilyStore(Keyspace keyspace,
                              String columnFamilyName,
                              IPartitioner partitioner,
                              int generation,
                              CFMetaData metadata,
                              Directories directories,
                              boolean loadSSTables)
    {
        assert metadata != null : "null metadata for " + keyspace + ":" + columnFamilyName;

        this.keyspace = keyspace;
        name = columnFamilyName;
        this.metadata = metadata;
        this.minCompactionThreshold = new DefaultInteger(metadata.getMinCompactionThreshold());
        this.maxCompactionThreshold = new DefaultInteger(metadata.getMaxCompactionThreshold());
        this.partitioner = partitioner;
        this.directories = directories;
        this.indexManager = new SecondaryIndexManager(this);
        this.metric = new ColumnFamilyMetrics(this);
        fileIndexGenerator.set(generation);

        Caching caching = metadata.getCaching();

<<<<<<< HEAD
        if (logger.isDebugEnabled())
            logger.debug("Starting CFS {}", name);
=======
        logger.info("Initializing {}.{}", table.name, columnFamily);
>>>>>>> a1172436

        // scan for sstables corresponding to this cf and load them
        data = new DataTracker(this);

        if (loadSSTables)
        {
            Directories.SSTableLister sstableFiles = directories.sstableLister().skipTemporary(true);
            Collection<SSTableReader> sstables = SSTableReader.openAll(sstableFiles.list().entrySet(), metadata, this.partitioner);
            data.addInitialSSTables(sstables);
        }

        if (caching == Caching.ALL || caching == Caching.KEYS_ONLY)
            CacheService.instance.keyCache.loadSaved(this);

        // compaction strategy should be created after the CFS has been prepared
        this.compactionStrategy = metadata.createCompactionStrategyInstance(this);

        if (maxCompactionThreshold.value() <= 0 || minCompactionThreshold.value() <=0)
        {
            logger.warn("Disabling compaction strategy by setting compaction thresholds to 0 is deprecated, set the compaction option 'enabled' to 'false' instead.");
            this.compactionStrategy.disable();
        }

        // create the private ColumnFamilyStores for the secondary column indexes
        for (ColumnDefinition info : metadata.allColumns())
        {
            if (info.getIndexType() != null)
                indexManager.addIndexedColumn(info);
        }

        // register the mbean
        String type = this.partitioner instanceof LocalPartitioner ? "IndexColumnFamilies" : "ColumnFamilies";
        mbeanName = "org.apache.cassandra.db:type=" + type + ",keyspace=" + this.keyspace.getName() + ",columnfamily=" + name;
        try
        {
            MBeanServer mbs = ManagementFactory.getPlatformMBeanServer();
            ObjectName nameObj = new ObjectName(mbeanName);
            mbs.registerMBean(this, nameObj);
        }
        catch (Exception e)
        {
            throw new RuntimeException(e);
        }
        StorageService.optionalTasks.scheduleWithFixedDelay(new Runnable()
        {
            public void run()
            {
                SpeculativeRetry retryPolicy = ColumnFamilyStore.this.metadata.getSpeculativeRetry();
                switch (retryPolicy.type)
                {
                    case PERCENTILE:
                        // get percentile in nanos
                        assert metric.readLatency.latency.durationUnit() == TimeUnit.MICROSECONDS;
                        sampleLatency = (long) (metric.readLatency.latency.getSnapshot().getValue(retryPolicy.value) * 1000d);
                        break;
                    case CUSTOM:
                        // convert to nanos, since configuration is in millisecond
                        sampleLatency = (long) (retryPolicy.value * 1000d * 1000d);
                        break;
                    default:
                        sampleLatency = Long.MAX_VALUE;
                        break;
                }
            }
        }, 30, 30, TimeUnit.SECONDS);
    }

    /** call when dropping or renaming a CF. Performs mbean housekeeping and invalidates CFS to other operations */
    public void invalidate()
    {
        try
        {
            valid = false;
            unregisterMBean();

            SystemKeyspace.removeTruncationRecord(metadata.cfId);
            data.unreferenceSSTables();
            indexManager.invalidate();
        }
        catch (Exception e)
        {
            // this shouldn't block anything.
            logger.warn("Failed unregistering mbean: " + mbeanName, e);
        }
    }

    /**
     * Removes every SSTable in the directory from the DataTracker's view.
     * @param directory the unreadable directory, possibly with SSTables in it, but not necessarily.
     */
    void maybeRemoveUnreadableSSTables(File directory)
    {
        data.removeUnreadableSSTables(directory);
    }

    void unregisterMBean() throws MalformedObjectNameException, InstanceNotFoundException, MBeanRegistrationException
    {
        MBeanServer mbs = ManagementFactory.getPlatformMBeanServer();
        ObjectName nameObj = new ObjectName(mbeanName);
        if (mbs.isRegistered(nameObj))
            mbs.unregisterMBean(nameObj);

        // unregister metrics
        metric.release();
    }

    public long getMinRowSize()
    {
        return metric.minRowSize.value();
    }

    public long getMaxRowSize()
    {
        return metric.maxRowSize.value();
    }

    public long getMeanRowSize()
    {
        return metric.meanRowSize.value();
    }

    public int getMeanColumns()
    {
        return data.getMeanColumns();
    }

    public static ColumnFamilyStore createColumnFamilyStore(Keyspace keyspace, String columnFamily, boolean loadSSTables)
    {
        return createColumnFamilyStore(keyspace, columnFamily, StorageService.getPartitioner(), Schema.instance.getCFMetaData(keyspace.getName(), columnFamily), loadSSTables);
    }

    public static ColumnFamilyStore createColumnFamilyStore(Keyspace keyspace, String columnFamily, IPartitioner partitioner, CFMetaData metadata)
    {
        return createColumnFamilyStore(keyspace, columnFamily, partitioner, metadata, true);
    }

    private static synchronized ColumnFamilyStore createColumnFamilyStore(Keyspace keyspace,
                                                                         String columnFamily,
                                                                         IPartitioner partitioner,
                                                                         CFMetaData metadata,
                                                                         boolean loadSSTables)
    {
        // get the max generation number, to prevent generation conflicts
        Directories directories = Directories.create(keyspace.getName(), columnFamily);
        Directories.SSTableLister lister = directories.sstableLister().includeBackups(true);
        List<Integer> generations = new ArrayList<Integer>();
        for (Map.Entry<Descriptor, Set<Component>> entry : lister.list().entrySet())
        {
            Descriptor desc = entry.getKey();
            generations.add(desc.generation);
            if (!desc.isCompatible())
                throw new RuntimeException(String.format("Can't open incompatible SSTable! Current version %s, found file: %s", Descriptor.Version.CURRENT, desc));
        }
        Collections.sort(generations);
        int value = (generations.size() > 0) ? (generations.get(generations.size() - 1)) : 0;

        return new ColumnFamilyStore(keyspace, columnFamily, partitioner, value, metadata, directories, loadSSTables);
    }

    /**
     * Removes unnecessary files from the cf directory at startup: these include temp files, orphans, zero-length files
     * and compacted sstables. Files that cannot be recognized will be ignored.
     */
    public static void scrubDataDirectories(String keyspaceName, String columnFamily)
    {
        logger.debug("Removing compacted SSTable files from {} (see http://wiki.apache.org/cassandra/MemtableSSTable)", columnFamily);

        Directories directories = Directories.create(keyspaceName, columnFamily);
        for (Map.Entry<Descriptor,Set<Component>> sstableFiles : directories.sstableLister().list().entrySet())
        {
            Descriptor desc = sstableFiles.getKey();
            Set<Component> components = sstableFiles.getValue();

            if (components.contains(Component.COMPACTED_MARKER) || desc.temporary)
            {
                SSTable.delete(desc, components);
                continue;
            }

            File dataFile = new File(desc.filenameFor(Component.DATA));
            if (components.contains(Component.DATA) && dataFile.length() > 0)
                // everything appears to be in order... moving on.
                continue;

            // missing the DATA file! all components are orphaned
            logger.warn("Removing orphans for {}: {}", desc, components);
            for (Component component : components)
            {
                FileUtils.deleteWithConfirm(desc.filenameFor(component));
            }
        }

        // cleanup incomplete saved caches
        Pattern tmpCacheFilePattern = Pattern.compile(keyspaceName + "-" + columnFamily + "-(Key|Row)Cache.*\\.tmp$");
        File dir = new File(DatabaseDescriptor.getSavedCachesLocation());

        if (dir.exists())
        {
            assert dir.isDirectory();
            for (File file : dir.listFiles())
                if (tmpCacheFilePattern.matcher(file.getName()).matches())
                    if (!file.delete())
                        logger.warn("could not delete " + file.getAbsolutePath());
        }

        // also clean out any index leftovers.
        CFMetaData cfm = Schema.instance.getCFMetaData(keyspaceName, columnFamily);
        if (cfm != null) // secondary indexes aren't stored in DD.
        {
            for (ColumnDefinition def : cfm.allColumns())
                scrubDataDirectories(keyspaceName, cfm.indexColumnFamilyName(def));
        }
    }

    /**
     * Replacing compacted sstables is atomic as far as observers of DataTracker are concerned, but not on the
     * filesystem: first the new sstables are renamed to "live" status (i.e., the tmp marker is removed), then
     * their ancestors are removed.
     *
     * If an unclean shutdown happens at the right time, we can thus end up with both the new ones and their
     * ancestors "live" in the system.  This is harmless for normal data, but for counters it can cause overcounts.
     *
     * To prevent this, we record sstables being compacted in the system keyspace.  If we find unfinished
     * compactions, we remove the new ones (since those may be incomplete -- under LCS, we may create multiple
     * sstables from any given ancestor).
     */
    public static void removeUnfinishedCompactionLeftovers(String keyspace, String columnfamily, Set<Integer> unfinishedGenerations)
    {
        Directories directories = Directories.create(keyspace, columnfamily);

        // sanity-check unfinishedGenerations
        Set<Integer> allGenerations = new HashSet<Integer>();
        for (Descriptor desc : directories.sstableLister().list().keySet())
            allGenerations.add(desc.generation);
        if (!allGenerations.containsAll(unfinishedGenerations))
        {
            throw new IllegalStateException("Unfinished compactions reference missing sstables."
                                            + " This should never happen since compactions are marked finished before we start removing the old sstables.");
        }

        // remove new sstables from compactions that didn't complete, and compute
        // set of ancestors that shouldn't exist anymore
        Set<Integer> completedAncestors = new HashSet<Integer>();
        for (Map.Entry<Descriptor, Set<Component>> sstableFiles : directories.sstableLister().list().entrySet())
        {
            Descriptor desc = sstableFiles.getKey();
            Set<Component> components = sstableFiles.getValue();

            Set<Integer> ancestors;
            try
            {
                ancestors = SSTableMetadata.serializer.deserialize(desc).right;
            }
            catch (IOException e)
            {
                throw new FSReadError(e, desc.filenameFor(Component.STATS));
            }

            if (!ancestors.isEmpty() && unfinishedGenerations.containsAll(ancestors))
            {
                SSTable.delete(desc, components);
            }
            else
            {
                completedAncestors.addAll(ancestors);
            }
        }

        // remove old sstables from compactions that did complete
        for (Map.Entry<Descriptor, Set<Component>> sstableFiles : directories.sstableLister().list().entrySet())
        {
            Descriptor desc = sstableFiles.getKey();
            Set<Component> components = sstableFiles.getValue();

            if (completedAncestors.contains(desc.generation))
                SSTable.delete(desc, components);
        }
    }

    // must be called after all sstables are loaded since row cache merges all row versions
    public void initRowCache()
    {
        if (!isRowCacheEnabled())
            return;

        long start = System.nanoTime();

        int cachedRowsRead = CacheService.instance.rowCache.loadSaved(this);
        if (cachedRowsRead > 0)
            logger.info("completed loading ({} ms; {} keys) row cache for {}.{}",
                        TimeUnit.NANOSECONDS.toMillis(System.nanoTime() - start),
                        cachedRowsRead,
                        keyspace.getName(),
                        name);
    }

    /**
     * See #{@code StorageService.loadNewSSTables(String, String)} for more info
     *
     * @param ksName The keyspace name
     * @param cfName The columnFamily name
     */
    public static synchronized void loadNewSSTables(String ksName, String cfName)
    {
        /** ks/cf existence checks will be done by open and getCFS methods for us */
        Keyspace keyspace = Keyspace.open(ksName);
        keyspace.getColumnFamilyStore(cfName).loadNewSSTables();
    }

    /**
     * #{@inheritDoc}
     */
    public synchronized void loadNewSSTables()
    {
        logger.info("Loading new SSTables for " + keyspace.getName() + "/" + name + "...");

        Set<Descriptor> currentDescriptors = new HashSet<Descriptor>();
        for (SSTableReader sstable : data.getView().sstables)
            currentDescriptors.add(sstable.descriptor);
        Set<SSTableReader> newSSTables = new HashSet<SSTableReader>();

        Directories.SSTableLister lister = directories.sstableLister().skipTemporary(true);
        for (Map.Entry<Descriptor, Set<Component>> entry : lister.list().entrySet())
        {
            Descriptor descriptor = entry.getKey();

            if (currentDescriptors.contains(descriptor))
                continue; // old (initialized) SSTable found, skipping
            if (descriptor.temporary) // in the process of being written
                continue;

            if (!descriptor.isCompatible())
                throw new RuntimeException(String.format("Can't open incompatible SSTable! Current version %s, found file: %s",
                                                         Descriptor.Version.CURRENT,
                                                         descriptor));

            // force foreign sstables to level 0
            try
            {
                if (new File(descriptor.filenameFor(Component.STATS)).exists())
                {
                    Pair<SSTableMetadata, Set<Integer>> oldMetadata = SSTableMetadata.serializer.deserialize(descriptor);
                    LeveledManifest.mutateLevel(oldMetadata, descriptor, descriptor.filenameFor(Component.STATS), 0);
                }
            }
            catch (IOException e)
            {
                SSTableReader.logOpenException(entry.getKey(), e);
                continue;
            }

            Descriptor newDescriptor = new Descriptor(descriptor.version,
                                                      descriptor.directory,
                                                      descriptor.ksname,
                                                      descriptor.cfname,
                                                      fileIndexGenerator.incrementAndGet(),
                                                      false);
            logger.info("Renaming new SSTable {} to {}", descriptor, newDescriptor);
            SSTableWriter.rename(descriptor, newDescriptor, entry.getValue());

            SSTableReader reader;
            try
            {
                reader = SSTableReader.open(newDescriptor, entry.getValue(), metadata, partitioner);
            }
            catch (IOException e)
            {
                SSTableReader.logOpenException(entry.getKey(), e);
                continue;
            }
            newSSTables.add(reader);
        }

        if (newSSTables.isEmpty())
        {
            logger.info("No new SSTables were found for " + keyspace.getName() + "/" + name);
            return;
        }

        logger.info("Loading new SSTables and building secondary indexes for " + keyspace.getName() + "/" + name + ": " + newSSTables);
        SSTableReader.acquireReferences(newSSTables);
        data.addSSTables(newSSTables);
        try
        {
            indexManager.maybeBuildSecondaryIndexes(newSSTables, indexManager.allIndexesNames());
        }
        finally
        {
            SSTableReader.releaseReferences(newSSTables);
        }

        logger.info("Done loading load new SSTables for " + keyspace.getName() + "/" + name);
    }

    public static void rebuildSecondaryIndex(String ksName, String cfName, String... idxNames)
    {
        ColumnFamilyStore cfs = Keyspace.open(ksName).getColumnFamilyStore(cfName);

        Set<String> indexes = new HashSet<String>(Arrays.asList(idxNames));

        Collection<SSTableReader> sstables = cfs.getSSTables();
        try
        {
            cfs.indexManager.setIndexRemoved(indexes);
            SSTableReader.acquireReferences(sstables);
            logger.info(String.format("User Requested secondary index re-build for %s/%s indexes", ksName, cfName));
            cfs.indexManager.maybeBuildSecondaryIndexes(sstables, indexes);
            cfs.indexManager.setIndexBuilt(indexes);
        }
        finally
        {
            SSTableReader.releaseReferences(sstables);
        }
    }

    public String getColumnFamilyName()
    {
        return name;
    }

    public String getTempSSTablePath(File directory)
    {
        return getTempSSTablePath(directory, Descriptor.Version.CURRENT);
    }

    private String getTempSSTablePath(File directory, Descriptor.Version version)
    {
        Descriptor desc = new Descriptor(version,
                                         directory,
                                         keyspace.getName(),
                                         name,
                                         fileIndexGenerator.incrementAndGet(),
                                         true);
        return desc.filenameFor(Component.DATA);
    }

    /**
     * Switch and flush the current memtable, if it was dirty. The forceSwitch
     * flag allow to force switching the memtable even if it is clean (though
     * in that case we don't flush, as there is no point).
     */
    public Future<?> switchMemtable(final boolean writeCommitLog, boolean forceSwitch)
    {
        /*
         * If we can get the writelock, that means no new updates can come in and
         * all ongoing updates to memtables have completed. We can get the tail
         * of the log and use it as the starting position for log replay on recovery.
         *
         * This is why we Keyspace.switchLock needs to be global instead of per-Keyspace:
         * we need to schedule discardCompletedSegments calls in the same order as their
         * contexts (commitlog position) were read, even though the flush executor
         * is multithreaded.
         */
        Keyspace.switchLock.writeLock().lock();
        try
        {
            final Future<ReplayPosition> ctx = writeCommitLog ? CommitLog.instance.getContext() : Futures.immediateFuture(ReplayPosition.NONE);

            // submit the memtable for any indexed sub-cfses, and our own.
            final List<ColumnFamilyStore> icc = new ArrayList<ColumnFamilyStore>();
            // don't assume that this.memtable is dirty; forceFlush can bring us here during index build even if it is not
            for (ColumnFamilyStore cfs : concatWithIndexes())
            {
                if (forceSwitch || !cfs.getMemtableThreadSafe().isClean())
                    icc.add(cfs);
            }

            final CountDownLatch latch = new CountDownLatch(icc.size());
            for (ColumnFamilyStore cfs : icc)
            {
                Memtable memtable = cfs.data.switchMemtable();
                // With forceSwitch it's possible to get a clean memtable here.
                // In that case, since we've switched it already, just remove
                // it from the memtable pending flush right away.
                if (memtable.isClean())
                {
                    cfs.replaceFlushed(memtable, null);
                    latch.countDown();
                }
                else
                {
                    logger.info("Enqueuing flush of {}", memtable);
                    memtable.flushAndSignal(latch, ctx);
                }
            }

            if (metric.memtableSwitchCount.count() == Long.MAX_VALUE)
                metric.memtableSwitchCount.clear();
            metric.memtableSwitchCount.inc();

            // when all the memtables have been written, including for indexes, mark the flush in the commitlog header.
            // a second executor makes sure the onMemtableFlushes get called in the right order,
            // while keeping the wait-for-flush (future.get) out of anything latency-sensitive.
            return postFlushExecutor.submit(new WrappedRunnable()
            {
                public void runMayThrow() throws InterruptedException, ExecutionException
                {
                    latch.await();

                    if (!icc.isEmpty())
                    {
                        //only valid when memtables exist

                        for (SecondaryIndex index : indexManager.getIndexesNotBackedByCfs())
                        {
                            // flush any non-cfs backed indexes
                            logger.info("Flushing SecondaryIndex {}", index);
                            index.forceBlockingFlush();
                        }
                    }

                    if (writeCommitLog)
                    {
                        // if we're not writing to the commit log, we are replaying the log, so marking
                        // the log header with "you can discard anything written before the context" is not valid
                        CommitLog.instance.discardCompletedSegments(metadata.cfId, ctx.get());
                    }
                }
            });
        }
        finally
        {
            Keyspace.switchLock.writeLock().unlock();
        }
    }

    public Future<?> forceFlush()
    {
        // during index build, 2ary index memtables can be dirty even if parent is not.  if so,
        // we want flushLargestMemtables to flush the 2ary index ones too.
        boolean clean = true;
        for (ColumnFamilyStore cfs : concatWithIndexes())
            clean &= cfs.getMemtableThreadSafe().isClean();

        if (clean)
        {
            // We could have a memtable for this column family that is being
            // flushed. Make sure the future returned wait for that so callers can
            // assume that any data inserted prior to the call are fully flushed
            // when the future returns (see #5241).
            return postFlushExecutor.submit(new Runnable()
            {
                public void run()
                {
                    logger.debug("forceFlush requested but everything is clean in {}", name);
                }
            });
        }

        return switchMemtable(true, false);
    }

    public void forceBlockingFlush()
    {
        FBUtilities.waitOnFuture(forceFlush());
    }

    public void maybeUpdateRowCache(DecoratedKey key)
    {
        if (!isRowCacheEnabled())
            return;

        RowCacheKey cacheKey = new RowCacheKey(metadata.cfId, key);
        invalidateCachedRow(cacheKey);
    }

    /**
     * Insert/Update the column family for this key.
     * Caller is responsible for acquiring Keyspace.switchLock
     * param @ lock - lock that needs to be used.
     * param @ key - key for update/insert
     * param @ columnFamily - columnFamily changes
     */
    public void apply(DecoratedKey key, ColumnFamily columnFamily, SecondaryIndexManager.Updater indexer)
    {
        long start = System.nanoTime();

        Memtable mt = getMemtableThreadSafe();
        mt.put(key, columnFamily, indexer);
        maybeUpdateRowCache(key);
        metric.writeLatency.addNano(System.nanoTime() - start);

        // recompute liveRatio, if we have doubled the number of ops since last calculated
        while (true)
        {
            long last = liveRatioComputedAt.get();
            long operations = metric.writeLatency.latency.count();
            if (operations < 2 * last)
                break;
            if (liveRatioComputedAt.compareAndSet(last, operations))
            {
                logger.debug("computing liveRatio of {} at {} ops", this, operations);
                mt.updateLiveRatio();
            }
        }
    }

    public static ColumnFamily removeDeletedCF(ColumnFamily cf, int gcBefore)
    {
        cf.maybeResetDeletionTimes(gcBefore);
        return cf.getColumnCount() == 0 && !cf.isMarkedForDelete() ? null : cf;
    }

    public static ColumnFamily removeDeleted(ColumnFamily cf, int gcBefore)
    {
        return removeDeleted(cf, gcBefore, SecondaryIndexManager.nullUpdater);
    }

    /*
     This is complicated because we need to preserve deleted columns, supercolumns, and columnfamilies
     until they have been deleted for at least GC_GRACE_IN_SECONDS.  But, we do not need to preserve
     their contents; just the object itself as a "tombstone" that can be used to repair other
     replicas that do not know about the deletion.
     */
    public static ColumnFamily removeDeleted(ColumnFamily cf, int gcBefore, SecondaryIndexManager.Updater indexer)
    {
        if (cf == null)
        {
            return null;
        }

        removeDeletedColumnsOnly(cf, gcBefore, indexer);
        return removeDeletedCF(cf, gcBefore);
    }

    private static void removeDeletedColumnsOnly(ColumnFamily cf, int gcBefore, SecondaryIndexManager.Updater indexer)
    {
        Iterator<Column> iter = cf.iterator();
        DeletionInfo.InOrderTester tester = cf.inOrderDeletionTester();
        while (iter.hasNext())
        {
            Column c = iter.next();
            // remove columns if
            // (a) the column itself is gcable or
            // (b) the column is shadowed by a CF tombstone
            // (c) the column has been dropped from the CF schema (CQL3 tables only)
            if (c.getLocalDeletionTime() < gcBefore || tester.isDeleted(c) || isDroppedColumn(c, cf.metadata()))
            {
                iter.remove();
                indexer.remove(c);
            }
        }
    }

    public static void removeDeletedColumnsOnly(ColumnFamily cf, int gcBefore)
    {
        removeDeletedColumnsOnly(cf, gcBefore, SecondaryIndexManager.nullUpdater);
    }

    // returns true if
    // 1. this column has been dropped from schema and
    // 2. if it has been re-added since then, this particular column was inserted before the last drop
    private static boolean isDroppedColumn(Column c, CFMetaData meta)
    {
        if (meta.getDroppedColumns().isEmpty())
            return false;
        Long droppedAt = meta.getDroppedColumns().get(((CompositeType) meta.comparator).extractLastComponent(c.name()));
        return droppedAt != null && c.timestamp() <= droppedAt;
    }

    private void removeDroppedColumns(ColumnFamily cf)
    {
        if (cf == null)
            return;

        Iterator<Column> iter = cf.iterator();
        while (iter.hasNext())
            if (isDroppedColumn(iter.next(), metadata))
                iter.remove();
    }

    /**
     * @param sstables
     * @return sstables whose key range overlaps with that of the given sstables, not including itself.
     * (The given sstables may or may not overlap with each other.)
     */
    public Set<SSTableReader> getOverlappingSSTables(Collection<SSTableReader> sstables)
    {
        logger.debug("Checking for sstables overlapping {}", sstables);

        // a normal compaction won't ever have an empty sstables list, but we create a skeleton
        // compaction controller for streaming, and that passes an empty list.
        if (sstables.isEmpty())
            return ImmutableSet.of();

        DataTracker.SSTableIntervalTree tree = data.getView().intervalTree;

        Set<SSTableReader> results = null;
        for (SSTableReader sstable : sstables)
        {
            Set<SSTableReader> overlaps = ImmutableSet.copyOf(tree.search(Interval.<RowPosition, SSTableReader>create(sstable.first, sstable.last)));
            results = results == null ? overlaps : Sets.union(results, overlaps).immutableCopy();
        }
        results = Sets.difference(results, ImmutableSet.copyOf(sstables));

        return results;
    }

    /**
     * like getOverlappingSSTables, but acquires references before returning
     */
    public Set<SSTableReader> getAndReferenceOverlappingSSTables(Collection<SSTableReader> sstables)
    {
        while (true)
        {
            Set<SSTableReader> overlapped = getOverlappingSSTables(sstables);
            if (SSTableReader.acquireReferences(overlapped))
                return overlapped;
        }
    }

    /*
     * Called after a BinaryMemtable flushes its in-memory data, or we add a file
     * via bootstrap. This information is cached in the ColumnFamilyStore.
     * This is useful for reads because the ColumnFamilyStore first looks in
     * the in-memory store and the into the disk to find the key. If invoked
     * during recoveryMode the onMemtableFlush() need not be invoked.
     *
     * param @ filename - filename just flushed to disk
     */
    public void addSSTable(SSTableReader sstable)
    {
        assert sstable.getColumnFamilyName().equals(name);
        addSSTables(Arrays.asList(sstable));
    }

    public void addSSTables(Collection<SSTableReader> sstables)
    {
        data.addSSTables(sstables);
        CompactionManager.instance.submitBackground(this);
    }

    /**
     * Calculate expected file size of SSTable after compaction.
     *
     * If operation type is {@code CLEANUP} and we're not dealing with an index sstable,
     * then we calculate expected file size with checking token range to be eliminated.
     *
     * Otherwise, we just add up all the files' size, which is the worst case file
     * size for compaction of all the list of files given.
     *
     * @param sstables SSTables to calculate expected compacted file size
     * @param operation Operation type
     * @return Expected file size of SSTable after compaction
     */
    public long getExpectedCompactedFileSize(Iterable<SSTableReader> sstables, OperationType operation)
    {
        if (operation != OperationType.CLEANUP || isIndex())
        {
            return SSTable.getTotalBytes(sstables);
        }

        // cleanup size estimation only counts bytes for keys local to this node
        long expectedFileSize = 0;
        Collection<Range<Token>> ranges = StorageService.instance.getLocalRanges(keyspace.getName());
        for (SSTableReader sstable : sstables)
        {
            List<Pair<Long, Long>> positions = sstable.getPositionsForRanges(ranges);
            for (Pair<Long, Long> position : positions)
                expectedFileSize += position.right - position.left;
        }
        return expectedFileSize;
    }

    /*
     *  Find the maximum size file in the list .
     */
    public SSTableReader getMaxSizeFile(Iterable<SSTableReader> sstables)
    {
        long maxSize = 0L;
        SSTableReader maxFile = null;
        for (SSTableReader sstable : sstables)
        {
            if (sstable.onDiskLength() > maxSize)
            {
                maxSize = sstable.onDiskLength();
                maxFile = sstable;
            }
        }
        return maxFile;
    }

    public void forceCleanup(CounterId.OneShotRenewer renewer) throws ExecutionException, InterruptedException
    {
        CompactionManager.instance.performCleanup(ColumnFamilyStore.this, renewer);
    }

    public void scrub() throws ExecutionException, InterruptedException
    {
        snapshotWithoutFlush("pre-scrub-" + System.currentTimeMillis());
        CompactionManager.instance.performScrub(ColumnFamilyStore.this);
    }

    public void sstablesRewrite(boolean excludeCurrentVersion) throws ExecutionException, InterruptedException
    {
        CompactionManager.instance.performSSTableRewrite(ColumnFamilyStore.this, excludeCurrentVersion);
    }

    public void markObsolete(Collection<SSTableReader> sstables, OperationType compactionType)
    {
        assert !sstables.isEmpty();
        data.markObsolete(sstables, compactionType);
    }

    public void replaceCompactedSSTables(Collection<SSTableReader> sstables, Iterable<SSTableReader> replacements, OperationType compactionType)
    {
        data.replaceCompactedSSTables(sstables, replacements, compactionType);
    }

    void replaceFlushed(Memtable memtable, SSTableReader sstable)
    {
        data.replaceFlushed(memtable, sstable);
        if (sstable != null)
            CompactionManager.instance.submitBackground(this);
    }

    public boolean isValid()
    {
        return valid;
    }

    public long getMemtableColumnsCount()
    {
        return metric.memtableColumnsCount.value();
    }

    public long getMemtableDataSize()
    {
        return metric.memtableDataSize.value();
    }

    public long getTotalMemtableLiveSize()
    {
        return getMemtableDataSize() + indexManager.getTotalLiveSize();
    }

    public int getMemtableSwitchCount()
    {
        return (int) metric.memtableSwitchCount.count();
    }

    private Memtable getMemtableThreadSafe()
    {
        return data.getMemtable();
    }

    /**
     * Package protected for access from the CompactionManager.
     */
    public DataTracker getDataTracker()
    {
        return data;
    }

    public Collection<SSTableReader> getSSTables()
    {
        return data.getSSTables();
    }

    public Set<SSTableReader> getUncompactingSSTables()
    {
        return data.getUncompactingSSTables();
    }

    public long[] getRecentSSTablesPerReadHistogram()
    {
        return metric.recentSSTablesPerRead.getBuckets(true);
    }

    public long[] getSSTablesPerReadHistogram()
    {
        return metric.sstablesPerRead.getBuckets(false);
    }

    public long getReadCount()
    {
        return metric.readLatency.latency.count();
    }

    public double getRecentReadLatencyMicros()
    {
        return metric.readLatency.getRecentLatency();
    }

    public long[] getLifetimeReadLatencyHistogramMicros()
    {
        return metric.readLatency.totalLatencyHistogram.getBuckets(false);
    }

    public long[] getRecentReadLatencyHistogramMicros()
    {
        return metric.readLatency.recentLatencyHistogram.getBuckets(true);
    }

    public long getTotalReadLatencyMicros()
    {
        return metric.readLatency.totalLatency.count();
    }

    public int getPendingTasks()
    {
        return metric.pendingTasks.value();
    }

    public long getWriteCount()
    {
        return metric.writeLatency.latency.count();
    }

    public long getTotalWriteLatencyMicros()
    {
        return metric.writeLatency.totalLatency.count();
    }

    public double getRecentWriteLatencyMicros()
    {
        return metric.writeLatency.getRecentLatency();
    }

    public long[] getLifetimeWriteLatencyHistogramMicros()
    {
        return metric.writeLatency.totalLatencyHistogram.getBuckets(false);
    }

    public long[] getRecentWriteLatencyHistogramMicros()
    {
        return metric.writeLatency.recentLatencyHistogram.getBuckets(true);
    }

    public ColumnFamily getColumnFamily(DecoratedKey key,
                                        ByteBuffer start,
                                        ByteBuffer finish,
                                        boolean reversed,
                                        int limit,
                                        long timestamp)
    {
        return getColumnFamily(QueryFilter.getSliceFilter(key, name, start, finish, reversed, limit, timestamp));
    }

    /**
     * fetch the row given by filter.key if it is in the cache; if not, read it from disk and cache it
     * @param cfId the column family to read the row from
     * @param filter the columns being queried.  Note that we still cache entire rows, but if a row is uncached
     *               and we race to cache it, only the winner will read the entire row
     * @return the entire row for filter.key, if present in the cache (or we can cache it), or just the column
     *         specified by filter otherwise
     */
    private ColumnFamily getThroughCache(UUID cfId, QueryFilter filter)
    {
        assert isRowCacheEnabled()
               : String.format("Row cache is not enabled on column family [" + name + "]");

        RowCacheKey key = new RowCacheKey(cfId, filter.key);

        // attempt a sentinel-read-cache sequence.  if a write invalidates our sentinel, we'll return our
        // (now potentially obsolete) data, but won't cache it. see CASSANDRA-3862
        IRowCacheEntry cached = CacheService.instance.rowCache.get(key);
        if (cached != null)
        {
            if (cached instanceof RowCacheSentinel)
            {
                // Some other read is trying to cache the value, just do a normal non-caching read
                Tracing.trace("Row cache miss (race)");
                return getTopLevelColumns(filter, Integer.MIN_VALUE);
            }
            Tracing.trace("Row cache hit");
            return (ColumnFamily) cached;
        }

        Tracing.trace("Row cache miss");
        RowCacheSentinel sentinel = new RowCacheSentinel();
        boolean sentinelSuccess = CacheService.instance.rowCache.putIfAbsent(key, sentinel);

        try
        {
            ColumnFamily data = getTopLevelColumns(QueryFilter.getIdentityFilter(filter.key, name, filter.timestamp),
                                                   Integer.MIN_VALUE);
            if (sentinelSuccess && data != null)
                CacheService.instance.rowCache.replace(key, sentinel, data);

            return data;
        }
        finally
        {
            if (sentinelSuccess && data == null)
                CacheService.instance.rowCache.remove(key);
        }
    }

    public int gcBefore(long now)
    {
        return (int) (now / 1000) - metadata.getGcGraceSeconds();
    }

    /**
     * get a list of columns starting from a given column, in a specified order.
     * only the latest version of a column is returned.
     * @return null if there is no data and no tombstones; otherwise a ColumnFamily
     */
    public ColumnFamily getColumnFamily(QueryFilter filter)
    {
        assert name.equals(filter.getColumnFamilyName()) : filter.getColumnFamilyName();

        ColumnFamily result = null;

        long start = System.nanoTime();
        try
        {
            int gcBefore = gcBefore(filter.timestamp);
            if (isRowCacheEnabled())
            {
                UUID cfId = Schema.instance.getId(keyspace.getName(), name);
                if (cfId == null)
                {
                    logger.trace("no id found for {}.{}", keyspace.getName(), name);
                    return null;
                }

                ColumnFamily cached = getThroughCache(cfId, filter);
                if (cached == null)
                {
                    logger.trace("cached row is empty");
                    return null;
                }

                result = filterColumnFamily(cached, filter);
            }
            else
            {
                ColumnFamily cf = getTopLevelColumns(filter, gcBefore);

                if (cf == null)
                    return null;

                result = removeDeletedCF(cf, gcBefore);
            }

            removeDroppedColumns(result);
        }
        finally
        {
            metric.readLatency.addNano(System.nanoTime() - start);
        }

        return result;
    }

    /**
     *  Filter a cached row, which will not be modified by the filter, but may be modified by throwing out
     *  tombstones that are no longer relevant.
     *  The returned column family won't be thread safe.
     */
    ColumnFamily filterColumnFamily(ColumnFamily cached, QueryFilter filter)
    {
        ColumnFamily cf = cached.cloneMeShallow(ArrayBackedSortedColumns.factory, filter.filter.isReversed());
        OnDiskAtomIterator ci = filter.getColumnFamilyIterator(cached);

        int gcBefore = gcBefore(filter.timestamp);
        filter.collateOnDiskAtom(cf, ci, gcBefore);
        return removeDeletedCF(cf, gcBefore);
    }

    /**
     * Get the current view and acquires references on all its sstables.
     * This is a bit tricky because we must ensure that between the time we
     * get the current view and the time we acquire the references the set of
     * sstables hasn't changed. Otherwise we could get a view for which an
     * sstable have been deleted in the meantime.
     *
     * At the end of this method, a reference on all the sstables of the
     * returned view will have been acquired and must thus be released when
     * appropriate.
     */
    private DataTracker.View markCurrentViewReferenced()
    {
        while (true)
        {
            DataTracker.View currentView = data.getView();
            if (SSTableReader.acquireReferences(currentView.sstables))
                return currentView;
        }
    }

    /**
     * Get the current sstables, acquiring references on all of them.
     * The caller is in charge of releasing the references on the sstables.
     *
     * See markCurrentViewReferenced() above.
     */
    public Collection<SSTableReader> markCurrentSSTablesReferenced()
    {
        return markCurrentViewReferenced().sstables;
    }

    abstract class AbstractViewSSTableFinder
    {
        abstract List<SSTableReader> findSSTables(DataTracker.View view);
        protected List<SSTableReader> sstablesForRowBounds(AbstractBounds<RowPosition> rowBounds, DataTracker.View view)
        {
            RowPosition stopInTree = rowBounds.right.isMinimum() ? view.intervalTree.max() : rowBounds.right;
            return view.intervalTree.search(Interval.<RowPosition, SSTableReader>create(rowBounds.left, stopInTree));
        }
    }

    private ViewFragment markReferenced(AbstractViewSSTableFinder finder)
    {
        List<SSTableReader> sstables;
        DataTracker.View view;

        while (true)
        {
            view = data.getView();

            if (view.intervalTree.isEmpty())
            {
                sstables = Collections.emptyList();
                break;
            }

            sstables = finder.findSSTables(view);
            if (SSTableReader.acquireReferences(sstables))
                break;
            // retry w/ new view
        }

        return new ViewFragment(sstables, Iterables.concat(Collections.singleton(view.memtable), view.memtablesPendingFlush));
    }

    /**
     * @return a ViewFragment containing the sstables and memtables that may need to be merged
     * for the given @param key, according to the interval tree
     */
    public ViewFragment markReferenced(final DecoratedKey key)
    {
        assert !key.isMinimum();
        return markReferenced(new AbstractViewSSTableFinder()
        {
            List<SSTableReader> findSSTables(DataTracker.View view)
            {
                return view.intervalTree.search(key);
            }
        });
    }

    /**
     * @return a ViewFragment containing the sstables and memtables that may need to be merged
     * for rows within @param rowBounds, inclusive, according to the interval tree.
     */
    public ViewFragment markReferenced(final AbstractBounds<RowPosition> rowBounds)
    {
        return markReferenced(new AbstractViewSSTableFinder()
        {
            List<SSTableReader> findSSTables(DataTracker.View view)
            {
                return sstablesForRowBounds(rowBounds, view);
            }
        });
    }

    /**
     * @return a ViewFragment containing the sstables and memtables that may need to be merged
     * for rows for all of @param rowBoundsCollection, inclusive, according to the interval tree.
     */
    public ViewFragment markReferenced(final Collection<AbstractBounds<RowPosition>> rowBoundsCollection)
    {
        return markReferenced(new AbstractViewSSTableFinder()
        {
            List<SSTableReader> findSSTables(DataTracker.View view)
            {
                Set<SSTableReader> sstables = Sets.newHashSet();
                for (AbstractBounds<RowPosition> rowBounds : rowBoundsCollection)
                    sstables.addAll(sstablesForRowBounds(rowBounds, view));

                return ImmutableList.copyOf(sstables);
            }
        });
    }

    public List<String> getSSTablesForKey(String key)
    {
        DecoratedKey dk = new DecoratedKey(partitioner.getToken(ByteBuffer.wrap(key.getBytes())), ByteBuffer.wrap(key.getBytes()));
        ViewFragment view = markReferenced(dk);
        try
        {
            List<String> files = new ArrayList<String>();
            for (SSTableReader sstr : view.sstables)
            {
                // check if the key actually exists in this sstable, without updating cache and stats
                if (sstr.getPosition(dk, SSTableReader.Operator.EQ, false) != null)
                    files.add(sstr.getFilename());
            }
            return files;
        }
        finally
        {
            SSTableReader.releaseReferences(view.sstables);
        }
    }

    public ColumnFamily getTopLevelColumns(QueryFilter filter, int gcBefore)
    {
        Tracing.trace("Executing single-partition query on {}", name);
        CollationController controller = new CollationController(this, filter, gcBefore);
        ColumnFamily columns = controller.getTopLevelColumns();
        metric.updateSSTableIterated(controller.getSstablesIterated());
        return columns;
    }

    public static abstract class AbstractScanIterator extends AbstractIterator<Row> implements CloseableIterator<Row>
    {
        public boolean needsFiltering()
        {
            return true;
        }
    }

    /**
      * Iterate over a range of rows and columns from memtables/sstables.
      *
      * @param range The range of keys and columns within those keys to fetch
     */
    private AbstractScanIterator getSequentialIterator(final DataRange range, long now)
    {
        assert !(range.keyRange() instanceof Range) || !((Range)range.keyRange()).isWrapAround() || range.keyRange().right.isMinimum() : range.keyRange();

        final ViewFragment view = markReferenced(range.keyRange());
        Tracing.trace("Executing seq scan across {} sstables for {}", view.sstables.size(), range.keyRange().getString(metadata.getKeyValidator()));

        try
        {
            final CloseableIterator<Row> iterator = RowIteratorFactory.getIterator(view.memtables, view.sstables, range, this, now);

            // todo this could be pushed into SSTableScanner
            return new AbstractScanIterator()
            {
                protected Row computeNext()
                {
                    // pull a row out of the iterator
                    if (!iterator.hasNext())
                        return endOfData();

                    Row current = iterator.next();
                    DecoratedKey key = current.key;

                    if (!range.stopKey().isMinimum() && range.stopKey().compareTo(key) < 0)
                        return endOfData();

                    // skipping outside of assigned range
                    if (!range.contains(key))
                        return computeNext();

                    if (logger.isTraceEnabled())
                        logger.trace("scanned {}", metadata.getKeyValidator().getString(key.key));

                    return current;
                }

                public void close() throws IOException
                {
                    SSTableReader.releaseReferences(view.sstables);
                    iterator.close();
                }
            };
        }
        catch (RuntimeException e)
        {
            // In case getIterator() throws, otherwise the iteror close method releases the references.
            SSTableReader.releaseReferences(view.sstables);
            throw e;
        }
    }

    @VisibleForTesting
    public List<Row> getRangeSlice(final AbstractBounds<RowPosition> range,
                                   List<IndexExpression> rowFilter,
                                   IDiskAtomFilter columnFilter,
                                   int maxResults)
    {
        return getRangeSlice(range, rowFilter, columnFilter, maxResults, System.currentTimeMillis());
    }

    public List<Row> getRangeSlice(final AbstractBounds<RowPosition> range,
                                   List<IndexExpression> rowFilter,
                                   IDiskAtomFilter columnFilter,
                                   int maxResults,
                                   long now)
    {
        return getRangeSlice(makeExtendedFilter(range, columnFilter, rowFilter, maxResults, false, false, now));
    }

    /**
     * Allows generic range paging with the slice column filter.
     * Typically, suppose we have rows A, B, C ... Z having each some columns in [1, 100].
     * And suppose we want to page throught the query that for all rows returns the columns
     * within [25, 75]. For that, we need to be able to do a range slice starting at (row r, column c)
     * and ending at (row Z, column 75), *but* that only return columns in [25, 75].
     * That is what this method allows. The columnRange is the "window" of  columns we are interested
     * in each row, and columnStart (resp. columnEnd) is the start (resp. end) for the first
     * (resp. end) requested row.
     */
    public ExtendedFilter makeExtendedFilter(AbstractBounds<RowPosition> keyRange,
                                             SliceQueryFilter columnRange,
                                             ByteBuffer columnStart,
                                             ByteBuffer columnStop,
                                             List<IndexExpression> rowFilter,
                                             int maxResults,
                                             long now)
    {
        DataRange dataRange = new DataRange.Paging(keyRange, columnRange, columnStart, columnStop, metadata.comparator);
        return ExtendedFilter.create(this, dataRange, rowFilter, maxResults, true, now);
    }

    public List<Row> getRangeSlice(AbstractBounds<RowPosition> range,
                                   List<IndexExpression> rowFilter,
                                   IDiskAtomFilter columnFilter,
                                   int maxResults,
                                   long now,
                                   boolean countCQL3Rows,
                                   boolean isPaging)
    {
        return getRangeSlice(makeExtendedFilter(range, columnFilter, rowFilter, maxResults, countCQL3Rows, isPaging, now));
    }

    public ExtendedFilter makeExtendedFilter(AbstractBounds<RowPosition> range,
                                             IDiskAtomFilter columnFilter,
                                             List<IndexExpression> rowFilter,
                                             int maxResults,
                                             boolean countCQL3Rows,
                                             boolean isPaging,
                                             long timestamp)
    {
        DataRange dataRange;
        if (isPaging)
        {
            assert columnFilter instanceof SliceQueryFilter;
            SliceQueryFilter sfilter = (SliceQueryFilter)columnFilter;
            assert sfilter.slices.length == 1;
            SliceQueryFilter newFilter = new SliceQueryFilter(ColumnSlice.ALL_COLUMNS_ARRAY, sfilter.isReversed(), sfilter.count);
            dataRange = new DataRange.Paging(range, newFilter, sfilter.start(), sfilter.finish(), metadata.comparator);
        }
        else
        {
            dataRange = new DataRange(range, columnFilter);
        }
        return ExtendedFilter.create(this, dataRange, rowFilter, maxResults, countCQL3Rows, timestamp);
    }

    public List<Row> getRangeSlice(ExtendedFilter filter)
    {
        return filter(getSequentialIterator(filter.dataRange, filter.timestamp), filter);
    }

    @VisibleForTesting
    public List<Row> search(AbstractBounds<RowPosition> range,
                            List<IndexExpression> clause,
                            IDiskAtomFilter dataFilter,
                            int maxResults)
    {
        return search(range, clause, dataFilter, maxResults, System.currentTimeMillis());
    }

    public List<Row> search(AbstractBounds<RowPosition> range,
                            List<IndexExpression> clause,
                            IDiskAtomFilter dataFilter,
                            int maxResults,
                            long now)
    {
        return search(makeExtendedFilter(range, dataFilter, clause, maxResults, false, false, now));
    }

    public List<Row> search(ExtendedFilter filter)
    {
        Tracing.trace("Executing indexed scan for {}", filter.dataRange.keyRange().getString(metadata.getKeyValidator()));
        return indexManager.search(filter);
    }

    public List<Row> filter(AbstractScanIterator rowIterator, ExtendedFilter filter)
    {
        logger.trace("Filtering {} for rows matching {}", rowIterator, filter);
        List<Row> rows = new ArrayList<Row>();
        int columnsCount = 0;
        int total = 0, matched = 0;

        try
        {
            while (rowIterator.hasNext() && rows.size() < filter.maxRows() && columnsCount < filter.maxColumns())
            {
                // get the raw columns requested, and additional columns for the expressions if necessary
                Row rawRow = rowIterator.next();
                total++;
                ColumnFamily data = rawRow.cf;

                if (rowIterator.needsFiltering())
                {
                    IDiskAtomFilter extraFilter = filter.getExtraFilter(rawRow.key, data);
                    if (extraFilter != null)
                    {
                        ColumnFamily cf = filter.cfs.getColumnFamily(new QueryFilter(rawRow.key, name, extraFilter, filter.timestamp));
                        if (cf != null)
                            data.addAll(cf, HeapAllocator.instance);
                    }

                    removeDroppedColumns(data);

                    if (!filter.isSatisfiedBy(rawRow.key, data, null))
                        continue;

                    logger.trace("{} satisfies all filter expressions", data);
                    // cut the resultset back to what was requested, if necessary
                    data = filter.prune(rawRow.key, data);
                }
                else
                {
                    removeDroppedColumns(data);
                }

                rows.add(new Row(rawRow.key, data));
                matched++;

                if (data != null)
                    columnsCount += filter.lastCounted(data);
                // Update the underlying filter to avoid querying more columns per slice than necessary and to handle paging
                filter.updateFilter(columnsCount);
            }

            return rows;
        }
        finally
        {
            try
            {
                rowIterator.close();
                Tracing.trace("Scanned {} rows and matched {}", total, matched);
            }
            catch (IOException e)
            {
                throw new RuntimeException(e);
            }
        }
    }

    public AbstractType<?> getComparator()
    {
        return metadata.comparator;
    }

    public void snapshotWithoutFlush(String snapshotName)
    {
        for (ColumnFamilyStore cfs : concatWithIndexes())
        {
            DataTracker.View currentView = cfs.markCurrentViewReferenced();

            try
            {
                for (SSTableReader ssTable : currentView.sstables)
                {
                    File snapshotDirectory = Directories.getSnapshotDirectory(ssTable.descriptor, snapshotName);
                    ssTable.createLinks(snapshotDirectory.getPath()); // hard links
                    if (logger.isDebugEnabled())
                        logger.debug("Snapshot for " + keyspace + " keyspace data file " + ssTable.getFilename() +
                                     " created in " + snapshotDirectory);
                }

                if (cfs.compactionStrategy instanceof LeveledCompactionStrategy)
                    cfs.directories.snapshotLeveledManifest(snapshotName);
            }
            finally
            {
                SSTableReader.releaseReferences(currentView.sstables);
            }
        }
    }

    public List<SSTableReader> getSnapshotSSTableReader(String tag) throws IOException
    {
        Map<Descriptor, Set<Component>> snapshots = directories.sstableLister().snapshots(tag).list();
        List<SSTableReader> readers = new ArrayList<SSTableReader>(snapshots.size());
        for (Map.Entry<Descriptor, Set<Component>> entries : snapshots.entrySet())
            readers.add(SSTableReader.open(entries.getKey(), entries.getValue(), metadata, partitioner));
        return readers;
    }

    /**
     * Take a snap shot of this columnfamily store.
     *
     * @param snapshotName the name of the associated with the snapshot
     */
    public void snapshot(String snapshotName)
    {
        forceBlockingFlush();
        snapshotWithoutFlush(snapshotName);
    }

    public boolean snapshotExists(String snapshotName)
    {
        return directories.snapshotExists(snapshotName);
    }

    public long getSnapshotCreationTime(String snapshotName)
    {
        return directories.snapshotCreationTime(snapshotName);
    }

    public void clearSnapshot(String snapshotName)
    {
        directories.clearSnapshot(snapshotName);
    }

    public boolean hasUnreclaimedSpace()
    {
        return getLiveDiskSpaceUsed() < getTotalDiskSpaceUsed();
    }

    public long getTotalDiskSpaceUsed()
    {
        return metric.totalDiskSpaceUsed.count();
    }

    public long getLiveDiskSpaceUsed()
    {
        return metric.liveDiskSpaceUsed.count();
    }

    public int getLiveSSTableCount()
    {
        return metric.liveSSTableCount.value();
    }

    /**
     * @return the cached row for @param key if it is already present in the cache.
     * That is, unlike getThroughCache, it will not readAndCache the row if it is not present, nor
     * are these calls counted in cache statistics.
     *
     * Note that this WILL cause deserialization of a SerializingCache row, so if all you
     * need to know is whether a row is present or not, use containsCachedRow instead.
     */
    public ColumnFamily getRawCachedRow(DecoratedKey key)
    {
        if (!isRowCacheEnabled())
            return null;

        IRowCacheEntry cached = CacheService.instance.rowCache.getInternal(new RowCacheKey(metadata.cfId, key));
        return cached == null || cached instanceof RowCacheSentinel ? null : (ColumnFamily) cached;
    }

    /**
     * @return true if @param key is contained in the row cache
     */
    public boolean containsCachedRow(DecoratedKey key)
    {
        return CacheService.instance.rowCache.getCapacity() != 0 && CacheService.instance.rowCache.containsKey(new RowCacheKey(metadata.cfId, key));
    }

    public void invalidateCachedRow(RowCacheKey key)
    {
        CacheService.instance.rowCache.remove(key);
    }

    public void invalidateCachedRow(DecoratedKey key)
    {
        UUID cfId = Schema.instance.getId(keyspace.getName(), this.name);
        if (cfId == null)
            return; // secondary index

        invalidateCachedRow(new RowCacheKey(cfId, key));
    }

    public void forceMajorCompaction() throws InterruptedException, ExecutionException
    {
        CompactionManager.instance.performMaximal(this);
    }

    public static Iterable<ColumnFamilyStore> all()
    {
        List<Iterable<ColumnFamilyStore>> stores = new ArrayList<Iterable<ColumnFamilyStore>>(Schema.instance.getKeyspaces().size());
        for (Keyspace keyspace : Keyspace.all())
        {
            stores.add(keyspace.getColumnFamilyStores());
        }
        return Iterables.concat(stores);
    }

    public Iterable<DecoratedKey> keySamples(Range<Token> range)
    {
        Collection<SSTableReader> sstables = getSSTables();
        Iterable<DecoratedKey>[] samples = new Iterable[sstables.size()];
        int i = 0;
        for (SSTableReader sstable: sstables)
        {
            samples[i++] = sstable.getKeySamples(range);
        }
        return Iterables.concat(samples);
    }

    /**
     * For testing.  No effort is made to clear historical or even the current memtables, nor for
     * thread safety.  All we do is wipe the sstable containers clean, while leaving the actual
     * data files present on disk.  (This allows tests to easily call loadNewSSTables on them.)
     */
    public void clearUnsafe()
    {
        for (final ColumnFamilyStore cfs : concatWithIndexes())
        {
            cfs.runWithCompactionsDisabled(new Callable<Void>()
            {
                public Void call()
                {
                    cfs.data.init();
                    return null;
                }
            }, true);
        }
    }

    /**
     * Truncate deletes the entire column family's data with no expensive tombstone creation
     */
    public void truncateBlocking()
    {
        // We have two goals here:
        // - truncate should delete everything written before truncate was invoked
        // - but not delete anything that isn't part of the snapshot we create.
        // We accomplish this by first flushing manually, then snapshotting, and
        // recording the timestamp IN BETWEEN those actions. Any sstables created
        // with this timestamp or greater time, will not be marked for delete.
        //
        // Bonus complication: since we store replay position in sstable metadata,
        // truncating those sstables means we will replay any CL segments from the
        // beginning if we restart before they [the CL segments] are discarded for
        // normal reasons post-truncate.  To prevent this, we store truncation
        // position in the System keyspace.
        logger.debug("truncating {}", name);

        if (DatabaseDescriptor.isAutoSnapshot())
        {
            // flush the CF being truncated before forcing the new segment
            forceBlockingFlush();

            // sleep a little to make sure that our truncatedAt comes after any sstable
            // that was part of the flushed we forced; otherwise on a tie, it won't get deleted.
            Uninterruptibles.sleepUninterruptibly(1, TimeUnit.MILLISECONDS);
        }
        else
        {
            // just nuke the memtable data w/o writing to disk first
            Keyspace.switchLock.writeLock().lock();
            try
            {
                for (ColumnFamilyStore cfs : concatWithIndexes())
                {
                    Memtable mt = cfs.getMemtableThreadSafe();
                    if (!mt.isClean())
                    {
                        mt.cfs.data.renewMemtable();
                    }
                }
            }
            finally
            {
                Keyspace.switchLock.writeLock().unlock();
            }
        }

        Runnable truncateRunnable = new Runnable()
        {
            public void run()
            {
                logger.debug("Discarding sstable data for truncated CF + indexes");

                final long truncatedAt = System.currentTimeMillis();
                if (DatabaseDescriptor.isAutoSnapshot())
                    snapshot(Keyspace.getTimestampedSnapshotName(name));

                ReplayPosition replayAfter = discardSSTables(truncatedAt);

                for (SecondaryIndex index : indexManager.getIndexes())
                    index.truncateBlocking(truncatedAt);

                SystemKeyspace.saveTruncationRecord(ColumnFamilyStore.this, truncatedAt, replayAfter);

                logger.debug("cleaning out row cache");
                for (RowCacheKey key : CacheService.instance.rowCache.getKeySet())
                {
                    if (key.cfId == metadata.cfId)
                        CacheService.instance.rowCache.remove(key);
                }
            }
        };

        runWithCompactionsDisabled(Executors.callable(truncateRunnable), true);
        logger.debug("truncate complete");
    }

    public <V> V runWithCompactionsDisabled(Callable<V> callable, boolean interruptValidation)
    {
        // synchronize so that concurrent invocations don't re-enable compactions partway through unexpectedly,
        // and so we only run one major compaction at a time
        synchronized (this)
        {
            logger.debug("Cancelling in-progress compactions for {}", metadata.cfName);

            Iterable<ColumnFamilyStore> selfWithIndexes = concatWithIndexes();
            for (ColumnFamilyStore cfs : selfWithIndexes)
                cfs.getCompactionStrategy().pause();
            try
            {
                // interrupt in-progress compactions
                Function<ColumnFamilyStore, CFMetaData> f = new Function<ColumnFamilyStore, CFMetaData>()
                {
                    public CFMetaData apply(ColumnFamilyStore cfs)
                    {
                        return cfs.metadata;
                    }
                };
                Iterable<CFMetaData> allMetadata = Iterables.transform(selfWithIndexes, f);
                CompactionManager.instance.interruptCompactionFor(allMetadata, interruptValidation);

                // wait for the interruption to be recognized
                long start = System.nanoTime();
                long delay = TimeUnit.MINUTES.toNanos(1);
                while (System.nanoTime() - start < delay)
                {
                    if (CompactionManager.instance.isCompacting(selfWithIndexes))
                        Uninterruptibles.sleepUninterruptibly(100, TimeUnit.MILLISECONDS);
                    else
                        break;
                }

                // doublecheck that we finished, instead of timing out
                for (ColumnFamilyStore cfs : selfWithIndexes)
                {
                    if (!cfs.getDataTracker().getCompacting().isEmpty())
                    {
                        logger.warn("Unable to cancel in-progress compactions for {}.  Probably there is an unusually large row in progress somewhere.  It is also possible that buggy code left some sstables compacting after it was done with them", metadata.cfName);
                    }
                }
                logger.debug("Compactions successfully cancelled");

                // run our task
                try
                {
                    return callable.call();
                }
                catch (Exception e)
                {
                    throw new RuntimeException(e);
                }
            }
            finally
            {
                for (ColumnFamilyStore cfs : selfWithIndexes)
                    cfs.getCompactionStrategy().resume();
            }
        }
    }

    public Iterable<SSTableReader> markAllCompacting()
    {
        Callable<Iterable<SSTableReader>> callable = new Callable<Iterable<SSTableReader>>()
        {
            public Iterable<SSTableReader> call() throws Exception
            {
                assert data.getCompacting().isEmpty() : data.getCompacting();
                Iterable<SSTableReader> sstables = Lists.newArrayList(AbstractCompactionStrategy.filterSuspectSSTables(getSSTables()));
                if (Iterables.isEmpty(sstables))
                    return null;
                boolean success = data.markCompacting(sstables);
                assert success : "something marked things compacting while compactions are disabled";
                return sstables;
            }
        };

        return runWithCompactionsDisabled(callable, false);
    }

    public long getBloomFilterFalsePositives()
    {
        return metric.bloomFilterFalsePositives.value();
    }

    public long getRecentBloomFilterFalsePositives()
    {
        return metric.recentBloomFilterFalsePositives.value();
    }

    public double getBloomFilterFalseRatio()
    {
        return metric.bloomFilterFalseRatio.value();
    }

    public double getRecentBloomFilterFalseRatio()
    {
        return metric.recentBloomFilterFalseRatio.value();
    }

    public long getBloomFilterDiskSpaceUsed()
    {
        return metric.bloomFilterDiskSpaceUsed.value();
    }

    @Override
    public String toString()
    {
        return "CFS(" +
               "Keyspace='" + keyspace.getName() + '\'' +
               ", ColumnFamily='" + name + '\'' +
               ')';
    }

    public void disableAutoCompaction()
    {
        // we don't use CompactionStrategy.pause since we don't want users flipping that on and off
        // during runWithCompactionsDisabled
        this.compactionStrategy.disable();
    }

    public void enableAutoCompaction()
    {
        enableAutoCompaction(false);
    }

    /**
     * used for tests - to be able to check things after a minor compaction
     * @param waitForFutures if we should block until autocompaction is done
     */
    @VisibleForTesting
    public void enableAutoCompaction(boolean waitForFutures)
    {
        this.compactionStrategy.enable();
        List<Future<?>> futures = CompactionManager.instance.submitBackground(this);
        if (waitForFutures)
            FBUtilities.waitOnFutures(futures);
    }

    public boolean isAutoCompactionDisabled()
    {
        return !this.compactionStrategy.isEnabled();
    }

    /*
     JMX getters and setters for the Default<T>s.
       - get/set minCompactionThreshold
       - get/set maxCompactionThreshold
       - get     memsize
       - get     memops
       - get/set memtime
     */

    public AbstractCompactionStrategy getCompactionStrategy()
    {
        assert compactionStrategy != null : "No compaction strategy set yet";
        return compactionStrategy;
    }

    public void setCompactionThresholds(int minThreshold, int maxThreshold)
    {
        validateCompactionThresholds(minThreshold, maxThreshold);

        minCompactionThreshold.set(minThreshold);
        maxCompactionThreshold.set(maxThreshold);

        // this is called as part of CompactionStrategy constructor; avoid circular dependency by checking for null
        if (compactionStrategy != null)
            CompactionManager.instance.submitBackground(this);
    }

    public int getMinimumCompactionThreshold()
    {
        return minCompactionThreshold.value();
    }

    public void setMinimumCompactionThreshold(int minCompactionThreshold)
    {
        validateCompactionThresholds(minCompactionThreshold, maxCompactionThreshold.value());
        this.minCompactionThreshold.set(minCompactionThreshold);
    }

    public int getMaximumCompactionThreshold()
    {
        return maxCompactionThreshold.value();
    }

    public void setMaximumCompactionThreshold(int maxCompactionThreshold)
    {
        validateCompactionThresholds(minCompactionThreshold.value(), maxCompactionThreshold);
        this.maxCompactionThreshold.set(maxCompactionThreshold);
    }

    private void validateCompactionThresholds(int minThreshold, int maxThreshold)
    {
        if (minThreshold > maxThreshold)
            throw new RuntimeException(String.format("The min_compaction_threshold cannot be larger than the max_compaction_threshold. " +
                                                     "Min is '%d', Max is '%d'.", minThreshold, maxThreshold));

        if (maxThreshold == 0 || minThreshold == 0)
            throw new RuntimeException("Disabling compaction by setting min_compaction_threshold or max_compaction_threshold to 0 " +
                    "is deprecated, set the compaction strategy option 'enabled' to 'false' instead or use the nodetool command 'disableautocompaction'.");
    }

    // End JMX get/set.

    public long estimateKeys()
    {
        return data.estimatedKeys();
    }

    public long[] getEstimatedRowSizeHistogram()
    {
        return metric.estimatedRowSizeHistogram.value();
    }

    public long[] getEstimatedColumnCountHistogram()
    {
        return metric.estimatedColumnCountHistogram.value();
    }

    public double getCompressionRatio()
    {
        return metric.compressionRatio.value();
    }

    /** true if this CFS contains secondary index data */
    public boolean isIndex()
    {
        return partitioner instanceof LocalPartitioner;
    }

    private ByteBuffer intern(ByteBuffer name)
    {
        ByteBuffer internedName = internedNames.get(name);
        if (internedName == null)
        {
            internedName = ByteBufferUtil.clone(name);
            ByteBuffer concurrentName = internedNames.putIfAbsent(internedName, internedName);
            if (concurrentName != null)
                internedName = concurrentName;
        }
        return internedName;
    }

    public ByteBuffer internOrCopy(ByteBuffer name, Allocator allocator)
    {
        if (internedNames.size() >= INTERN_CUTOFF)
            return allocator.clone(name);

        return intern(name);
    }

    public ByteBuffer maybeIntern(ByteBuffer name)
    {
        if (internedNames.size() >= INTERN_CUTOFF)
            return null;

        return intern(name);
    }

    public Iterable<ColumnFamilyStore> concatWithIndexes()
    {
        return Iterables.concat(indexManager.getIndexesBackedByCfs(), Collections.singleton(this));
    }

    public Set<Memtable> getMemtablesPendingFlush()
    {
        return data.getMemtablesPendingFlush();
    }

    public List<String> getBuiltIndexes()
    {
       return indexManager.getBuiltIndexes();
    }

    public int getUnleveledSSTables()
    {
        return this.compactionStrategy instanceof LeveledCompactionStrategy
               ? ((LeveledCompactionStrategy) this.compactionStrategy).getLevelSize(0)
               : 0;
    }

    public int[] getSSTableCountPerLevel()
    {
        return compactionStrategy instanceof LeveledCompactionStrategy
               ? ((LeveledCompactionStrategy) compactionStrategy).getAllLevelSize()
               : null;
    }

    public static class ViewFragment
    {
        public final List<SSTableReader> sstables;
        public final Iterable<Memtable> memtables;

        public ViewFragment(List<SSTableReader> sstables, Iterable<Memtable> memtables)
        {
            this.sstables = sstables;
            this.memtables = memtables;
        }
    }

    /**
     * Returns the creation time of the oldest memtable not fully flushed yet.
     */
    public long oldestUnflushedMemtable()
    {
        DataTracker.View view = data.getView();
        long oldest = view.memtable.creationTime();
        for (Memtable memtable : view.memtablesPendingFlush)
            oldest = Math.min(oldest, memtable.creationTime());
        return oldest;
    }

    public boolean isEmpty()
    {
        DataTracker.View view = data.getView();
        return view.sstables.isEmpty() && view.memtable.getOperations() == 0 && view.memtablesPendingFlush.isEmpty();
    }

    private boolean isRowCacheEnabled()
    {
        return !(metadata.getCaching() == Caching.NONE
              || metadata.getCaching() == Caching.KEYS_ONLY
              || CacheService.instance.rowCache.getCapacity() == 0);
    }

    /**
     * Discard all SSTables that were created before given timestamp.
     *
     * Caller should first ensure that comapctions have quiesced.
     *
     * @param truncatedAt The timestamp of the truncation
     *                    (all SSTables before that timestamp are going be marked as compacted)
     *
     * @return the most recent replay position of the truncated data
     */
    public ReplayPosition discardSSTables(long truncatedAt)
    {
        assert data.getCompacting().isEmpty() : data.getCompacting();

        List<SSTableReader> truncatedSSTables = new ArrayList<SSTableReader>();

        for (SSTableReader sstable : getSSTables())
        {
            if (!sstable.newSince(truncatedAt))
                truncatedSSTables.add(sstable);
        }

        if (truncatedSSTables.isEmpty())
            return ReplayPosition.NONE;

        markObsolete(truncatedSSTables, OperationType.UNKNOWN);
        return ReplayPosition.getReplayPosition(truncatedSSTables);
    }

    public double getDroppableTombstoneRatio()
    {
        return getDataTracker().getDroppableTombstoneRatio();
    }

    public long getTruncationTime()
    {
        Pair<ReplayPosition, Long> truncationRecord = SystemKeyspace.getTruncationRecords().get(metadata.cfId);
        return truncationRecord == null ? Long.MIN_VALUE : truncationRecord.right;
    }
}<|MERGE_RESOLUTION|>--- conflicted
+++ resolved
@@ -250,12 +250,7 @@
 
         Caching caching = metadata.getCaching();
 
-<<<<<<< HEAD
-        if (logger.isDebugEnabled())
-            logger.debug("Starting CFS {}", name);
-=======
-        logger.info("Initializing {}.{}", table.name, columnFamily);
->>>>>>> a1172436
+        logger.info("Initializing {}.{}", keyspace.getName(), name);
 
         // scan for sstables corresponding to this cf and load them
         data = new DataTracker(this);
