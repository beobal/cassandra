/*
 *
 * Licensed to the Apache Software Foundation (ASF) under one
 * or more contributor license agreements.  See the NOTICE file
 * distributed with this work for additional information
 * regarding copyright ownership.  The ASF licenses this file
 * to you under the Apache License, Version 2.0 (the
 * "License"); you may not use this file except in compliance
 * with the License.  You may obtain a copy of the License at
 *
 *   http://www.apache.org/licenses/LICENSE-2.0
 *
 * Unless required by applicable law or agreed to in writing,
 * software distributed under the License is distributed on an
 * "AS IS" BASIS, WITHOUT WARRANTIES OR CONDITIONS OF ANY
 * KIND, either express or implied.  See the License for the
 * specific language governing permissions and limitations
 * under the License.
 *
 */
package org.apache.cassandra.db.transform;

import org.apache.cassandra.db.partitions.BasePartitionIterator;
import org.apache.cassandra.db.partitions.PartitionIterator;
import org.apache.cassandra.db.partitions.UnfilteredPartitionIterator;
import org.apache.cassandra.db.rows.RowIterator;

public final class FilteredPartitions extends BasePartitions<RowIterator, BasePartitionIterator<?>> implements PartitionIterator
{
    // wrap basic iterator for transformation
    FilteredPartitions(PartitionIterator input)
    {
        super(input);
    }

    // wrap basic unfiltered iterator for transformation, applying filter as first transformation
    FilteredPartitions(UnfilteredPartitionIterator input, Filter filter)
    {
        super(input);
        add(filter);
    }

    // copy from an UnfilteredPartitions, applying a filter to convert it
    FilteredPartitions(Filter filter, UnfilteredPartitions copyFrom)
    {
        super(copyFrom);
        add(filter);
    }

    /**
     * Filter any RangeTombstoneMarker from the iterator's iterators, transforming it into a PartitionIterator.
     */
    public static FilteredPartitions filter(UnfilteredPartitionIterator iterator, int nowInSecs)
    {
<<<<<<< HEAD
        FilteredPartitions filtered = filter(iterator, new Filter(nowInSecs));
        return (FilteredPartitions) Transformation.apply(filtered, new EmptyPartitionsDiscarder());
=======
        FilteredPartitions filtered = filter(iterator,
                                             new Filter(nowInSecs,
                                                        iterator.metadata().enforceStrictLiveness()));

        return iterator.isForThrift()
             ? filtered
             : (FilteredPartitions) Transformation.apply(filtered, new EmptyPartitionsDiscarder());
>>>>>>> e624c663
    }

    public static FilteredPartitions filter(UnfilteredPartitionIterator iterator, Filter filter)
    {
        return iterator instanceof UnfilteredPartitions
             ? new FilteredPartitions(filter, (UnfilteredPartitions) iterator)
             : new FilteredPartitions(iterator, filter);
    }
}<|MERGE_RESOLUTION|>--- conflicted
+++ resolved
@@ -52,18 +52,8 @@
      */
     public static FilteredPartitions filter(UnfilteredPartitionIterator iterator, int nowInSecs)
     {
-<<<<<<< HEAD
-        FilteredPartitions filtered = filter(iterator, new Filter(nowInSecs));
+        FilteredPartitions filtered = filter(iterator, new Filter(nowInSecs, iterator.metadata().enforceStrictLiveness()));
         return (FilteredPartitions) Transformation.apply(filtered, new EmptyPartitionsDiscarder());
-=======
-        FilteredPartitions filtered = filter(iterator,
-                                             new Filter(nowInSecs,
-                                                        iterator.metadata().enforceStrictLiveness()));
-
-        return iterator.isForThrift()
-             ? filtered
-             : (FilteredPartitions) Transformation.apply(filtered, new EmptyPartitionsDiscarder());
->>>>>>> e624c663
     }
 
     public static FilteredPartitions filter(UnfilteredPartitionIterator iterator, Filter filter)
