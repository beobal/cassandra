/*
 * Licensed to the Apache Software Foundation (ASF) under one
 * or more contributor license agreements.  See the NOTICE file
 * distributed with this work for additional information
 * regarding copyright ownership.  The ASF licenses this file
 * to you under the Apache License, Version 2.0 (the
 * "License"); you may not use this file except in compliance
 * with the License.  You may obtain a copy of the License at
 *
 *     http://www.apache.org/licenses/LICENSE-2.0
 *
 * Unless required by applicable law or agreed to in writing, software
 * distributed under the License is distributed on an "AS IS" BASIS,
 * WITHOUT WARRANTIES OR CONDITIONS OF ANY KIND, either express or implied.
 * See the License for the specific language governing permissions and
 * limitations under the License.
 */
package org.apache.cassandra.db.compaction;

import java.time.Instant;
import java.util.Collection;
import java.util.HashMap;
import java.util.HashSet;
import java.util.List;
import java.util.Map;
import java.util.Set;
import java.util.concurrent.TimeUnit;

import com.google.common.base.Predicate;
import com.google.common.collect.ImmutableMap;
import com.google.common.collect.Iterables;
import com.google.common.collect.Sets;
import com.google.common.util.concurrent.RateLimiter;
import org.apache.commons.lang3.StringUtils;
import org.slf4j.Logger;
import org.slf4j.LoggerFactory;

import org.apache.cassandra.config.DatabaseDescriptor;
import org.apache.cassandra.db.ColumnFamilyStore;
import org.apache.cassandra.db.Directories;
import org.apache.cassandra.db.SystemKeyspace;
import org.apache.cassandra.db.compaction.writers.CompactionAwareWriter;
import org.apache.cassandra.db.compaction.writers.DefaultCompactionWriter;
import org.apache.cassandra.db.lifecycle.LifecycleTransaction;
import org.apache.cassandra.io.sstable.format.SSTableReader;
import org.apache.cassandra.io.sstable.metadata.MetadataCollector;
import org.apache.cassandra.io.util.File;
import org.apache.cassandra.service.ActiveRepairService;
import org.apache.cassandra.utils.FBUtilities;
import org.apache.cassandra.utils.TimeUUID;
import org.apache.cassandra.utils.concurrent.Refs;

import static org.apache.cassandra.db.compaction.CompactionHistoryTabularData.COMPACTION_TYPE_PROPERTY;
import static org.apache.cassandra.utils.Clock.Global.currentTimeMillis;
import static org.apache.cassandra.utils.Clock.Global.nanoTime;
import static org.apache.cassandra.utils.FBUtilities.now;

public class CompactionTask extends AbstractCompactionTask
{
    protected static final Logger logger = LoggerFactory.getLogger(CompactionTask.class);
    protected final long gcBefore;
    protected final boolean keepOriginals;
    protected static long totalBytesCompacted = 0;
    private ActiveCompactionsTracker activeCompactions;

    public CompactionTask(ColumnFamilyStore cfs, LifecycleTransaction txn, long gcBefore)
    {
        this(cfs, txn, gcBefore, false);
    }

    public CompactionTask(ColumnFamilyStore cfs, LifecycleTransaction txn, long gcBefore, boolean keepOriginals)
    {
        super(cfs, txn);
        this.gcBefore = gcBefore;
        this.keepOriginals = keepOriginals;
    }

    public static synchronized long addToTotalBytesCompacted(long bytesCompacted)
    {
        return totalBytesCompacted += bytesCompacted;
    }

    protected int executeInternal(ActiveCompactionsTracker activeCompactions)
    {
        this.activeCompactions = activeCompactions == null ? ActiveCompactionsTracker.NOOP : activeCompactions;
        run();
        return transaction.originals().size();
    }

    public boolean reduceScopeForLimitedSpace(Set<SSTableReader> nonExpiredSSTables, long expectedSize)
    {
        if (partialCompactionsAcceptable() && transaction.originals().size() > 1)
        {
            // Try again w/o the largest one.
            SSTableReader removedSSTable = cfs.getMaxSizeFile(nonExpiredSSTables);
            logger.warn("insufficient space to compact all requested files. {}MiB required, {} for compaction {} - removing largest SSTable: {}",
                        (float) expectedSize / 1024 / 1024,
                        StringUtils.join(transaction.originals(), ", "),
                        transaction.opId(),
                        removedSSTable);
            // Note that we have removed files that are still marked as compacting.
            // This suboptimal but ok since the caller will unmark all the sstables at the end.
            transaction.cancel(removedSSTable);
            return true;
        }
        return false;
    }

    /**
     * For internal use and testing only.  The rest of the system should go through the submit* methods,
     * which are properly serialized.
     * Caller is in charge of marking/unmarking the sstables as compacting.
     */
    protected void runMayThrow() throws Exception
    {
        // The collection of sstables passed may be empty (but not null); even if
        // it is not empty, it may compact down to nothing if all rows are deleted.
        assert transaction != null;

        if (transaction.originals().isEmpty())
            return;

        // Note that the current compaction strategy, is not necessarily the one this task was created under.
        // This should be harmless; see comments to CFS.maybeReloadCompactionStrategy.
        CompactionStrategyManager strategy = cfs.getCompactionStrategyManager();

        if (DatabaseDescriptor.isSnapshotBeforeCompaction())
        {
            Instant creationTime = now();
            cfs.snapshotWithoutMemtable(creationTime.toEpochMilli() + "-compact-" + cfs.name, creationTime);
        }

        try (CompactionController controller = getCompactionController(transaction.originals()))
        {

            final Set<SSTableReader> fullyExpiredSSTables = controller.getFullyExpiredSSTables();

            TimeUUID taskId = transaction.opId();
            // select SSTables to compact based on available disk space.
            if (!buildCompactionCandidatesForAvailableDiskSpace(fullyExpiredSSTables, taskId))
            {
                // The set of sstables has changed (one or more were excluded due to limited available disk space).
                // We need to recompute the overlaps between sstables.
                controller.refreshOverlaps();
            }

            // sanity check: all sstables must belong to the same cfs
            assert !Iterables.any(transaction.originals(), new Predicate<SSTableReader>()
            {
                @Override
                public boolean apply(SSTableReader sstable)
                {
                    return !sstable.descriptor.cfname.equals(cfs.name);
                }
            });

            // new sstables from flush can be added during a compaction, but only the compaction can remove them,
            // so in our single-threaded compaction world this is a valid way of determining if we're compacting
            // all the sstables (that existed when we started)
            StringBuilder ssTableLoggerMsg = new StringBuilder("[");
            for (SSTableReader sstr : transaction.originals())
            {
                ssTableLoggerMsg.append(String.format("%s:level=%d, ", sstr.getFilename(), sstr.getSSTableLevel()));
            }
            ssTableLoggerMsg.append("]");

            logger.info("Compacting ({}) {}", taskId, ssTableLoggerMsg);

            RateLimiter limiter = CompactionManager.instance.getRateLimiter();
            long start = nanoTime();
            long startTime = currentTimeMillis();
            long totalKeysWritten = 0;
            long estimatedKeys = 0;
            long inputSizeBytes;
            long timeSpentWritingKeys;

            Set<SSTableReader> actuallyCompact = Sets.difference(transaction.originals(), fullyExpiredSSTables);
            Collection<SSTableReader> newSStables;

            long[] mergedRowCounts;
            long totalSourceCQLRows;

            long nowInSec = FBUtilities.nowInSeconds();
            try (Refs<SSTableReader> refs = Refs.ref(actuallyCompact);
                 AbstractCompactionStrategy.ScannerList scanners = strategy.getScanners(actuallyCompact);
                 CompactionIterator ci = new CompactionIterator(compactionType, scanners.scanners, controller, nowInSec, taskId))
            {
                long lastCheckObsoletion = start;
                inputSizeBytes = scanners.getTotalCompressedSize();
                double compressionRatio = scanners.getCompressionRatio();
                if (compressionRatio == MetadataCollector.NO_COMPRESSION_RATIO)
                    compressionRatio = 1.0;

                long lastBytesScanned = 0;

                activeCompactions.beginCompaction(ci);
                try (CompactionAwareWriter writer = getCompactionAwareWriter(cfs, getDirectories(), transaction, actuallyCompact))
                {
                    // Note that we need to re-check this flag after calling beginCompaction above to avoid a window
                    // where the compaction does not exist in activeCompactions but the CSM gets paused.
                    // We already have the sstables marked compacting here so CompactionManager#waitForCessation will
                    // block until the below exception is thrown and the transaction is cancelled.
                    if (!controller.cfs.getCompactionStrategyManager().isActive())
                        throw new CompactionInterruptedException(ci.getCompactionInfo());
                    estimatedKeys = writer.estimatedKeys();
                    while (ci.hasNext())
                    {
                        if (writer.append(ci.next()))
                            totalKeysWritten++;

                        ci.setTargetDirectory(writer.getSStableDirectory().path());
                        long bytesScanned = scanners.getTotalBytesScanned();

                        // Rate limit the scanners, and account for compression
                        CompactionManager.compactionRateLimiterAcquire(limiter, bytesScanned, lastBytesScanned, compressionRatio);

                        lastBytesScanned = bytesScanned;

                        if (nanoTime() - lastCheckObsoletion > TimeUnit.MINUTES.toNanos(1L))
                        {
                            controller.maybeRefreshOverlaps();
                            lastCheckObsoletion = nanoTime();
                        }
                    }
                    timeSpentWritingKeys = TimeUnit.NANOSECONDS.toMillis(nanoTime() - start);

                    // point of no return
                    newSStables = writer.finish();
                }
                finally
                {
                    activeCompactions.finishCompaction(ci);
                    mergedRowCounts = ci.getMergedRowCounts();
                    totalSourceCQLRows = ci.getTotalSourceCQLRows();
                }
            }

            if (transaction.isOffline())
                return;

            // log a bunch of statistics about the result and save to system table compaction_history
            long durationInNano = nanoTime() - start;
            long dTime = TimeUnit.NANOSECONDS.toMillis(durationInNano);
            long startsize = inputSizeBytes;
            long endsize = SSTableReader.getTotalBytes(newSStables);
            double ratio = (double) endsize / (double) startsize;

            StringBuilder newSSTableNames = new StringBuilder();
            for (SSTableReader reader : newSStables)
                newSSTableNames.append(reader.descriptor.baseFile()).append(",");
            long totalSourceRows = 0;
            for (int i = 0; i < mergedRowCounts.length; i++)
                totalSourceRows += mergedRowCounts[i] * (i + 1);

<<<<<<< HEAD
            String mergeSummary = updateCompactionHistory(cfs.keyspace.getName(), cfs.getTableName(), mergedRowCounts, startsize, endsize,
                                                          ImmutableMap.of(COMPACTION_TYPE_PROPERTY, compactionType.type));
=======
            String mergeSummary = updateCompactionHistory(taskId, cfs.keyspace.getName(), cfs.getTableName(), mergedRowCounts, startsize, endsize);
>>>>>>> 0dd69ab8

            logger.info(String.format("Compacted (%s) %d sstables to [%s] to level=%d.  %s to %s (~%d%% of original) in %,dms.  Read Throughput = %s, Write Throughput = %s, Row Throughput = ~%,d/s.  %,d total partitions merged to %,d.  Partition merge counts were {%s}. Time spent writing keys = %,dms",
                                       taskId,
                                       transaction.originals().size(),
                                       newSSTableNames.toString(),
                                       getLevel(),
                                       FBUtilities.prettyPrintMemory(startsize),
                                       FBUtilities.prettyPrintMemory(endsize),
                                       (int) (ratio * 100),
                                       dTime,
                                       FBUtilities.prettyPrintMemoryPerSecond(startsize, durationInNano),
                                       FBUtilities.prettyPrintMemoryPerSecond(endsize, durationInNano),
                                       (int) totalSourceCQLRows / (TimeUnit.NANOSECONDS.toSeconds(durationInNano) + 1),
                                       totalSourceRows,
                                       totalKeysWritten,
                                       mergeSummary,
                                       timeSpentWritingKeys));
            if (logger.isTraceEnabled())
            {
                logger.trace("CF Total Bytes Compacted: {}", FBUtilities.prettyPrintMemory(CompactionTask.addToTotalBytesCompacted(endsize)));
                logger.trace("Actual #keys: {}, Estimated #keys:{}, Err%: {}", totalKeysWritten, estimatedKeys, ((double)(totalKeysWritten - estimatedKeys)/totalKeysWritten));
            }
            cfs.getCompactionStrategyManager().compactionLogger.compaction(startTime, transaction.originals(), currentTimeMillis(), newSStables);

            // update the metrics
            cfs.metric.compactionBytesWritten.inc(endsize);
        }
    }

    @Override
    public CompactionAwareWriter getCompactionAwareWriter(ColumnFamilyStore cfs,
                                                          Directories directories,
                                                          LifecycleTransaction transaction,
                                                          Set<SSTableReader> nonExpiredSSTables)
    {
        return new DefaultCompactionWriter(cfs, directories, transaction, nonExpiredSSTables, keepOriginals, getLevel());
    }

<<<<<<< HEAD
    public static String updateCompactionHistory(String keyspaceName, String columnFamilyName, long[] mergedRowCounts, long startSize, long endSize, Map<String, String> compactionProperties)
=======
    public static String updateCompactionHistory(TimeUUID taskId, String keyspaceName, String columnFamilyName, long[] mergedRowCounts, long startSize, long endSize)
>>>>>>> 0dd69ab8
    {
        StringBuilder mergeSummary = new StringBuilder(mergedRowCounts.length * 10);
        Map<Integer, Long> mergedRows = new HashMap<>();
        for (int i = 0; i < mergedRowCounts.length; i++)
        {
            long count = mergedRowCounts[i];
            if (count == 0)
                continue;

            int rows = i + 1;
            mergeSummary.append(String.format("%d:%d, ", rows, count));
            mergedRows.put(rows, count);
        }
<<<<<<< HEAD
        SystemKeyspace.updateCompactionHistory(keyspaceName, columnFamilyName, currentTimeMillis(), startSize, endSize, mergedRows, compactionProperties);
=======
        SystemKeyspace.updateCompactionHistory(taskId, keyspaceName, columnFamilyName, currentTimeMillis(), startSize, endSize, mergedRows);
>>>>>>> 0dd69ab8
        return mergeSummary.toString();
    }

    protected Directories getDirectories()
    {
        return cfs.getDirectories();
    }

    public static long getMinRepairedAt(Set<SSTableReader> actuallyCompact)
    {
        long minRepairedAt= Long.MAX_VALUE;
        for (SSTableReader sstable : actuallyCompact)
            minRepairedAt = Math.min(minRepairedAt, sstable.getSSTableMetadata().repairedAt);
        if (minRepairedAt == Long.MAX_VALUE)
            return ActiveRepairService.UNREPAIRED_SSTABLE;
        return minRepairedAt;
    }

    public static TimeUUID getPendingRepair(Set<SSTableReader> sstables)
    {
        if (sstables.isEmpty())
        {
            return ActiveRepairService.NO_PENDING_REPAIR;
        }
        Set<TimeUUID> ids = new HashSet<>();
        for (SSTableReader sstable: sstables)
            ids.add(sstable.getSSTableMetadata().pendingRepair);

        if (ids.size() != 1)
            throw new RuntimeException(String.format("Attempting to compact pending repair sstables with sstables from other repair, or sstables not pending repair: %s", ids));

        return ids.iterator().next();
    }

    public static boolean getIsTransient(Set<SSTableReader> sstables)
    {
        if (sstables.isEmpty())
        {
            return false;
        }

        boolean isTransient = sstables.iterator().next().isTransient();

        if (!Iterables.all(sstables, sstable -> sstable.isTransient() == isTransient))
        {
            throw new RuntimeException("Attempting to compact transient sstables with non transient sstables");
        }

        return isTransient;
    }


    /*
     * Checks if we have enough disk space to execute the compaction.  Drops the largest sstable out of the Task until
     * there's enough space (in theory) to handle the compaction.
     *
     * @return true if there is enough disk space to execute the complete compaction, false if some sstables are excluded.
     */
    protected boolean buildCompactionCandidatesForAvailableDiskSpace(final Set<SSTableReader> fullyExpiredSSTables, TimeUUID taskId)
    {
        if(!cfs.isCompactionDiskSpaceCheckEnabled() && compactionType == OperationType.COMPACTION)
        {
            logger.info("Compaction space check is disabled - trying to compact all sstables");
            return true;
        }

        final Set<SSTableReader> nonExpiredSSTables = Sets.difference(transaction.originals(), fullyExpiredSSTables);
        CompactionStrategyManager strategy = cfs.getCompactionStrategyManager();
        int sstablesRemoved = 0;

        while(!nonExpiredSSTables.isEmpty())
        {
            // Only consider write size of non expired SSTables
            long writeSize;
            try
            {
                writeSize = cfs.getExpectedCompactedFileSize(nonExpiredSSTables, compactionType);
                Map<File, Long> expectedNewWriteSize = new HashMap<>();
                List<File> newCompactionDatadirs = cfs.getDirectoriesForFiles(nonExpiredSSTables);
                long writeSizePerOutputDatadir = writeSize / Math.max(newCompactionDatadirs.size(), 1);
                for (File directory : newCompactionDatadirs)
                    expectedNewWriteSize.put(directory, writeSizePerOutputDatadir);

                Map<File, Long> expectedWriteSize = CompactionManager.instance.active.estimatedRemainingWriteBytes();

                // todo: abort streams if they block compactions
                if (cfs.getDirectories().hasDiskSpaceForCompactionsAndStreams(expectedNewWriteSize, expectedWriteSize))
                    break;
            }
            catch (Exception e)
            {
                logger.error("Could not check if there is enough disk space for compaction {}", taskId, e);
                break;
            }

            if (!reduceScopeForLimitedSpace(nonExpiredSSTables, writeSize))
            {
                // we end up here if we can't take any more sstables out of the compaction.
                // usually means we've run out of disk space

                // but we can still compact expired SSTables
                if(partialCompactionsAcceptable() && fullyExpiredSSTables.size() > 0 )
                {
                    // sanity check to make sure we compact only fully expired SSTables.
                    assert transaction.originals().equals(fullyExpiredSSTables);
                    break;
                }

                String msg = String.format("Not enough space for compaction (%s) of %s.%s, estimated sstables = %d, expected write size = %d",
                                           taskId,
                                           cfs.keyspace.getName(),
                                           cfs.name,
                                           Math.max(1, writeSize / strategy.getMaxSSTableBytes()),
                                           writeSize);
                logger.warn(msg);
                CompactionManager.instance.incrementAborted();
                throw new RuntimeException(msg);
            }

            sstablesRemoved++;
            logger.warn("Not enough space for compaction {}, {}MiB estimated. Reducing scope.",
                        taskId, (float) writeSize / 1024 / 1024);
        }

        if(sstablesRemoved > 0)
        {
            CompactionManager.instance.incrementCompactionsReduced();
            CompactionManager.instance.incrementSstablesDropppedFromCompactions(sstablesRemoved);
            return false;
        }
        return true;
    }

    protected int getLevel()
    {
        return 0;
    }

    protected CompactionController getCompactionController(Set<SSTableReader> toCompact)
    {
        return new CompactionController(cfs, toCompact, gcBefore);
    }

    protected boolean partialCompactionsAcceptable()
    {
        return !isUserDefined;
    }

    public static long getMaxDataAge(Collection<SSTableReader> sstables)
    {
        long max = 0;
        for (SSTableReader sstable : sstables)
        {
            if (sstable.maxDataAge > max)
                max = sstable.maxDataAge;
        }
        return max;
    }
}<|MERGE_RESOLUTION|>--- conflicted
+++ resolved
@@ -252,12 +252,8 @@
             for (int i = 0; i < mergedRowCounts.length; i++)
                 totalSourceRows += mergedRowCounts[i] * (i + 1);
 
-<<<<<<< HEAD
-            String mergeSummary = updateCompactionHistory(cfs.keyspace.getName(), cfs.getTableName(), mergedRowCounts, startsize, endsize,
+            String mergeSummary = updateCompactionHistory(taskId, cfs.keyspace.getName(), cfs.getTableName(), mergedRowCounts, startsize, endsize,
                                                           ImmutableMap.of(COMPACTION_TYPE_PROPERTY, compactionType.type));
-=======
-            String mergeSummary = updateCompactionHistory(taskId, cfs.keyspace.getName(), cfs.getTableName(), mergedRowCounts, startsize, endsize);
->>>>>>> 0dd69ab8
 
             logger.info(String.format("Compacted (%s) %d sstables to [%s] to level=%d.  %s to %s (~%d%% of original) in %,dms.  Read Throughput = %s, Write Throughput = %s, Row Throughput = ~%,d/s.  %,d total partitions merged to %,d.  Partition merge counts were {%s}. Time spent writing keys = %,dms",
                                        taskId,
@@ -296,11 +292,7 @@
         return new DefaultCompactionWriter(cfs, directories, transaction, nonExpiredSSTables, keepOriginals, getLevel());
     }
 
-<<<<<<< HEAD
-    public static String updateCompactionHistory(String keyspaceName, String columnFamilyName, long[] mergedRowCounts, long startSize, long endSize, Map<String, String> compactionProperties)
-=======
-    public static String updateCompactionHistory(TimeUUID taskId, String keyspaceName, String columnFamilyName, long[] mergedRowCounts, long startSize, long endSize)
->>>>>>> 0dd69ab8
+    public static String updateCompactionHistory(TimeUUID taskId, String keyspaceName, String columnFamilyName, long[] mergedRowCounts, long startSize, long endSize, Map<String, String> compactionProperties)
     {
         StringBuilder mergeSummary = new StringBuilder(mergedRowCounts.length * 10);
         Map<Integer, Long> mergedRows = new HashMap<>();
@@ -314,11 +306,7 @@
             mergeSummary.append(String.format("%d:%d, ", rows, count));
             mergedRows.put(rows, count);
         }
-<<<<<<< HEAD
-        SystemKeyspace.updateCompactionHistory(keyspaceName, columnFamilyName, currentTimeMillis(), startSize, endSize, mergedRows, compactionProperties);
-=======
-        SystemKeyspace.updateCompactionHistory(taskId, keyspaceName, columnFamilyName, currentTimeMillis(), startSize, endSize, mergedRows);
->>>>>>> 0dd69ab8
+        SystemKeyspace.updateCompactionHistory(taskId, keyspaceName, columnFamilyName, currentTimeMillis(), startSize, endSize, mergedRows, compactionProperties);
         return mergeSummary.toString();
     }
 
