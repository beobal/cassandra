--- conflicted
+++ resolved
@@ -103,12 +103,7 @@
         public void deallocate()
         {
             if (wrapped != null)
-<<<<<<< HEAD
-                BufferPool.put(wrapped);
-            wrapped = null;
-=======
                 bufferPool.put(wrapped);
->>>>>>> 095540d5
         }
 
         public ByteBuffer adopt()
