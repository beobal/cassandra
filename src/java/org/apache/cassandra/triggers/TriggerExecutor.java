/*
 * Licensed to the Apache Software Foundation (ASF) under one
 * or more contributor license agreements.  See the NOTICE file
 * distributed with this work for additional information
 * regarding copyright ownership.  The ASF licenses this file
 * to you under the Apache License, Version 2.0 (the
 * "License"); you may not use this file except in compliance
 * with the License.  You may obtain a copy of the License at
 *
 *   http://www.apache.org/licenses/LICENSE-2.0
 *
 * Unless required by applicable law or agreed to in writing,
 * software distributed under the License is distributed on an
 * "AS IS" BASIS, WITHOUT WARRANTIES OR CONDITIONS OF ANY
 * KIND, either express or implied.  See the License for the
 * specific language governing permissions and limitations
 * under the License.
 */
package org.apache.cassandra.triggers;

import java.io.File;
import java.nio.ByteBuffer;
import java.util.*;

import com.google.common.collect.ArrayListMultimap;
import com.google.common.collect.Iterables;
import com.google.common.collect.Lists;
import com.google.common.collect.ListMultimap;
import com.google.common.collect.Maps;

import org.apache.cassandra.cql3.QueryProcessor;
import org.apache.cassandra.db.*;
import org.apache.cassandra.db.partitions.PartitionUpdate;
import org.apache.cassandra.exceptions.CassandraException;
import org.apache.cassandra.exceptions.InvalidRequestException;
import org.apache.cassandra.schema.TableId;
import org.apache.cassandra.schema.TriggerMetadata;
import org.apache.cassandra.schema.Triggers;
import org.apache.cassandra.utils.FBUtilities;
import org.apache.cassandra.utils.Pair;

public class TriggerExecutor
{
    public static final TriggerExecutor instance = new TriggerExecutor();

    private final Map<String, ITrigger> cachedTriggers = Maps.newConcurrentMap();
    private final ClassLoader parent = Thread.currentThread().getContextClassLoader();
    private volatile ClassLoader customClassLoader;

    private TriggerExecutor()
    {
        reloadClasses();
    }

    /**
     * Reload the triggers which is already loaded, Invoking this will update
     * the class loader so new jars can be loaded.
     */
    public void reloadClasses()
    {
        File triggerDirectory = FBUtilities.cassandraTriggerDir();
        if (triggerDirectory == null)
            return;
        customClassLoader = new CustomClassLoader(parent, triggerDirectory);
        cachedTriggers.clear();
    }

    /**
     * Augment a partition update by executing triggers to generate an intermediate
     * set of mutations, then merging the update from each mutation with those
     * supplied. This is called from @{link org.apache.cassandra.service.StorageProxy#cas}
     * which is scoped for a single partition. For that reason, any mutations generated
     * by triggers are checked to ensure that they are for the same table and partition
     * key as the primary update; if not, InvalidRequestException is thrown. If no
     * additional mutations are generated, the original updates are returned unmodified.
     *
     * @param updates partition update to be applied, contains the merge of the original
     *                update and any generated mutations
     * @return the final update to be applied, the original update merged with any
     * additional  mutations generated by configured triggers
     * @throws InvalidRequestException if any mutation generated by a trigger does not
     * apply to the exact same partition as the initial update
     */
    public PartitionUpdate execute(PartitionUpdate updates) throws InvalidRequestException
    {
        List<Mutation> intermediate = executeInternal(updates);
        if (intermediate == null || intermediate.isEmpty())
            return updates;

<<<<<<< HEAD
        return PartitionUpdate.merge(validateForSinglePartition(updates.metadata().id, updates.partitionKey(), intermediate));
=======
        List<PartitionUpdate> augmented = validateForSinglePartition(updates.metadata().cfId,
                                                                     updates.partitionKey(),
                                                                     intermediate);
        // concatenate augmented and origin
        augmented.add(updates);
        return PartitionUpdate.merge(augmented);
>>>>>>> 0e5c84ad
    }

    /**
     * Takes a collection of mutations and possibly augments it by adding extra mutations
     * generated by configured triggers. If no additional mutations are created
     * this returns null, signalling to the caller that only the initial set of
     * mutations should be applied. If additional mutations <i>are</i> generated,
     * the total set (i.e. the original plus the additional mutations) are applied
     * together in a logged batch. Should this not be possible because the initial
     * mutations contain counter updates, InvalidRequestException is thrown.
     *
     * @param mutations initial collection of mutations
     * @return augmented mutations. Either the union of the initial and additional
     * mutations or null if no additional mutations were generated
     * @throws InvalidRequestException if additional mutations were generated, but
     * the initial mutations contains counter updates
     */
    public Collection<Mutation> execute(Collection<? extends IMutation> mutations) throws InvalidRequestException
    {
        boolean hasCounters = false;
        List<Mutation> augmentedMutations = null;

        for (IMutation mutation : mutations)
        {
            if (mutation instanceof CounterMutation)
                hasCounters = true;

            for (PartitionUpdate upd : mutation.getPartitionUpdates())
            {
                List<Mutation> augmentations = executeInternal(upd);
                if (augmentations == null || augmentations.isEmpty())
                    continue;

                validate(augmentations);

                if (augmentedMutations == null)
                    augmentedMutations = new LinkedList<>();
                augmentedMutations.addAll(augmentations);
            }
        }

        if (augmentedMutations == null)
            return null;

        if (hasCounters)
            throw new InvalidRequestException("Counter mutations and trigger mutations cannot be applied together atomically.");

        @SuppressWarnings("unchecked")
        Collection<Mutation> originalMutations = (Collection<Mutation>) mutations;

        return mergeMutations(Iterables.concat(originalMutations, augmentedMutations));
    }

    private Collection<Mutation> mergeMutations(Iterable<Mutation> mutations)
    {
        ListMultimap<Pair<String, ByteBuffer>, Mutation> groupedMutations = ArrayListMultimap.create();

        for (Mutation mutation : mutations)
        {
            Pair<String, ByteBuffer> key = Pair.create(mutation.getKeyspaceName(), mutation.key().getKey());
            groupedMutations.put(key, mutation);
        }

        List<Mutation> merged = new ArrayList<>(groupedMutations.size());
        for (Pair<String, ByteBuffer> key : groupedMutations.keySet())
            merged.add(Mutation.merge(groupedMutations.get(key)));

        return merged;
    }

    private List<PartitionUpdate> validateForSinglePartition(TableId tableId,
                                                             DecoratedKey key,
                                                             Collection<Mutation> tmutations)
    throws InvalidRequestException
    {
        validate(tmutations);

        if (tmutations.size() == 1)
        {
            List<PartitionUpdate> updates = Lists.newArrayList(Iterables.getOnlyElement(tmutations).getPartitionUpdates());
            if (updates.size() > 1)
                throw new InvalidRequestException("The updates generated by triggers are not all for the same partition");
            validateSamePartition(tableId, key, Iterables.getOnlyElement(updates));
            return updates;
        }

        ArrayList<PartitionUpdate> updates = new ArrayList<>(tmutations.size());
        for (Mutation mutation : tmutations)
        {
            for (PartitionUpdate update : mutation.getPartitionUpdates())
            {
                validateSamePartition(tableId, key, update);
                updates.add(update);
            }
        }
        return updates;
    }

    private void validateSamePartition(TableId tableId, DecoratedKey key, PartitionUpdate update)
    throws InvalidRequestException
    {
        if (!key.equals(update.partitionKey()))
            throw new InvalidRequestException("Partition key of additional mutation does not match primary update key");

        if (!tableId.equals(update.metadata().id))
            throw new InvalidRequestException("table of additional mutation does not match primary update table");
    }

    private void validate(Collection<Mutation> tmutations) throws InvalidRequestException
    {
        for (Mutation mutation : tmutations)
        {
            QueryProcessor.validateKey(mutation.key().getKey());
            for (PartitionUpdate update : mutation.getPartitionUpdates())
                update.validate();
        }
    }

    /**
     * Switch class loader before using the triggers for the column family, if
     * not loaded them with the custom class loader.
     */
    private List<Mutation> executeInternal(PartitionUpdate update)
    {
        Triggers triggers = update.metadata().triggers;
        if (triggers.isEmpty())
            return null;
        List<Mutation> tmutations = Lists.newLinkedList();
        Thread.currentThread().setContextClassLoader(customClassLoader);
        try
        {
            for (TriggerMetadata td : triggers)
            {
                ITrigger trigger = cachedTriggers.get(td.classOption);
                if (trigger == null)
                {
                    trigger = loadTriggerInstance(td.classOption);
                    cachedTriggers.put(td.classOption, trigger);
                }
                Collection<Mutation> temp = trigger.augment(update);
                if (temp != null)
                    tmutations.addAll(temp);
            }
            return tmutations;
        }
        catch (CassandraException ex)
        {
            throw ex;
        }
        catch (Exception ex)
        {
            throw new RuntimeException(String.format("Exception while executing trigger on table with ID: %s", update.metadata().id), ex);
        }
        finally
        {
            Thread.currentThread().setContextClassLoader(parent);
        }
    }

    public synchronized ITrigger loadTriggerInstance(String triggerName) throws Exception
    {
        // double check.
        if (cachedTriggers.get(triggerName) != null)
            return cachedTriggers.get(triggerName);
        return (ITrigger) customClassLoader.loadClass(triggerName).getConstructor().newInstance();
    }
}<|MERGE_RESOLUTION|>--- conflicted
+++ resolved
@@ -87,16 +87,12 @@
         if (intermediate == null || intermediate.isEmpty())
             return updates;
 
-<<<<<<< HEAD
-        return PartitionUpdate.merge(validateForSinglePartition(updates.metadata().id, updates.partitionKey(), intermediate));
-=======
-        List<PartitionUpdate> augmented = validateForSinglePartition(updates.metadata().cfId,
+        List<PartitionUpdate> augmented = validateForSinglePartition(updates.metadata().id,
                                                                      updates.partitionKey(),
                                                                      intermediate);
         // concatenate augmented and origin
         augmented.add(updates);
         return PartitionUpdate.merge(augmented);
->>>>>>> 0e5c84ad
     }
 
     /**
