--- conflicted
+++ resolved
@@ -708,21 +708,13 @@
         builder.update(DroppedColumns)
                .row(table.cfName, column.name)
                .add("dropped_time", new Date(TimeUnit.MICROSECONDS.toMillis(column.droppedTime)))
+               .add("kind", null != column.kind ? column.kind.toString().toLowerCase() : null)
                .add("type", expandUserTypes(column.type).asCQL3Type().toString());
     }
 
     private static void dropDroppedColumnFromSchemaMutation(CFMetaData table, DroppedColumn column, long timestamp, Mutation.SimpleBuilder builder)
     {
-<<<<<<< HEAD
         builder.update(DroppedColumns).row(table.cfName, column.name).delete();
-=======
-        RowUpdateBuilder adder = new RowUpdateBuilder(DroppedColumns, timestamp, mutation).clustering(table.cfName, column.name);
-
-        adder.add("dropped_time", new Date(TimeUnit.MICROSECONDS.toMillis(column.droppedTime)))
-             .add("kind", null != column.kind ? column.kind.toString().toLowerCase() : null)
-             .add("type", expandUserTypes(column.type).asCQL3Type().toString())
-             .build();
->>>>>>> fc862e20
     }
 
     private static void addTriggerToSchemaMutation(CFMetaData table, TriggerMetadata trigger, Mutation.SimpleBuilder builder)
