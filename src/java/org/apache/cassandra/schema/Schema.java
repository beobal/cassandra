--- conflicted
+++ resolved
@@ -42,10 +42,7 @@
 import org.apache.cassandra.config.CassandraRelevantProperties;
 import org.apache.cassandra.cql3.functions.Function;
 import org.apache.cassandra.cql3.functions.FunctionName;
-<<<<<<< HEAD
 import org.apache.cassandra.cql3.functions.UserFunction;
-=======
->>>>>>> ac71d0f5
 import org.apache.cassandra.db.ColumnFamilyStore;
 import org.apache.cassandra.db.Keyspace;
 import org.apache.cassandra.db.KeyspaceNotDefinedException;
@@ -321,33 +318,9 @@
     public KeyspaceMetadata getKeyspaceMetadata(String keyspaceName)
     {
         assert keyspaceName != null;
-<<<<<<< HEAD
-        KeyspaceMetadata keyspace = distributedAndLocalKeyspaces().getNullable(keyspaceName);
-        return null != keyspace ? keyspace : VirtualKeyspaceRegistry.instance.getKeyspaceMetadataNullable(keyspaceName);
-    }
-
-    /**
-     * Returns all non-local keyspaces, that is, all but {@link SchemaConstants#LOCAL_SYSTEM_KEYSPACE_NAMES}
-     * or virtual keyspaces.
-     * @deprecated use {@link #distributedKeyspaces()}. See CASSANDRA-17044
-     */
-    @Deprecated(since = "4.1")
-    public Keyspaces getNonSystemKeyspaces()
-    {
-        return distributedKeyspaces;
-    }
-
-    /**
-     * Returns all non-local keyspaces whose replication strategy is not {@link LocalStrategy}.
-     */
-    public Keyspaces getNonLocalStrategyKeyspaces()
-    {
-        return distributedKeyspaces.filter(keyspace -> keyspace.params.replication.klass != LocalStrategy.class);
-=======
         KeyspaceMetadata ksm = distributedKeyspaces.getNullable(keyspaceName);
         ksm = ksm != null ? ksm : localKeyspaces.getNullable(keyspaceName);
         return null != ksm ? ksm : VirtualKeyspaceRegistry.instance.getKeyspaceMetadataNullable(keyspaceName);
->>>>>>> ac71d0f5
     }
 
     /**
