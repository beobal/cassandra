/*
 * Licensed to the Apache Software Foundation (ASF) under one
 * or more contributor license agreements.  See the NOTICE file
 * distributed with this work for additional information
 * regarding copyright ownership.  The ASF licenses this file
 * to you under the Apache License, Version 2.0 (the
 * "License"); you may not use this file except in compliance
 * with the License.  You may obtain a copy of the License at
 *
 *     http://www.apache.org/licenses/LICENSE-2.0
 *
 * Unless required by applicable law or agreed to in writing, software
 * distributed under the License is distributed on an "AS IS" BASIS,
 * WITHOUT WARRANTIES OR CONDITIONS OF ANY KIND, either express or implied.
 * See the License for the specific language governing permissions and
 * limitations under the License.
 */
package org.apache.cassandra.io.sstable.format.big;

import java.util.Set;

import org.apache.cassandra.config.CFMetaData;
import org.apache.cassandra.db.RowIndexEntry;
import org.apache.cassandra.db.SerializationHeader;
import org.apache.cassandra.db.lifecycle.LifecycleTransaction;
import org.apache.cassandra.io.sstable.Component;
import org.apache.cassandra.io.sstable.Descriptor;
import org.apache.cassandra.io.sstable.format.SSTableFormat;
import org.apache.cassandra.io.sstable.format.SSTableReader;
import org.apache.cassandra.io.sstable.format.SSTableWriter;
import org.apache.cassandra.io.sstable.format.Version;
import org.apache.cassandra.io.sstable.metadata.MetadataCollector;
import org.apache.cassandra.io.sstable.metadata.StatsMetadata;
import org.apache.cassandra.net.MessagingService;
import org.apache.cassandra.utils.ChecksumType;

/**
 * Legacy bigtable format
 */
public class BigFormat implements SSTableFormat
{
    public static final BigFormat instance = new BigFormat();
    public static final Version latestVersion = new BigVersion(BigVersion.current_version);
    private static final SSTableReader.Factory readerFactory = new ReaderFactory();
    private static final SSTableWriter.Factory writerFactory = new WriterFactory();

    private BigFormat()
    {

    }

    @Override
    public Version getLatestVersion()
    {
        return latestVersion;
    }

    @Override
    public Version getVersion(String version)
    {
        return new BigVersion(version);
    }

    @Override
    public SSTableWriter.Factory getWriterFactory()
    {
        return writerFactory;
    }

    @Override
    public SSTableReader.Factory getReaderFactory()
    {
        return readerFactory;
    }

    @Override
    public RowIndexEntry.IndexSerializer getIndexSerializer(CFMetaData metadata, Version version, SerializationHeader header)
    {
        return new RowIndexEntry.Serializer(metadata, version, header);
    }

    static class WriterFactory extends SSTableWriter.Factory
    {
        @Override
        public SSTableWriter open(Descriptor descriptor,
                                  long keyCount,
                                  long repairedAt,
                                  CFMetaData metadata,
                                  MetadataCollector metadataCollector,
                                  SerializationHeader header,
                                  LifecycleTransaction txn)
        {
            return new BigTableWriter(descriptor, keyCount, repairedAt, metadata, metadataCollector, header, txn);
        }
    }

    static class ReaderFactory extends SSTableReader.Factory
    {
        @Override
        public SSTableReader open(Descriptor descriptor, Set<Component> components, CFMetaData metadata, Long maxDataAge, StatsMetadata sstableMetadata, SSTableReader.OpenReason openReason, SerializationHeader header)
        {
            return new BigTableReader(descriptor, components, metadata, maxDataAge, sstableMetadata, openReason, header);
        }
    }

    // versions are denoted as [major][minor].  Minor versions must be forward-compatible:
    // new fields are allowed in e.g. the metadata component, but fields can't be removed
    // or have their size changed.
    //
    // Minor versions were introduced with version "hb" for Cassandra 1.0.3; prior to that,
    // we always incremented the major version.
    static class BigVersion extends Version
    {
<<<<<<< HEAD
        public static final String current_version = "ma";
=======
        public static final String current_version = "lb";
>>>>>>> 849a4386
        public static final String earliest_supported_version = "jb";

        // jb (2.0.1): switch from crc32 to adler32 for compression checksums
        //             checksum the compressed data
        // ka (2.1.0): new Statistics.db file format
        //             index summaries can be downsampled and the sampling level is persisted
        //             switch uncompressed checksums to adler32
        //             tracks presense of legacy (local and remote) counter shards
        // la (2.2.0): new file name format
<<<<<<< HEAD
        // ma (3.0.0): swap bf hash order
        //             store rows natively
        //
        // NOTE: when adding a new version, please add that to LegacySSTableTest, too.
=======
        // lb (2.2.7): commit log lower bound included
>>>>>>> 849a4386

        private final boolean isLatestVersion;
        private final boolean hasSamplingLevel;
        private final boolean newStatsFile;
        private final ChecksumType compressedChecksumType;
        private final ChecksumType uncompressedChecksumType;
        private final boolean hasRepairedAt;
        private final boolean tracksLegacyCounterShards;
        private final boolean newFileName;
<<<<<<< HEAD
        public final boolean storeRows;
        public final int correspondingMessagingVersion; // Only use by storage that 'storeRows' so far
        public final boolean hasBoundaries;
        /**
         * CASSANDRA-8413: 3.0 bloom filter representation changed (two longs just swapped)
         * have no 'static' bits caused by using the same upper bits for both bloom filter and token distribution.
         */
        private final boolean hasOldBfHashOrder;
=======
        private final boolean hasCommitLogLowerBound;
>>>>>>> 849a4386

        /**
         * CASSANDRA-7066: compaction ancerstors are no longer used and have been removed.
         */
        private final boolean hasCompactionAncestors;

        BigVersion(String version)
        {
            super(instance, version);

            isLatestVersion = version.compareTo(current_version) == 0;
            hasSamplingLevel = version.compareTo("ka") >= 0;
            newStatsFile = version.compareTo("ka") >= 0;

            //For a while Adler32 was in use, now the CRC32 instrinsic is very good especially after Haswell
            //PureJavaCRC32 was always faster than Adler32. See CASSANDRA-8684
            ChecksumType checksumType = ChecksumType.CRC32;
            if (version.compareTo("ka") >= 0 && version.compareTo("ma") < 0)
                checksumType = ChecksumType.Adler32;
            this.uncompressedChecksumType = checksumType;

            checksumType = ChecksumType.CRC32;
            if (version.compareTo("jb") >= 0 && version.compareTo("ma") < 0)
                checksumType = ChecksumType.Adler32;
            this.compressedChecksumType = checksumType;

            hasRepairedAt = version.compareTo("ka") >= 0;
            tracksLegacyCounterShards = version.compareTo("ka") >= 0;

            newFileName = version.compareTo("la") >= 0;
<<<<<<< HEAD

            hasOldBfHashOrder = version.compareTo("ma") < 0;
            hasCompactionAncestors = version.compareTo("ma") < 0;
            storeRows = version.compareTo("ma") >= 0;
            correspondingMessagingVersion = storeRows
                                          ? MessagingService.VERSION_30
                                          : MessagingService.VERSION_21;

            hasBoundaries = version.compareTo("ma") < 0;
=======
            hasCommitLogLowerBound = version.compareTo("lb") >= 0;
>>>>>>> 849a4386
        }

        @Override
        public boolean isLatestVersion()
        {
            return isLatestVersion;
        }

        @Override
        public boolean hasSamplingLevel()
        {
            return hasSamplingLevel;
        }

        @Override
        public boolean hasNewStatsFile()
        {
            return newStatsFile;
        }

        @Override
        public ChecksumType compressedChecksumType()
        {
            return compressedChecksumType;
        }

        @Override
        public ChecksumType uncompressedChecksumType()
        {
            return uncompressedChecksumType;
        }

        @Override
        public boolean hasRepairedAt()
        {
            return hasRepairedAt;
        }

        @Override
        public boolean tracksLegacyCounterShards()
        {
            return tracksLegacyCounterShards;
        }

        @Override
        public boolean hasOldBfHashOrder()
        {
            return hasOldBfHashOrder;
        }

        @Override
        public boolean hasCompactionAncestors()
        {
            return hasCompactionAncestors;
        }

        @Override
        public boolean hasNewFileName()
        {
            return newFileName;
        }

        public boolean hasCommitLogLowerBound()
        {
            return hasCommitLogLowerBound;
        }

        @Override
        public boolean storeRows()
        {
            return storeRows;
        }

        @Override
        public int correspondingMessagingVersion()
        {
            return correspondingMessagingVersion;
        }

        @Override
        public boolean hasBoundaries()
        {
            return hasBoundaries;
        }

        @Override
        public boolean isCompatible()
        {
            return version.compareTo(earliest_supported_version) >= 0 && version.charAt(0) <= current_version.charAt(0);
        }

        @Override
        public boolean isCompatibleForStreaming()
        {
            return isCompatible() && version.charAt(0) == current_version.charAt(0);
        }
    }
}<|MERGE_RESOLUTION|>--- conflicted
+++ resolved
@@ -111,11 +111,7 @@
     // we always incremented the major version.
     static class BigVersion extends Version
     {
-<<<<<<< HEAD
-        public static final String current_version = "ma";
-=======
-        public static final String current_version = "lb";
->>>>>>> 849a4386
+        public static final String current_version = "mb";
         public static final String earliest_supported_version = "jb";
 
         // jb (2.0.1): switch from crc32 to adler32 for compression checksums
@@ -125,14 +121,12 @@
         //             switch uncompressed checksums to adler32
         //             tracks presense of legacy (local and remote) counter shards
         // la (2.2.0): new file name format
-<<<<<<< HEAD
+        // lb (2.2.7): commit log lower bound included
         // ma (3.0.0): swap bf hash order
         //             store rows natively
+        // mb (3.0.6): commit log lower bound included
         //
         // NOTE: when adding a new version, please add that to LegacySSTableTest, too.
-=======
-        // lb (2.2.7): commit log lower bound included
->>>>>>> 849a4386
 
         private final boolean isLatestVersion;
         private final boolean hasSamplingLevel;
@@ -142,7 +136,6 @@
         private final boolean hasRepairedAt;
         private final boolean tracksLegacyCounterShards;
         private final boolean newFileName;
-<<<<<<< HEAD
         public final boolean storeRows;
         public final int correspondingMessagingVersion; // Only use by storage that 'storeRows' so far
         public final boolean hasBoundaries;
@@ -151,9 +144,7 @@
          * have no 'static' bits caused by using the same upper bits for both bloom filter and token distribution.
          */
         private final boolean hasOldBfHashOrder;
-=======
         private final boolean hasCommitLogLowerBound;
->>>>>>> 849a4386
 
         /**
          * CASSANDRA-7066: compaction ancerstors are no longer used and have been removed.
@@ -184,7 +175,6 @@
             tracksLegacyCounterShards = version.compareTo("ka") >= 0;
 
             newFileName = version.compareTo("la") >= 0;
-<<<<<<< HEAD
 
             hasOldBfHashOrder = version.compareTo("ma") < 0;
             hasCompactionAncestors = version.compareTo("ma") < 0;
@@ -194,9 +184,8 @@
                                           : MessagingService.VERSION_21;
 
             hasBoundaries = version.compareTo("ma") < 0;
-=======
-            hasCommitLogLowerBound = version.compareTo("lb") >= 0;
->>>>>>> 849a4386
+            hasCommitLogLowerBound = (version.compareTo("lb") >= 0 && version.compareTo("ma") < 0)
+                                     || version.compareTo("mb") >= 0;
         }
 
         @Override
