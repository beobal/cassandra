/*
 * Licensed to the Apache Software Foundation (ASF) under one
 * or more contributor license agreements.  See the NOTICE file
 * distributed with this work for additional information
 * regarding copyright ownership.  The ASF licenses this file
 * to you under the Apache License, Version 2.0 (the
 * "License"); you may not use this file except in compliance
 * with the License.  You may obtain a copy of the License at
 *
 *     http://www.apache.org/licenses/LICENSE-2.0
 *
 * Unless required by applicable law or agreed to in writing, software
 * distributed under the License is distributed on an "AS IS" BASIS,
 * WITHOUT WARRANTIES OR CONDITIONS OF ANY KIND, either express or implied.
 * See the License for the specific language governing permissions and
 * limitations under the License.
 */
package org.apache.cassandra.tools;

import java.io.File;
import java.io.IOException;
import java.io.PrintStream;
import java.nio.ByteBuffer;
import java.util.Arrays;
import java.util.EnumSet;
import java.util.List;
import java.util.Map;
import java.util.stream.Collectors;

import org.apache.cassandra.db.SerializationHeader;
import org.apache.cassandra.db.marshal.AbstractType;
import org.apache.cassandra.db.marshal.UTF8Type;
import org.apache.cassandra.db.rows.EncodingStats;
import org.apache.cassandra.io.compress.CompressionMetadata;
import org.apache.cassandra.io.sstable.Component;
import org.apache.cassandra.io.sstable.Descriptor;
import org.apache.cassandra.io.sstable.metadata.*;
import org.apache.cassandra.utils.FBUtilities;

/**
 * Shows the contents of sstable metadata
 */
public class SSTableMetadataViewer
{
    /**
     * @param args a list of sstables whose metadata we're interested in
     */
    public static void main(String[] args) throws IOException
    {
        PrintStream out = System.out;
        if (args.length == 0)
        {
            out.println("Usage: sstablemetadata <sstable filenames>");
            System.exit(1);
        }

        Util.initDatabaseDescriptor();

        for (String fname : args)
        {
            if (new File(fname).exists())
            {
                Descriptor descriptor = Descriptor.fromFilename(fname);
                Map<MetadataType, MetadataComponent> metadata = descriptor.getMetadataSerializer().deserialize(descriptor, EnumSet.allOf(MetadataType.class));
                ValidationMetadata validation = (ValidationMetadata) metadata.get(MetadataType.VALIDATION);
                StatsMetadata stats = (StatsMetadata) metadata.get(MetadataType.STATS);
                CompactionMetadata compaction = (CompactionMetadata) metadata.get(MetadataType.COMPACTION);
                CompressionMetadata compression = null;
                File compressionFile = new File(descriptor.filenameFor(Component.COMPRESSION_INFO));
                if (compressionFile.exists())
                    compression = CompressionMetadata.create(fname);
                SerializationHeader.Component header = (SerializationHeader.Component) metadata.get(MetadataType.HEADER);

                out.printf("SSTable: %s%n", descriptor);
                if (validation != null)
                {
                    out.printf("Partitioner: %s%n", validation.partitioner);
                    out.printf("Bloom Filter FP chance: %f%n", validation.bloomFilterFPChance);
                }
                if (stats != null)
                {
                    out.printf("Minimum timestamp: %s%n", stats.minTimestamp);
                    out.printf("Maximum timestamp: %s%n", stats.maxTimestamp);
                    out.printf("SSTable min local deletion time: %s%n", stats.minLocalDeletionTime);
                    out.printf("SSTable max local deletion time: %s%n", stats.maxLocalDeletionTime);
                    out.printf("Compressor: %s%n", compression != null ? compression.compressor().getClass().getName() : "-");
                    if (compression != null)
                        out.printf("Compression ratio: %s%n", stats.compressionRatio);
                    out.printf("TTL min: %s%n", stats.minTTL);
                    out.printf("TTL max: %s%n", stats.maxTTL);
                    if (header != null && header.getClusteringTypes().size() == stats.minClusteringValues.size())
                    {
                        List<AbstractType<?>> clusteringTypes = header.getClusteringTypes();
                        List<ByteBuffer> minClusteringValues = stats.minClusteringValues;
                        List<ByteBuffer> maxClusteringValues = stats.maxClusteringValues;
                        String[] minValues = new String[clusteringTypes.size()];
                        String[] maxValues = new String[clusteringTypes.size()];
                        for (int i = 0; i < clusteringTypes.size(); i++)
                        {
                            minValues[i] = clusteringTypes.get(i).getString(minClusteringValues.get(i));
                            maxValues[i] = clusteringTypes.get(i).getString(maxClusteringValues.get(i));
                        }
                        out.printf("minClustringValues: %s%n", Arrays.toString(minValues));
                        out.printf("maxClustringValues: %s%n", Arrays.toString(maxValues));
                    }
                    out.printf("Estimated droppable tombstones: %s%n", stats.getEstimatedDroppableTombstoneRatio((int) (System.currentTimeMillis() / 1000)));
                    out.printf("SSTable Level: %d%n", stats.sstableLevel);
                    out.printf("Repaired at: %d%n", stats.repairedAt);
                    out.println(stats.replayPosition);
                    out.printf("totalColumnsSet: %s%n", stats.totalColumnsSet);
                    out.printf("totalRows: %s%n", stats.totalRows);
                    out.println("Estimated tombstone drop times:");

                    for (Map.Entry<Double, Long> entry : stats.estimatedTombstoneDropTime.getAsMap().entrySet())
                    {
                        out.printf("%-10s:%10s%n",entry.getKey().intValue(), entry.getValue());
                    }
                    printHistograms(stats, out);
                }
                if (compaction != null)
                {
                    out.printf("Estimated cardinality: %s%n", compaction.cardinalityEstimator.cardinality());
                }
                if (header != null)
                {
                    EncodingStats encodingStats = header.getEncodingStats();
<<<<<<< HEAD
                    AbstractType<?> keyType = header.getKetType();
=======
                    AbstractType<?> keyType = header.getKeyType();
>>>>>>> 38b84259
                    List<AbstractType<?>> clusteringTypes = header.getClusteringTypes();
                    Map<ByteBuffer, AbstractType<?>> staticColumns = header.getStaticColumns();
                    Map<String, String> statics = staticColumns.entrySet().stream()
                                                               .collect(Collectors.toMap(
                                                                e -> UTF8Type.instance.getString(e.getKey()),
                                                                e -> e.getValue().toString()));
                    Map<ByteBuffer, AbstractType<?>> regularColumns = header.getRegularColumns();
                    Map<String, String> regulars = regularColumns.entrySet().stream()
                                                                 .collect(Collectors.toMap(
                                                                 e -> UTF8Type.instance.getString(e.getKey()),
                                                                 e -> e.getValue().toString()));

                    out.printf("EncodingStats minTTL: %s%n", encodingStats.minTTL);
                    out.printf("EncodingStats minLocalDeletionTime: %s%n", encodingStats.minLocalDeletionTime);
                    out.printf("EncodingStats minTimestamp: %s%n", encodingStats.minTimestamp);
                    out.printf("KeyType: %s%n", keyType.toString());
                    out.printf("ClusteringTypes: %s%n", clusteringTypes.toString());
                    out.printf("StaticColumns: {%s}%n", FBUtilities.toString(statics));
                    out.printf("RegularColumns: {%s}%n", FBUtilities.toString(regulars));
                }
            }
            else
            {
                out.println("No such file: " + fname);
            }
        }
    }

    private static void printHistograms(StatsMetadata metadata, PrintStream out)
    {
        long[] offsets = metadata.estimatedPartitionSize.getBucketOffsets();
        long[] ersh = metadata.estimatedPartitionSize.getBuckets(false);
        long[] ecch = metadata.estimatedColumnCount.getBuckets(false);

        out.println(String.format("%-10s%18s%18s",
                                  "Count", "Row Size", "Cell Count"));

        for (int i = 0; i < offsets.length; i++)
        {
            out.println(String.format("%-10d%18s%18s",
                                      offsets[i],
                                      (i < ersh.length ? ersh[i] : ""),
                                      (i < ecch.length ? ecch[i] : "")));
        }
    }
}<|MERGE_RESOLUTION|>--- conflicted
+++ resolved
@@ -124,11 +124,7 @@
                 if (header != null)
                 {
                     EncodingStats encodingStats = header.getEncodingStats();
-<<<<<<< HEAD
-                    AbstractType<?> keyType = header.getKetType();
-=======
                     AbstractType<?> keyType = header.getKeyType();
->>>>>>> 38b84259
                     List<AbstractType<?>> clusteringTypes = header.getClusteringTypes();
                     Map<ByteBuffer, AbstractType<?>> staticColumns = header.getStaticColumns();
                     Map<String, String> statics = staticColumns.entrySet().stream()
