/*
 * Licensed to the Apache Software Foundation (ASF) under one
 * or more contributor license agreements.  See the NOTICE file
 * distributed with this work for additional information
 * regarding copyright ownership.  The ASF licenses this file
 * to you under the Apache License, Version 2.0 (the
 * "License"); you may not use this file except in compliance
 * with the License.  You may obtain a copy of the License at
 *
 *     http://www.apache.org/licenses/LICENSE-2.0
 *
 * Unless required by applicable law or agreed to in writing, software
 * distributed under the License is distributed on an "AS IS" BASIS,
 * WITHOUT WARRANTIES OR CONDITIONS OF ANY KIND, either express or implied.
 * See the License for the specific language governing permissions and
 * limitations under the License.
 */
package org.apache.cassandra.tools.nodetool;

import io.airlift.command.Command;

import org.apache.cassandra.tools.NodeProbe;
import org.apache.cassandra.tools.NodeTool.NodeToolCmd;

@Command(name = "statushandoff", description = "Status of storing future hints on the current node")
public class StatusHandoff extends NodeToolCmd
{
    @Override
    public void execute(NodeProbe probe)
    {
<<<<<<< HEAD
        System.out.println(String.format("Hinted handoff is %s",
=======
        probe.output().out.println(
>>>>>>> f15c6b8c
                probe.isHandoffEnabled()
                ? "running"
                : "not running"));

        for (String dc : probe.getHintedHandoffDisabledDCs())
            System.out.println(String.format("Data center %s is disabled", dc));
    }
}<|MERGE_RESOLUTION|>--- conflicted
+++ resolved
@@ -17,6 +17,8 @@
  */
 package org.apache.cassandra.tools.nodetool;
 
+import java.io.PrintStream;
+
 import io.airlift.command.Command;
 
 import org.apache.cassandra.tools.NodeProbe;
@@ -28,16 +30,13 @@
     @Override
     public void execute(NodeProbe probe)
     {
-<<<<<<< HEAD
-        System.out.println(String.format("Hinted handoff is %s",
-=======
-        probe.output().out.println(
->>>>>>> f15c6b8c
+        PrintStream out = probe.output().out;
+        out.println(String.format("Hinted handoff is %s",
                 probe.isHandoffEnabled()
                 ? "running"
                 : "not running"));
 
         for (String dc : probe.getHintedHandoffDisabledDCs())
-            System.out.println(String.format("Data center %s is disabled", dc));
+            out.println(String.format("Data center %s is disabled", dc));
     }
 }