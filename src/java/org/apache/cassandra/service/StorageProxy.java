/*
 * Licensed to the Apache Software Foundation (ASF) under one
 * or more contributor license agreements.  See the NOTICE file
 * distributed with this work for additional information
 * regarding copyright ownership.  The ASF licenses this file
 * to you under the Apache License, Version 2.0 (the
 * "License"); you may not use this file except in compliance
 * with the License.  You may obtain a copy of the License at
 *
 *     http://www.apache.org/licenses/LICENSE-2.0
 *
 * Unless required by applicable law or agreed to in writing, software
 * distributed under the License is distributed on an "AS IS" BASIS,
 * WITHOUT WARRANTIES OR CONDITIONS OF ANY KIND, either express or implied.
 * See the License for the specific language governing permissions and
 * limitations under the License.
 */
package org.apache.cassandra.service;

import java.io.IOException;
import java.lang.management.ManagementFactory;
import java.net.InetAddress;
import java.nio.ByteBuffer;
import java.util.*;
import java.util.concurrent.*;
import java.util.concurrent.atomic.AtomicInteger;
import java.util.concurrent.atomic.AtomicLong;

import javax.management.MBeanServer;
import javax.management.ObjectName;

import com.google.common.base.Predicate;
import com.google.common.cache.CacheLoader;
import com.google.common.collect.*;
import com.google.common.primitives.Ints;
import com.google.common.util.concurrent.Uninterruptibles;

import org.apache.commons.lang3.StringUtils;

import org.slf4j.Logger;
import org.slf4j.LoggerFactory;

import org.apache.cassandra.batchlog.Batch;
import org.apache.cassandra.batchlog.BatchlogManager;
import org.apache.cassandra.batchlog.LegacyBatchlogMigrator;
import org.apache.cassandra.concurrent.Stage;
import org.apache.cassandra.concurrent.StageManager;
import org.apache.cassandra.config.CFMetaData;
import org.apache.cassandra.config.DatabaseDescriptor;
import org.apache.cassandra.config.Schema;
import org.apache.cassandra.config.SchemaConstants;
import org.apache.cassandra.db.*;
import org.apache.cassandra.db.filter.DataLimits;
import org.apache.cassandra.db.filter.TombstoneOverwhelmingException;
import org.apache.cassandra.db.partitions.*;
import org.apache.cassandra.db.rows.RowIterator;
import org.apache.cassandra.db.view.ViewUtils;
import org.apache.cassandra.dht.*;
import org.apache.cassandra.exceptions.*;
import org.apache.cassandra.gms.FailureDetector;
import org.apache.cassandra.gms.Gossiper;
import org.apache.cassandra.hints.Hint;
import org.apache.cassandra.hints.HintsService;
import org.apache.cassandra.index.Index;
import org.apache.cassandra.io.util.DataOutputBuffer;
import org.apache.cassandra.locator.*;
import org.apache.cassandra.metrics.*;
import org.apache.cassandra.net.*;
import org.apache.cassandra.service.paxos.Commit;
import org.apache.cassandra.service.paxos.PaxosState;
import org.apache.cassandra.service.paxos.PrepareCallback;
import org.apache.cassandra.service.paxos.ProposeCallback;
import org.apache.cassandra.net.MessagingService.Verb;
import org.apache.cassandra.tracing.Tracing;
import org.apache.cassandra.triggers.TriggerExecutor;
import org.apache.cassandra.utils.*;
import org.apache.cassandra.utils.AbstractIterator;

public class StorageProxy implements StorageProxyMBean
{
    public static final String MBEAN_NAME = "org.apache.cassandra.db:type=StorageProxy";
    private static final Logger logger = LoggerFactory.getLogger(StorageProxy.class);

    public static final String UNREACHABLE = "UNREACHABLE";

    private static final WritePerformer standardWritePerformer;
    private static final WritePerformer counterWritePerformer;
    private static final WritePerformer counterWriteOnCoordinatorPerformer;

    public static final StorageProxy instance = new StorageProxy();

    private static volatile int maxHintsInProgress = 128 * FBUtilities.getAvailableProcessors();
    private static final CacheLoader<InetAddress, AtomicInteger> hintsInProgress = new CacheLoader<InetAddress, AtomicInteger>()
    {
        public AtomicInteger load(InetAddress inetAddress)
        {
            return new AtomicInteger(0);
        }
    };
    private static final ClientRequestMetrics readMetrics = new ClientRequestMetrics("Read");
    private static final ClientRequestMetrics rangeMetrics = new ClientRequestMetrics("RangeSlice");
    private static final ClientRequestMetrics writeMetrics = new ClientRequestMetrics("Write");
    private static final CASClientRequestMetrics casWriteMetrics = new CASClientRequestMetrics("CASWrite");
    private static final CASClientRequestMetrics casReadMetrics = new CASClientRequestMetrics("CASRead");
    private static final ViewWriteMetrics viewWriteMetrics = new ViewWriteMetrics("ViewWrite");
    private static final Map<ConsistencyLevel, ClientRequestMetrics> readMetricsMap = new EnumMap<>(ConsistencyLevel.class);
    private static final Map<ConsistencyLevel, ClientRequestMetrics> writeMetricsMap = new EnumMap<>(ConsistencyLevel.class);

    private static final double CONCURRENT_SUBREQUESTS_MARGIN = 0.10;

    private StorageProxy()
    {
    }

    static
    {
        MBeanServer mbs = ManagementFactory.getPlatformMBeanServer();
        try
        {
            mbs.registerMBean(instance, new ObjectName(MBEAN_NAME));
        }
        catch (Exception e)
        {
            throw new RuntimeException(e);
        }

        HintsService.instance.registerMBean();
        HintedHandOffManager.instance.registerMBean();

        standardWritePerformer = new WritePerformer()
        {
            public void apply(IMutation mutation,
                              Iterable<InetAddress> targets,
                              AbstractWriteResponseHandler<IMutation> responseHandler,
                              String localDataCenter,
                              ConsistencyLevel consistency_level)
            throws OverloadedException
            {
                assert mutation instanceof Mutation;
                sendToHintedEndpoints((Mutation) mutation, targets, responseHandler, localDataCenter, Stage.MUTATION);
            }
        };

        /*
         * We execute counter writes in 2 places: either directly in the coordinator node if it is a replica, or
         * in CounterMutationVerbHandler on a replica othewise. The write must be executed on the COUNTER_MUTATION stage
         * but on the latter case, the verb handler already run on the COUNTER_MUTATION stage, so we must not execute the
         * underlying on the stage otherwise we risk a deadlock. Hence two different performer.
         */
        counterWritePerformer = new WritePerformer()
        {
            public void apply(IMutation mutation,
                              Iterable<InetAddress> targets,
                              AbstractWriteResponseHandler<IMutation> responseHandler,
                              String localDataCenter,
                              ConsistencyLevel consistencyLevel)
            {
                counterWriteTask(mutation, targets, responseHandler, localDataCenter).run();
            }
        };

        counterWriteOnCoordinatorPerformer = new WritePerformer()
        {
            public void apply(IMutation mutation,
                              Iterable<InetAddress> targets,
                              AbstractWriteResponseHandler<IMutation> responseHandler,
                              String localDataCenter,
                              ConsistencyLevel consistencyLevel)
            {
                StageManager.getStage(Stage.COUNTER_MUTATION)
                            .execute(counterWriteTask(mutation, targets, responseHandler, localDataCenter));
            }
        };

        for(ConsistencyLevel level : ConsistencyLevel.values())
        {
            readMetricsMap.put(level, new ClientRequestMetrics("Read-" + level.name()));
            writeMetricsMap.put(level, new ClientRequestMetrics("Write-" + level.name()));
        }
    }

    /**
     * Apply @param updates if and only if the current values in the row for @param key
     * match the provided @param conditions.  The algorithm is "raw" Paxos: that is, Paxos
     * minus leader election -- any node in the cluster may propose changes for any row,
     * which (that is, the row) is the unit of values being proposed, not single columns.
     *
     * The Paxos cohort is only the replicas for the given key, not the entire cluster.
     * So we expect performance to be reasonable, but CAS is still intended to be used
     * "when you really need it," not for all your updates.
     *
     * There are three phases to Paxos:
     *  1. Prepare: the coordinator generates a ballot (timeUUID in our case) and asks replicas to (a) promise
     *     not to accept updates from older ballots and (b) tell us about the most recent update it has already
     *     accepted.
     *  2. Accept: if a majority of replicas reply, the coordinator asks replicas to accept the value of the
     *     highest proposal ballot it heard about, or a new value if no in-progress proposals were reported.
     *  3. Commit (Learn): if a majority of replicas acknowledge the accept request, we can commit the new
     *     value.
     *
     *  Commit procedure is not covered in "Paxos Made Simple," and only briefly mentioned in "Paxos Made Live,"
     *  so here is our approach:
     *   3a. The coordinator sends a commit message to all replicas with the ballot and value.
     *   3b. Because of 1-2, this will be the highest-seen commit ballot.  The replicas will note that,
     *       and send it with subsequent promise replies.  This allows us to discard acceptance records
     *       for successfully committed replicas, without allowing incomplete proposals to commit erroneously
     *       later on.
     *
     *  Note that since we are performing a CAS rather than a simple update, we perform a read (of committed
     *  values) between the prepare and accept phases.  This gives us a slightly longer window for another
     *  coordinator to come along and trump our own promise with a newer one but is otherwise safe.
     *
     * @param keyspaceName the keyspace for the CAS
     * @param cfName the column family for the CAS
     * @param key the row key for the row to CAS
     * @param request the conditions for the CAS to apply as well as the update to perform if the conditions hold.
     * @param consistencyForPaxos the consistency for the paxos prepare and propose round. This can only be either SERIAL or LOCAL_SERIAL.
     * @param consistencyForCommit the consistency for write done during the commit phase. This can be anything, except SERIAL or LOCAL_SERIAL.
     *
     * @return null if the operation succeeds in updating the row, or the current values corresponding to conditions.
     * (since, if the CAS doesn't succeed, it means the current value do not match the conditions).
     */
    public static RowIterator cas(String keyspaceName,
                                  String cfName,
                                  DecoratedKey key,
                                  CASRequest request,
                                  ConsistencyLevel consistencyForPaxos,
                                  ConsistencyLevel consistencyForCommit,
                                  ClientState state,
                                  long queryStartNanoTime)
    throws UnavailableException, IsBootstrappingException, RequestFailureException, RequestTimeoutException, InvalidRequestException
    {
        final long startTimeForMetrics = System.nanoTime();
        int contentions = 0;
        try
        {
            consistencyForPaxos.validateForCas();
            consistencyForCommit.validateForCasCommit(keyspaceName);

            CFMetaData metadata = Schema.instance.getCFMetaData(keyspaceName, cfName);

            long timeout = TimeUnit.MILLISECONDS.toNanos(DatabaseDescriptor.getCasContentionTimeout());
            while (System.nanoTime() - queryStartNanoTime < timeout)
            {
                // for simplicity, we'll do a single liveness check at the start of each attempt
                Pair<List<InetAddress>, Integer> p = getPaxosParticipants(metadata, key, consistencyForPaxos);
                List<InetAddress> liveEndpoints = p.left;
                int requiredParticipants = p.right;

                final Pair<UUID, Integer> pair = beginAndRepairPaxos(queryStartNanoTime, key, metadata, liveEndpoints, requiredParticipants, consistencyForPaxos, consistencyForCommit, true, state);
                final UUID ballot = pair.left;
                contentions += pair.right;

                // read the current values and check they validate the conditions
                Tracing.trace("Reading existing values for CAS precondition");
                SinglePartitionReadCommand readCommand = request.readCommand(FBUtilities.nowInSeconds());
                ConsistencyLevel readConsistency = consistencyForPaxos == ConsistencyLevel.LOCAL_SERIAL ? ConsistencyLevel.LOCAL_QUORUM : ConsistencyLevel.QUORUM;

                FilteredPartition current;
                try (RowIterator rowIter = readOne(readCommand, readConsistency, queryStartNanoTime))
                {
                    current = FilteredPartition.create(rowIter);
                }

                if (!request.appliesTo(current))
                {
                    Tracing.trace("CAS precondition does not match current values {}", current);
                    casWriteMetrics.conditionNotMet.inc();
                    return current.rowIterator();
                }

                // finish the paxos round w/ the desired updates
                // TODO turn null updates into delete?
                PartitionUpdate updates = request.makeUpdates(current);

                // Apply triggers to cas updates. A consideration here is that
                // triggers emit Mutations, and so a given trigger implementation
                // may generate mutations for partitions other than the one this
                // paxos round is scoped for. In this case, TriggerExecutor will
                // validate that the generated mutations are targetted at the same
                // partition as the initial updates and reject (via an
                // InvalidRequestException) any which aren't.
                updates = TriggerExecutor.instance.execute(updates);


                Commit proposal = Commit.newProposal(ballot, updates);
                Tracing.trace("CAS precondition is met; proposing client-requested updates for {}", ballot);
                if (proposePaxos(proposal, liveEndpoints, requiredParticipants, true, consistencyForPaxos, queryStartNanoTime))
                {
                    commitPaxos(proposal, consistencyForCommit, true, queryStartNanoTime);
                    Tracing.trace("CAS successful");
                    return null;
                }

                Tracing.trace("Paxos proposal not accepted (pre-empted by a higher ballot)");
                contentions++;
                Uninterruptibles.sleepUninterruptibly(ThreadLocalRandom.current().nextInt(100), TimeUnit.MILLISECONDS);
                // continue to retry
            }

            throw new WriteTimeoutException(WriteType.CAS, consistencyForPaxos, 0, consistencyForPaxos.blockFor(Keyspace.open(keyspaceName)));
        }
        catch (WriteTimeoutException|ReadTimeoutException e)
        {
            casWriteMetrics.timeouts.mark();
            writeMetricsMap.get(consistencyForPaxos).timeouts.mark();
            throw e;
        }
        catch (WriteFailureException|ReadFailureException e)
        {
            casWriteMetrics.failures.mark();
            writeMetricsMap.get(consistencyForPaxos).failures.mark();
            throw e;
        }
        catch(UnavailableException e)
        {
            casWriteMetrics.unavailables.mark();
            writeMetricsMap.get(consistencyForPaxos).unavailables.mark();
            throw e;
        }
        finally
        {
            recordCasContention(contentions);
            final long latency = System.nanoTime() - startTimeForMetrics;
            casWriteMetrics.addNano(latency);
            writeMetricsMap.get(consistencyForPaxos).addNano(latency);
        }
    }

    private static void recordCasContention(int contentions)
    {
        if(contentions > 0)
            casWriteMetrics.contention.update(contentions);
    }

    private static Predicate<InetAddress> sameDCPredicateFor(final String dc)
    {
        final IEndpointSnitch snitch = DatabaseDescriptor.getEndpointSnitch();
        return new Predicate<InetAddress>()
        {
            public boolean apply(InetAddress host)
            {
                return dc.equals(snitch.getDatacenter(host));
            }
        };
    }

    private static Pair<List<InetAddress>, Integer> getPaxosParticipants(CFMetaData cfm, DecoratedKey key, ConsistencyLevel consistencyForPaxos) throws UnavailableException
    {
        Token tk = key.getToken();
        List<InetAddress> naturalEndpoints = StorageService.instance.getNaturalEndpoints(cfm.ksName, tk);
        Collection<InetAddress> pendingEndpoints = StorageService.instance.getTokenMetadata().pendingEndpointsFor(tk, cfm.ksName);
        if (consistencyForPaxos == ConsistencyLevel.LOCAL_SERIAL)
        {
            // Restrict naturalEndpoints and pendingEndpoints to node in the local DC only
            String localDc = DatabaseDescriptor.getEndpointSnitch().getDatacenter(FBUtilities.getBroadcastAddress());
            Predicate<InetAddress> isLocalDc = sameDCPredicateFor(localDc);
            naturalEndpoints = ImmutableList.copyOf(Iterables.filter(naturalEndpoints, isLocalDc));
            pendingEndpoints = ImmutableList.copyOf(Iterables.filter(pendingEndpoints, isLocalDc));
        }
        int participants = pendingEndpoints.size() + naturalEndpoints.size();
        int requiredParticipants = participants / 2 + 1; // See CASSANDRA-8346, CASSANDRA-833
        List<InetAddress> liveEndpoints = ImmutableList.copyOf(Iterables.filter(Iterables.concat(naturalEndpoints, pendingEndpoints), IAsyncCallback.isAlive));
        if (liveEndpoints.size() < requiredParticipants)
            throw new UnavailableException(consistencyForPaxos, requiredParticipants, liveEndpoints.size());

        // We cannot allow CAS operations with 2 or more pending endpoints, see #8346.
        // Note that we fake an impossible number of required nodes in the unavailable exception
        // to nail home the point that it's an impossible operation no matter how many nodes are live.
        if (pendingEndpoints.size() > 1)
            throw new UnavailableException(String.format("Cannot perform LWT operation as there is more than one (%d) pending range movement", pendingEndpoints.size()),
                                           consistencyForPaxos,
                                           participants + 1,
                                           liveEndpoints.size());

        return Pair.create(liveEndpoints, requiredParticipants);
    }

    /**
     * begin a Paxos session by sending a prepare request and completing any in-progress requests seen in the replies
     *
     * @return the Paxos ballot promised by the replicas if no in-progress requests were seen and a quorum of
     * nodes have seen the mostRecentCommit.  Otherwise, return null.
     */
    private static Pair<UUID, Integer> beginAndRepairPaxos(long queryStartNanoTime,
                                                           DecoratedKey key,
                                                           CFMetaData metadata,
                                                           List<InetAddress> liveEndpoints,
                                                           int requiredParticipants,
                                                           ConsistencyLevel consistencyForPaxos,
                                                           ConsistencyLevel consistencyForCommit,
                                                           final boolean isWrite,
                                                           ClientState state)
    throws WriteTimeoutException, WriteFailureException
    {
        long timeout = TimeUnit.MILLISECONDS.toNanos(DatabaseDescriptor.getCasContentionTimeout());

        PrepareCallback summary = null;
        int contentions = 0;
        while (System.nanoTime() - queryStartNanoTime < timeout)
        {
            // We want a timestamp that is guaranteed to be unique for that node (so that the ballot is globally unique), but if we've got a prepare rejected
            // already we also want to make sure we pick a timestamp that has a chance to be promised, i.e. one that is greater that the most recently known
            // in progress (#5667). Lastly, we don't want to use a timestamp that is older than the last one assigned by ClientState or operations may appear
            // out-of-order (#7801).
            long minTimestampMicrosToUse = summary == null ? Long.MIN_VALUE : 1 + UUIDGen.microsTimestamp(summary.mostRecentInProgressCommit.ballot);
            long ballotMicros = state.getTimestampForPaxos(minTimestampMicrosToUse);
            // Note that ballotMicros is not guaranteed to be unique if two proposal are being handled concurrently by the same coordinator. But we still
            // need ballots to be unique for each proposal so we have to use getRandomTimeUUIDFromMicros.
            UUID ballot = UUIDGen.getRandomTimeUUIDFromMicros(ballotMicros);

            // prepare
            Tracing.trace("Preparing {}", ballot);
            Commit toPrepare = Commit.newPrepare(key, metadata, ballot);
            summary = preparePaxos(toPrepare, liveEndpoints, requiredParticipants, consistencyForPaxos, queryStartNanoTime);
            if (!summary.promised)
            {
                Tracing.trace("Some replicas have already promised a higher ballot than ours; aborting");
                contentions++;
                // sleep a random amount to give the other proposer a chance to finish
                Uninterruptibles.sleepUninterruptibly(ThreadLocalRandom.current().nextInt(100), TimeUnit.MILLISECONDS);
                continue;
            }

            Commit inProgress = summary.mostRecentInProgressCommitWithUpdate;
            Commit mostRecent = summary.mostRecentCommit;

            // If we have an in-progress ballot greater than the MRC we know, then it's an in-progress round that
            // needs to be completed, so do it.
            if (!inProgress.update.isEmpty() && inProgress.isAfter(mostRecent))
            {
                Tracing.trace("Finishing incomplete paxos round {}", inProgress);
                if(isWrite)
                    casWriteMetrics.unfinishedCommit.inc();
                else
                    casReadMetrics.unfinishedCommit.inc();
                Commit refreshedInProgress = Commit.newProposal(ballot, inProgress.update);
                if (proposePaxos(refreshedInProgress, liveEndpoints, requiredParticipants, false, consistencyForPaxos, queryStartNanoTime))
                {
                    try
                    {
                        commitPaxos(refreshedInProgress, consistencyForCommit, false, queryStartNanoTime);
                    }
                    catch (WriteTimeoutException e)
                    {
                        recordCasContention(contentions);
                        // We're still doing preparation for the paxos rounds, so we want to use the CAS (see CASSANDRA-8672)
                        throw new WriteTimeoutException(WriteType.CAS, e.consistency, e.received, e.blockFor);
                    }
                }
                else
                {
                    Tracing.trace("Some replicas have already promised a higher ballot than ours; aborting");
                    // sleep a random amount to give the other proposer a chance to finish
                    contentions++;
                    Uninterruptibles.sleepUninterruptibly(ThreadLocalRandom.current().nextInt(100), TimeUnit.MILLISECONDS);
                }
                continue;
            }

            // To be able to propose our value on a new round, we need a quorum of replica to have learn the previous one. Why is explained at:
            // https://issues.apache.org/jira/browse/CASSANDRA-5062?focusedCommentId=13619810&page=com.atlassian.jira.plugin.system.issuetabpanels:comment-tabpanel#comment-13619810)
            // Since we waited for quorum nodes, if some of them haven't seen the last commit (which may just be a timing issue, but may also
            // mean we lost messages), we pro-actively "repair" those nodes, and retry.
            int nowInSec = Ints.checkedCast(TimeUnit.MICROSECONDS.toSeconds(ballotMicros));
            Iterable<InetAddress> missingMRC = summary.replicasMissingMostRecentCommit(metadata, nowInSec);
            if (Iterables.size(missingMRC) > 0)
            {
                Tracing.trace("Repairing replicas that missed the most recent commit");
                sendCommit(mostRecent, missingMRC);
                // TODO: provided commits don't invalid the prepare we just did above (which they don't), we could just wait
                // for all the missingMRC to acknowledge this commit and then move on with proposing our value. But that means
                // adding the ability to have commitPaxos block, which is exactly CASSANDRA-5442 will do. So once we have that
                // latter ticket, we can pass CL.ALL to the commit above and remove the 'continue'.
                continue;
            }

            return Pair.create(ballot, contentions);
        }

        recordCasContention(contentions);
        throw new WriteTimeoutException(WriteType.CAS, consistencyForPaxos, 0, consistencyForPaxos.blockFor(Keyspace.open(metadata.ksName)));
    }

    /**
     * Unlike commitPaxos, this does not wait for replies
     */
    private static void sendCommit(Commit commit, Iterable<InetAddress> replicas)
    {
        MessageOut<Commit> message = new MessageOut<Commit>(MessagingService.Verb.PAXOS_COMMIT, commit, Commit.serializer);
        for (InetAddress target : replicas)
            MessagingService.instance().sendOneWay(message, target);
    }

    private static PrepareCallback preparePaxos(Commit toPrepare, List<InetAddress> endpoints, int requiredParticipants, ConsistencyLevel consistencyForPaxos, long queryStartNanoTime)
    throws WriteTimeoutException
    {
        PrepareCallback callback = new PrepareCallback(toPrepare.update.partitionKey(), toPrepare.update.metadata(), requiredParticipants, consistencyForPaxos, queryStartNanoTime);
        MessageOut<Commit> message = new MessageOut<Commit>(MessagingService.Verb.PAXOS_PREPARE, toPrepare, Commit.serializer);
        for (InetAddress target : endpoints)
            MessagingService.instance().sendRR(message, target, callback);
        callback.await();
        return callback;
    }

    private static boolean proposePaxos(Commit proposal, List<InetAddress> endpoints, int requiredParticipants, boolean timeoutIfPartial, ConsistencyLevel consistencyLevel, long queryStartNanoTime)
    throws WriteTimeoutException
    {
        ProposeCallback callback = new ProposeCallback(endpoints.size(), requiredParticipants, !timeoutIfPartial, consistencyLevel, queryStartNanoTime);
        MessageOut<Commit> message = new MessageOut<Commit>(MessagingService.Verb.PAXOS_PROPOSE, proposal, Commit.serializer);
        for (InetAddress target : endpoints)
            MessagingService.instance().sendRR(message, target, callback);

        callback.await();

        if (callback.isSuccessful())
            return true;

        if (timeoutIfPartial && !callback.isFullyRefused())
            throw new WriteTimeoutException(WriteType.CAS, consistencyLevel, callback.getAcceptCount(), requiredParticipants);

        return false;
    }

<<<<<<< HEAD
    private static void commitPaxos(Commit proposal, ConsistencyLevel consistencyLevel, boolean shouldHint, long queryStartNanoTime) throws WriteTimeoutException
=======
    private static void commitPaxos(Commit proposal, ConsistencyLevel consistencyLevel, boolean allowHints) throws WriteTimeoutException
>>>>>>> fdc61cb6
    {
        boolean shouldBlock = consistencyLevel != ConsistencyLevel.ANY;
        Keyspace keyspace = Keyspace.open(proposal.update.metadata().ksName);

        Token tk = proposal.update.partitionKey().getToken();
        List<InetAddress> naturalEndpoints = StorageService.instance.getNaturalEndpoints(keyspace.getName(), tk);
        Collection<InetAddress> pendingEndpoints = StorageService.instance.getTokenMetadata().pendingEndpointsFor(tk, keyspace.getName());

        AbstractWriteResponseHandler<Commit> responseHandler = null;
        if (shouldBlock)
        {
            AbstractReplicationStrategy rs = keyspace.getReplicationStrategy();
            responseHandler = rs.getWriteResponseHandler(naturalEndpoints, pendingEndpoints, consistencyLevel, null, WriteType.SIMPLE, queryStartNanoTime);
            responseHandler.setSupportsBackPressure(false);
        }

        MessageOut<Commit> message = new MessageOut<Commit>(MessagingService.Verb.PAXOS_COMMIT, proposal, Commit.serializer);
        for (InetAddress destination : Iterables.concat(naturalEndpoints, pendingEndpoints))
        {
            checkHintOverload(destination);

            if (FailureDetector.instance.isAlive(destination))
            {
                if (shouldBlock)
                {
                    if (canDoLocalRequest(destination))
                        commitPaxosLocal(message, responseHandler);
                    else
                        MessagingService.instance().sendRR(message, destination, responseHandler, allowHints && shouldHint(destination));
                }
                else
                {
                    MessagingService.instance().sendOneWay(message, destination);
                }
            }
            else if (allowHints && shouldHint(destination))
            {
                submitHint(proposal.makeMutation(), destination, null);
            }
        }

        if (shouldBlock)
            responseHandler.get();
    }

    /**
     * Commit a PAXOS task locally, and if the task times out rather then submitting a real hint
     * submit a fake one that executes immediately on the mutation stage, but generates the necessary backpressure
     * signal for hints
     */
    private static void commitPaxosLocal(final MessageOut<Commit> message, final AbstractWriteResponseHandler<?> responseHandler)
    {
        StageManager.getStage(MessagingService.verbStages.get(MessagingService.Verb.PAXOS_COMMIT)).maybeExecuteImmediately(new LocalMutationRunnable()
        {
            public void runMayThrow()
            {
                try
                {
                    PaxosState.commit(message.payload);
                    if (responseHandler != null)
                        responseHandler.response(null);
                }
                catch (Exception ex)
                {
                    if (!(ex instanceof WriteTimeoutException))
                        logger.error("Failed to apply paxos commit locally : {}", ex);
                    responseHandler.onFailure(FBUtilities.getBroadcastAddress(), RequestFailureReason.UNKNOWN);
                }
            }

            @Override
            protected Verb verb()
            {
                return MessagingService.Verb.PAXOS_COMMIT;
            }
        });
    }

    /**
     * Use this method to have these Mutations applied
     * across all replicas. This method will take care
     * of the possibility of a replica being down and hint
     * the data across to some other replica.
     *
     * @param mutations the mutations to be applied across the replicas
     * @param consistency_level the consistency level for the operation
     * @param queryStartNanoTime the value of System.nanoTime() when the query started to be processed
     */
    public static void mutate(Collection<? extends IMutation> mutations, ConsistencyLevel consistency_level, long queryStartNanoTime)
    throws UnavailableException, OverloadedException, WriteTimeoutException, WriteFailureException
    {
        Tracing.trace("Determining replicas for mutation");
        final String localDataCenter = DatabaseDescriptor.getEndpointSnitch().getDatacenter(FBUtilities.getBroadcastAddress());

        long startTime = System.nanoTime();
        List<AbstractWriteResponseHandler<IMutation>> responseHandlers = new ArrayList<>(mutations.size());

        try
        {
            for (IMutation mutation : mutations)
            {
                if (mutation instanceof CounterMutation)
                {
                    responseHandlers.add(mutateCounter((CounterMutation)mutation, localDataCenter, queryStartNanoTime));
                }
                else
                {
                    WriteType wt = mutations.size() <= 1 ? WriteType.SIMPLE : WriteType.UNLOGGED_BATCH;
                    responseHandlers.add(performWrite(mutation, consistency_level, localDataCenter, standardWritePerformer, null, wt, queryStartNanoTime));
                }
            }

            // wait for writes.  throws TimeoutException if necessary
            for (AbstractWriteResponseHandler<IMutation> responseHandler : responseHandlers)
            {
                responseHandler.get();
            }
        }
        catch (WriteTimeoutException|WriteFailureException ex)
        {
            if (consistency_level == ConsistencyLevel.ANY)
            {
                hintMutations(mutations);
            }
            else
            {
                if (ex instanceof WriteFailureException)
                {
                    writeMetrics.failures.mark();
                    writeMetricsMap.get(consistency_level).failures.mark();
                    WriteFailureException fe = (WriteFailureException)ex;
                    Tracing.trace("Write failure; received {} of {} required replies, failed {} requests",
                                  fe.received, fe.blockFor, fe.failureReasonByEndpoint.size());
                }
                else
                {
                    writeMetrics.timeouts.mark();
                    writeMetricsMap.get(consistency_level).timeouts.mark();
                    WriteTimeoutException te = (WriteTimeoutException)ex;
                    Tracing.trace("Write timeout; received {} of {} required replies", te.received, te.blockFor);
                }
                throw ex;
            }
        }
        catch (UnavailableException e)
        {
            writeMetrics.unavailables.mark();
            writeMetricsMap.get(consistency_level).unavailables.mark();
            Tracing.trace("Unavailable");
            throw e;
        }
        catch (OverloadedException e)
        {
            writeMetrics.unavailables.mark();
            writeMetricsMap.get(consistency_level).unavailables.mark();
            Tracing.trace("Overloaded");
            throw e;
        }
        finally
        {
            long latency = System.nanoTime() - startTime;
            writeMetrics.addNano(latency);
            writeMetricsMap.get(consistency_level).addNano(latency);
        }
    }

    /**
     * Hint all the mutations (except counters, which can't be safely retried).  This means
     * we'll re-hint any successful ones; doesn't seem worth it to track individual success
     * just for this unusual case.
     *
     * Only used for CL.ANY
     *
     * @param mutations the mutations that require hints
     */
    private static void hintMutations(Collection<? extends IMutation> mutations)
    {
        for (IMutation mutation : mutations)
            if (!(mutation instanceof CounterMutation))
                hintMutation((Mutation) mutation);

        Tracing.trace("Wrote hints to satisfy CL.ANY after no replicas acknowledged the write");
    }

    private static void hintMutation(Mutation mutation)
    {
        String keyspaceName = mutation.getKeyspaceName();
        Token token = mutation.key().getToken();

        Iterable<InetAddress> endpoints = StorageService.instance.getNaturalAndPendingEndpoints(keyspaceName, token);
        ArrayList<InetAddress> endpointsToHint = new ArrayList<>(Iterables.size(endpoints));

        // local writes can timeout, but cannot be dropped (see LocalMutationRunnable and CASSANDRA-6510),
        // so there is no need to hint or retry.
        for (InetAddress target : endpoints)
            if (!target.equals(FBUtilities.getBroadcastAddress()) && shouldHint(target))
                endpointsToHint.add(target);

        submitHint(mutation, endpointsToHint, null);
    }

    public boolean appliesLocally(Mutation mutation)
    {
        String keyspaceName = mutation.getKeyspaceName();
        Token token = mutation.key().getToken();
        InetAddress local = FBUtilities.getBroadcastAddress();

        return StorageService.instance.getNaturalEndpoints(keyspaceName, token).contains(local)
               || StorageService.instance.getTokenMetadata().pendingEndpointsFor(token, keyspaceName).contains(local);
    }

    /**
     * Use this method to have these Mutations applied
     * across all replicas.
     *
     * @param mutations the mutations to be applied across the replicas
     * @param writeCommitLog if commitlog should be written
     * @param baseComplete time from epoch in ms that the local base mutation was(or will be) completed
     * @param queryStartNanoTime the value of System.nanoTime() when the query started to be processed
     */
    public static void mutateMV(ByteBuffer dataKey, Collection<Mutation> mutations, boolean writeCommitLog, AtomicLong baseComplete, long queryStartNanoTime)
    throws UnavailableException, OverloadedException, WriteTimeoutException
    {
        Tracing.trace("Determining replicas for mutation");
        final String localDataCenter = DatabaseDescriptor.getEndpointSnitch().getDatacenter(FBUtilities.getBroadcastAddress());

        long startTime = System.nanoTime();


        try
        {
            // if we haven't joined the ring, write everything to batchlog because paired replicas may be stale
            final UUID batchUUID = UUIDGen.getTimeUUID();

            if (StorageService.instance.isStarting() || StorageService.instance.isJoining() || StorageService.instance.isMoving())
            {
                BatchlogManager.store(Batch.createLocal(batchUUID, FBUtilities.timestampMicros(),
                                                        mutations), writeCommitLog);
            }
            else
            {
                List<WriteResponseHandlerWrapper> wrappers = new ArrayList<>(mutations.size());
                //non-local mutations rely on the base mutation commit-log entry for eventual consistency
                Set<Mutation> nonLocalMutations = new HashSet<>(mutations);
                Token baseToken = StorageService.instance.getTokenMetadata().partitioner.getToken(dataKey);

                ConsistencyLevel consistencyLevel = ConsistencyLevel.ONE;

                //Since the base -> view replication is 1:1 we only need to store the BL locally
                final Collection<InetAddress> batchlogEndpoints = Collections.singleton(FBUtilities.getBroadcastAddress());
                BatchlogResponseHandler.BatchlogCleanup cleanup = new BatchlogResponseHandler.BatchlogCleanup(mutations.size(), () -> asyncRemoveFromBatchlog(batchlogEndpoints, batchUUID));

                // add a handler for each mutation - includes checking availability, but doesn't initiate any writes, yet
                for (Mutation mutation : mutations)
                {
                    String keyspaceName = mutation.getKeyspaceName();
                    Token tk = mutation.key().getToken();
                    Optional<InetAddress> pairedEndpoint = ViewUtils.getViewNaturalEndpoint(keyspaceName, baseToken, tk);
                    Collection<InetAddress> pendingEndpoints = StorageService.instance.getTokenMetadata().pendingEndpointsFor(tk, keyspaceName);

                    // if there are no paired endpoints there are probably range movements going on, so we write to the local batchlog to replay later
                    if (!pairedEndpoint.isPresent())
                    {
                        if (pendingEndpoints.isEmpty())
                            logger.warn("Received base materialized view mutation for key {} that does not belong " +
                                        "to this node. There is probably a range movement happening (move or decommission)," +
                                        "but this node hasn't updated its ring metadata yet. Adding mutation to " +
                                        "local batchlog to be replayed later.",
                                        mutation.key());
                        continue;
                    }

                    // When local node is the endpoint we can just apply the mutation locally,
                    // unless there are pending endpoints, in which case we want to do an ordinary
                    // write so the view mutation is sent to the pending endpoint
                    if (pairedEndpoint.get().equals(FBUtilities.getBroadcastAddress()) && StorageService.instance.isJoined()
                        && pendingEndpoints.isEmpty())
                    {
                        try
                        {
                            mutation.apply(writeCommitLog);
                            nonLocalMutations.remove(mutation);
                            cleanup.ackMutation();
                        }
                        catch (Exception exc)
                        {
                            logger.error("Error applying local view update to keyspace {}: {}", mutation.getKeyspaceName(), mutation);
                            throw exc;
                        }
                    }
                    else
                    {
                        wrappers.add(wrapViewBatchResponseHandler(mutation,
                                                                  consistencyLevel,
                                                                  consistencyLevel,
                                                                  Collections.singletonList(pairedEndpoint.get()),
                                                                  baseComplete,
                                                                  WriteType.BATCH,
                                                                  cleanup,
                                                                  queryStartNanoTime));
                    }
                }

                // Apply to local batchlog memtable in this thread
                if (!nonLocalMutations.isEmpty())
                    BatchlogManager.store(Batch.createLocal(batchUUID, FBUtilities.timestampMicros(), nonLocalMutations), writeCommitLog);

                // Perform remote writes
                if (!wrappers.isEmpty())
                    asyncWriteBatchedMutations(wrappers, localDataCenter, Stage.VIEW_MUTATION);
            }
        }
        finally
        {
            viewWriteMetrics.addNano(System.nanoTime() - startTime);
        }
    }

    @SuppressWarnings("unchecked")
    public static void mutateWithTriggers(Collection<? extends IMutation> mutations,
                                          ConsistencyLevel consistencyLevel,
                                          boolean mutateAtomically,
                                          long queryStartNanoTime)
    throws WriteTimeoutException, WriteFailureException, UnavailableException, OverloadedException, InvalidRequestException
    {
        Collection<Mutation> augmented = TriggerExecutor.instance.execute(mutations);

        boolean updatesView = Keyspace.open(mutations.iterator().next().getKeyspaceName())
                              .viewManager
                              .updatesAffectView(mutations, true);

        if (augmented != null)
            mutateAtomically(augmented, consistencyLevel, updatesView, queryStartNanoTime);
        else
        {
            if (mutateAtomically || updatesView)
                mutateAtomically((Collection<Mutation>) mutations, consistencyLevel, updatesView, queryStartNanoTime);
            else
                mutate(mutations, consistencyLevel, queryStartNanoTime);
        }
    }

    /**
     * See mutate. Adds additional steps before and after writing a batch.
     * Before writing the batch (but after doing availability check against the FD for the row replicas):
     *      write the entire batch to a batchlog elsewhere in the cluster.
     * After: remove the batchlog entry (after writing hints for the batch rows, if necessary).
     *
     * @param mutations the Mutations to be applied across the replicas
     * @param consistency_level the consistency level for the operation
     * @param requireQuorumForRemove at least a quorum of nodes will see update before deleting batchlog
     * @param queryStartNanoTime the value of System.nanoTime() when the query started to be processed
     */
    public static void mutateAtomically(Collection<Mutation> mutations,
                                        ConsistencyLevel consistency_level,
                                        boolean requireQuorumForRemove,
                                        long queryStartNanoTime)
    throws UnavailableException, OverloadedException, WriteTimeoutException
    {
        Tracing.trace("Determining replicas for atomic batch");
        long startTime = System.nanoTime();

        List<WriteResponseHandlerWrapper> wrappers = new ArrayList<WriteResponseHandlerWrapper>(mutations.size());
        String localDataCenter = DatabaseDescriptor.getEndpointSnitch().getDatacenter(FBUtilities.getBroadcastAddress());

        try
        {

            // If we are requiring quorum nodes for removal, we upgrade consistency level to QUORUM unless we already
            // require ALL, or EACH_QUORUM. This is so that *at least* QUORUM nodes see the update.
            ConsistencyLevel batchConsistencyLevel = requireQuorumForRemove
                                                     ? ConsistencyLevel.QUORUM
                                                     : consistency_level;

            switch (consistency_level)
            {
                case ALL:
                case EACH_QUORUM:
                    batchConsistencyLevel = consistency_level;
            }

            final BatchlogEndpoints batchlogEndpoints = getBatchlogEndpoints(localDataCenter, batchConsistencyLevel);
            final UUID batchUUID = UUIDGen.getTimeUUID();
            BatchlogResponseHandler.BatchlogCleanup cleanup = new BatchlogResponseHandler.BatchlogCleanup(mutations.size(),
                                                                                                          () -> asyncRemoveFromBatchlog(batchlogEndpoints, batchUUID, queryStartNanoTime));

            // add a handler for each mutation - includes checking availability, but doesn't initiate any writes, yet
            for (Mutation mutation : mutations)
            {
                WriteResponseHandlerWrapper wrapper = wrapBatchResponseHandler(mutation,
                                                                               consistency_level,
                                                                               batchConsistencyLevel,
                                                                               WriteType.BATCH,
                                                                               cleanup,
                                                                               queryStartNanoTime);
                // exit early if we can't fulfill the CL at this time.
                wrapper.handler.assureSufficientLiveNodes();
                wrappers.add(wrapper);
            }

            // write to the batchlog
            syncWriteToBatchlog(mutations, batchlogEndpoints, batchUUID, queryStartNanoTime);

            // now actually perform the writes and wait for them to complete
            syncWriteBatchedMutations(wrappers, localDataCenter, Stage.MUTATION);
        }
        catch (UnavailableException e)
        {
            writeMetrics.unavailables.mark();
            writeMetricsMap.get(consistency_level).unavailables.mark();
            Tracing.trace("Unavailable");
            throw e;
        }
        catch (WriteTimeoutException e)
        {
            writeMetrics.timeouts.mark();
            writeMetricsMap.get(consistency_level).timeouts.mark();
            Tracing.trace("Write timeout; received {} of {} required replies", e.received, e.blockFor);
            throw e;
        }
        catch (WriteFailureException e)
        {
            writeMetrics.failures.mark();
            writeMetricsMap.get(consistency_level).failures.mark();
            Tracing.trace("Write failure; received {} of {} required replies", e.received, e.blockFor);
            throw e;
        }
        finally
        {
            long latency = System.nanoTime() - startTime;
            writeMetrics.addNano(latency);
            writeMetricsMap.get(consistency_level).addNano(latency);

        }
    }

    public static boolean canDoLocalRequest(InetAddress replica)
    {
        return replica.equals(FBUtilities.getBroadcastAddress());
    }

    private static void syncWriteToBatchlog(Collection<Mutation> mutations, BatchlogEndpoints endpoints, UUID uuid, long queryStartNanoTime)
    throws WriteTimeoutException, WriteFailureException
    {
        WriteResponseHandler<?> handler = new WriteResponseHandler<>(endpoints.all,
                                                                     Collections.<InetAddress>emptyList(),
                                                                     endpoints.all.size() == 1 ? ConsistencyLevel.ONE : ConsistencyLevel.TWO,
                                                                     Keyspace.open(SchemaConstants.SYSTEM_KEYSPACE_NAME),
                                                                     null,
                                                                     WriteType.BATCH_LOG,
                                                                     queryStartNanoTime);

        Batch batch = Batch.createLocal(uuid, FBUtilities.timestampMicros(), mutations);

        if (!endpoints.current.isEmpty())
            syncWriteToBatchlog(handler, batch, endpoints.current);

        if (!endpoints.legacy.isEmpty())
            LegacyBatchlogMigrator.syncWriteToBatchlog(handler, batch, endpoints.legacy);

        handler.get();
    }

    private static void syncWriteToBatchlog(WriteResponseHandler<?> handler, Batch batch, Collection<InetAddress> endpoints)
    throws WriteTimeoutException, WriteFailureException
    {
        MessageOut<Batch> message = new MessageOut<>(MessagingService.Verb.BATCH_STORE, batch, Batch.serializer);

        for (InetAddress target : endpoints)
        {
            logger.trace("Sending batchlog store request {} to {} for {} mutations", batch.id, target, batch.size());

            if (canDoLocalRequest(target))
                performLocally(Stage.MUTATION, Optional.empty(), () -> BatchlogManager.store(batch), handler);
            else
                MessagingService.instance().sendRR(message, target, handler);
        }
    }

    private static void asyncRemoveFromBatchlog(BatchlogEndpoints endpoints, UUID uuid, long queryStartNanoTime)
    {
        if (!endpoints.current.isEmpty())
            asyncRemoveFromBatchlog(endpoints.current, uuid);

        if (!endpoints.legacy.isEmpty())
            LegacyBatchlogMigrator.asyncRemoveFromBatchlog(endpoints.legacy, uuid, queryStartNanoTime);
    }

    private static void asyncRemoveFromBatchlog(Collection<InetAddress> endpoints, UUID uuid)
    {
        MessageOut<UUID> message = new MessageOut<>(MessagingService.Verb.BATCH_REMOVE, uuid, UUIDSerializer.serializer);
        for (InetAddress target : endpoints)
        {
            if (logger.isTraceEnabled())
                logger.trace("Sending batchlog remove request {} to {}", uuid, target);

            if (canDoLocalRequest(target))
                performLocally(Stage.MUTATION, () -> BatchlogManager.remove(uuid));
            else
                MessagingService.instance().sendOneWay(message, target);
        }
    }

    private static void asyncWriteBatchedMutations(List<WriteResponseHandlerWrapper> wrappers, String localDataCenter, Stage stage)
    {
        for (WriteResponseHandlerWrapper wrapper : wrappers)
        {
            Iterable<InetAddress> endpoints = Iterables.concat(wrapper.handler.naturalEndpoints, wrapper.handler.pendingEndpoints);

            try
            {
                sendToHintedEndpoints(wrapper.mutation, endpoints, wrapper.handler, localDataCenter, stage);
            }
            catch (OverloadedException | WriteTimeoutException e)
            {
                wrapper.handler.onFailure(FBUtilities.getBroadcastAddress(), RequestFailureReason.UNKNOWN);
            }
        }
    }

    private static void syncWriteBatchedMutations(List<WriteResponseHandlerWrapper> wrappers, String localDataCenter, Stage stage)
    throws WriteTimeoutException, OverloadedException
    {
        for (WriteResponseHandlerWrapper wrapper : wrappers)
        {
            Iterable<InetAddress> endpoints = Iterables.concat(wrapper.handler.naturalEndpoints, wrapper.handler.pendingEndpoints);
            sendToHintedEndpoints(wrapper.mutation, endpoints, wrapper.handler, localDataCenter, stage);
        }


        for (WriteResponseHandlerWrapper wrapper : wrappers)
            wrapper.handler.get();
    }

    /**
     * Perform the write of a mutation given a WritePerformer.
     * Gather the list of write endpoints, apply locally and/or forward the mutation to
     * said write endpoint (deletaged to the actual WritePerformer) and wait for the
     * responses based on consistency level.
     *
     * @param mutation the mutation to be applied
     * @param consistency_level the consistency level for the write operation
     * @param performer the WritePerformer in charge of appliying the mutation
     * given the list of write endpoints (either standardWritePerformer for
     * standard writes or counterWritePerformer for counter writes).
     * @param callback an optional callback to be run if and when the write is
     * @param queryStartNanoTime the value of System.nanoTime() when the query started to be processed
     */
    public static AbstractWriteResponseHandler<IMutation> performWrite(IMutation mutation,
                                                                       ConsistencyLevel consistency_level,
                                                                       String localDataCenter,
                                                                       WritePerformer performer,
                                                                       Runnable callback,
                                                                       WriteType writeType,
                                                                       long queryStartNanoTime)
    throws UnavailableException, OverloadedException
    {
        String keyspaceName = mutation.getKeyspaceName();
        AbstractReplicationStrategy rs = Keyspace.open(keyspaceName).getReplicationStrategy();

        Token tk = mutation.key().getToken();
        List<InetAddress> naturalEndpoints = StorageService.instance.getNaturalEndpoints(keyspaceName, tk);
        Collection<InetAddress> pendingEndpoints = StorageService.instance.getTokenMetadata().pendingEndpointsFor(tk, keyspaceName);

        AbstractWriteResponseHandler<IMutation> responseHandler = rs.getWriteResponseHandler(naturalEndpoints, pendingEndpoints, consistency_level, callback, writeType, queryStartNanoTime);

        // exit early if we can't fulfill the CL at this time
        responseHandler.assureSufficientLiveNodes();

        performer.apply(mutation, Iterables.concat(naturalEndpoints, pendingEndpoints), responseHandler, localDataCenter, consistency_level);
        return responseHandler;
    }

    // same as performWrites except does not initiate writes (but does perform availability checks).
    private static WriteResponseHandlerWrapper wrapBatchResponseHandler(Mutation mutation,
                                                                        ConsistencyLevel consistency_level,
                                                                        ConsistencyLevel batchConsistencyLevel,
                                                                        WriteType writeType,
                                                                        BatchlogResponseHandler.BatchlogCleanup cleanup,
                                                                        long queryStartNanoTime)
    {
        Keyspace keyspace = Keyspace.open(mutation.getKeyspaceName());
        AbstractReplicationStrategy rs = keyspace.getReplicationStrategy();
        String keyspaceName = mutation.getKeyspaceName();
        Token tk = mutation.key().getToken();
        List<InetAddress> naturalEndpoints = StorageService.instance.getNaturalEndpoints(keyspaceName, tk);
        Collection<InetAddress> pendingEndpoints = StorageService.instance.getTokenMetadata().pendingEndpointsFor(tk, keyspaceName);
        AbstractWriteResponseHandler<IMutation> writeHandler = rs.getWriteResponseHandler(naturalEndpoints, pendingEndpoints, consistency_level, null, writeType, queryStartNanoTime);
        BatchlogResponseHandler<IMutation> batchHandler = new BatchlogResponseHandler<>(writeHandler, batchConsistencyLevel.blockFor(keyspace), cleanup, queryStartNanoTime);
        return new WriteResponseHandlerWrapper(batchHandler, mutation);
    }

    /**
     * Same as performWrites except does not initiate writes (but does perform availability checks).
     * Keeps track of ViewWriteMetrics
     */
    private static WriteResponseHandlerWrapper wrapViewBatchResponseHandler(Mutation mutation,
                                                                            ConsistencyLevel consistency_level,
                                                                            ConsistencyLevel batchConsistencyLevel,
                                                                            List<InetAddress> naturalEndpoints,
                                                                            AtomicLong baseComplete,
                                                                            WriteType writeType,
                                                                            BatchlogResponseHandler.BatchlogCleanup cleanup,
                                                                            long queryStartNanoTime)
    {
        Keyspace keyspace = Keyspace.open(mutation.getKeyspaceName());
        AbstractReplicationStrategy rs = keyspace.getReplicationStrategy();
        String keyspaceName = mutation.getKeyspaceName();
        Token tk = mutation.key().getToken();
        Collection<InetAddress> pendingEndpoints = StorageService.instance.getTokenMetadata().pendingEndpointsFor(tk, keyspaceName);
        AbstractWriteResponseHandler<IMutation> writeHandler = rs.getWriteResponseHandler(naturalEndpoints, pendingEndpoints, consistency_level, () -> {
            long delay = Math.max(0, System.currentTimeMillis() - baseComplete.get());
            viewWriteMetrics.viewWriteLatency.update(delay, TimeUnit.MILLISECONDS);
        }, writeType, queryStartNanoTime);
        BatchlogResponseHandler<IMutation> batchHandler = new ViewWriteMetricsWrapped(writeHandler, batchConsistencyLevel.blockFor(keyspace), cleanup, queryStartNanoTime);
        return new WriteResponseHandlerWrapper(batchHandler, mutation);
    }

    // used by atomic_batch_mutate to decouple availability check from the write itself, caches consistency level and endpoints.
    private static class WriteResponseHandlerWrapper
    {
        final BatchlogResponseHandler<IMutation> handler;
        final Mutation mutation;

        WriteResponseHandlerWrapper(BatchlogResponseHandler<IMutation> handler, Mutation mutation)
        {
            this.handler = handler;
            this.mutation = mutation;
        }
    }

    /*
     * A class to filter batchlog endpoints into legacy endpoints (version < 3.0) or not.
     */
    private static final class BatchlogEndpoints
    {
        public final Collection<InetAddress> all;
        public final Collection<InetAddress> current;
        public final Collection<InetAddress> legacy;

        BatchlogEndpoints(Collection<InetAddress> endpoints)
        {
            all = endpoints;
            current = new ArrayList<>(2);
            legacy = new ArrayList<>(2);

            for (InetAddress ep : endpoints)
            {
                if (MessagingService.instance().getVersion(ep) >= MessagingService.VERSION_30)
                    current.add(ep);
                else
                    legacy.add(ep);
            }
        }
    }

    /*
     * Replicas are picked manually:
     * - replicas should be alive according to the failure detector
     * - replicas should be in the local datacenter
     * - choose min(2, number of qualifying candiates above)
     * - allow the local node to be the only replica only if it's a single-node DC
     */
    private static BatchlogEndpoints getBatchlogEndpoints(String localDataCenter, ConsistencyLevel consistencyLevel)
    throws UnavailableException
    {
        TokenMetadata.Topology topology = StorageService.instance.getTokenMetadata().cachedOnlyTokenMap().getTopology();
        Multimap<String, InetAddress> localEndpoints = HashMultimap.create(topology.getDatacenterRacks().get(localDataCenter));
        String localRack = DatabaseDescriptor.getEndpointSnitch().getRack(FBUtilities.getBroadcastAddress());

        Collection<InetAddress> chosenEndpoints = new BatchlogManager.EndpointFilter(localRack, localEndpoints).filter();
        if (chosenEndpoints.isEmpty())
        {
            if (consistencyLevel == ConsistencyLevel.ANY)
                return new BatchlogEndpoints(Collections.singleton(FBUtilities.getBroadcastAddress()));

            throw new UnavailableException(ConsistencyLevel.ONE, 1, 0);
        }

        return new BatchlogEndpoints(chosenEndpoints);
    }

    /**
     * Send the mutations to the right targets, write it locally if it corresponds or writes a hint when the node
     * is not available.
     *
     * Note about hints:
     * <pre>
     * {@code
     * | Hinted Handoff | Consist. Level |
     * | on             |       >=1      | --> wait for hints. We DO NOT notify the handler with handler.response() for hints;
     * | on             |       ANY      | --> wait for hints. Responses count towards consistency.
     * | off            |       >=1      | --> DO NOT fire hints. And DO NOT wait for them to complete.
     * | off            |       ANY      | --> DO NOT fire hints. And DO NOT wait for them to complete.
     * }
     * </pre>
     *
     * @throws OverloadedException if the hints cannot be written/enqueued
     */
    public static void sendToHintedEndpoints(final Mutation mutation,
                                             Iterable<InetAddress> targets,
                                             AbstractWriteResponseHandler<IMutation> responseHandler,
                                             String localDataCenter,
                                             Stage stage)
    throws OverloadedException
    {
        int targetsSize = Iterables.size(targets);

        // this dc replicas:
        Collection<InetAddress> localDc = null;
        // extra-datacenter replicas, grouped by dc
        Map<String, Collection<InetAddress>> dcGroups = null;
        // only need to create a Message for non-local writes
        MessageOut<Mutation> message = null;

        boolean insertLocal = false;
        ArrayList<InetAddress> endpointsToHint = null;

        List<InetAddress> backPressureHosts = null;

        for (InetAddress destination : targets)
        {
            checkHintOverload(destination);

            if (FailureDetector.instance.isAlive(destination))
            {
                if (canDoLocalRequest(destination))
                {
                    insertLocal = true;
                }
                else
                {
                    // belongs on a different server
                    if (message == null)
                        message = mutation.createMessage();

                    String dc = DatabaseDescriptor.getEndpointSnitch().getDatacenter(destination);

                    // direct writes to local DC or old Cassandra versions
                    // (1.1 knows how to forward old-style String message IDs; updated to int in 2.0)
                    if (localDataCenter.equals(dc))
                    {
                        if (localDc == null)
                            localDc = new ArrayList<>(targetsSize);

                        localDc.add(destination);
                    }
                    else
                    {
                        Collection<InetAddress> messages = (dcGroups != null) ? dcGroups.get(dc) : null;
                        if (messages == null)
                        {
                            messages = new ArrayList<>(3); // most DCs will have <= 3 replicas
                            if (dcGroups == null)
                                dcGroups = new HashMap<>();
                            dcGroups.put(dc, messages);
                        }

                        messages.add(destination);
                    }

                    if (backPressureHosts == null)
                        backPressureHosts = new ArrayList<>(targetsSize);

                    backPressureHosts.add(destination);
                }
            }
            else
            {
                if (shouldHint(destination))
                {
                    if (endpointsToHint == null)
                        endpointsToHint = new ArrayList<>(targetsSize);

                    endpointsToHint.add(destination);
                }
            }
        }

        if (backPressureHosts != null)
            MessagingService.instance().applyBackPressure(backPressureHosts, responseHandler.currentTimeout());

        if (endpointsToHint != null)
            submitHint(mutation, endpointsToHint, responseHandler);

        if (insertLocal)
            performLocally(stage, Optional.of(mutation), mutation::apply, responseHandler);

        if (localDc != null)
        {
            for (InetAddress destination : localDc)
                MessagingService.instance().sendRR(message, destination, responseHandler, true);
        }
        if (dcGroups != null)
        {
            // for each datacenter, send the message to one node to relay the write to other replicas
            for (Collection<InetAddress> dcTargets : dcGroups.values())
                sendMessagesToNonlocalDC(message, dcTargets, responseHandler);
        }
    }

    private static void checkHintOverload(InetAddress destination)
    {
        // avoid OOMing due to excess hints.  we need to do this check even for "live" nodes, since we can
        // still generate hints for those if it's overloaded or simply dead but not yet known-to-be-dead.
        // The idea is that if we have over maxHintsInProgress hints in flight, this is probably due to
        // a small number of nodes causing problems, so we should avoid shutting down writes completely to
        // healthy nodes.  Any node with no hintsInProgress is considered healthy.
        if (StorageMetrics.totalHintsInProgress.getCount() > maxHintsInProgress
                && (getHintsInProgressFor(destination).get() > 0 && shouldHint(destination)))
        {
            throw new OverloadedException("Too many in flight hints: " + StorageMetrics.totalHintsInProgress.getCount() +
                                          " destination: " + destination +
                                          " destination hints: " + getHintsInProgressFor(destination).get());
        }
    }

    private static void sendMessagesToNonlocalDC(MessageOut<? extends IMutation> message,
                                                 Collection<InetAddress> targets,
                                                 AbstractWriteResponseHandler<IMutation> handler)
    {
        Iterator<InetAddress> iter = targets.iterator();
        InetAddress target = iter.next();

        // Add the other destinations of the same message as a FORWARD_HEADER entry
        try(DataOutputBuffer out = new DataOutputBuffer())
        {
            out.writeInt(targets.size() - 1);
            while (iter.hasNext())
            {
                InetAddress destination = iter.next();
                CompactEndpointSerializationHelper.serialize(destination, out);
                int id = MessagingService.instance().addCallback(handler,
                                                                 message,
                                                                 destination,
                                                                 message.getTimeout(),
                                                                 handler.consistencyLevel,
                                                                 true);
                out.writeInt(id);
                logger.trace("Adding FWD message to {}@{}", id, destination);
            }
            message = message.withParameter(Mutation.FORWARD_TO, out.getData());
            // send the combined message + forward headers
            int id = MessagingService.instance().sendRR(message, target, handler, true);
            logger.trace("Sending message to {}@{}", id, target);
        }
        catch (IOException e)
        {
            // DataOutputBuffer is in-memory, doesn't throw IOException
            throw new AssertionError(e);
        }
    }

    private static void performLocally(Stage stage, final Runnable runnable)
    {
        StageManager.getStage(stage).maybeExecuteImmediately(new LocalMutationRunnable()
        {
            public void runMayThrow()
            {
                try
                {
                    runnable.run();
                }
                catch (Exception ex)
                {
                    logger.error("Failed to apply mutation locally : {}", ex);
                }
            }

            @Override
            protected Verb verb()
            {
                return MessagingService.Verb.MUTATION;
            }
        });
    }

    private static void performLocally(Stage stage, Optional<IMutation> mutation, final Runnable runnable, final IAsyncCallbackWithFailure<?> handler)
    {
        StageManager.getStage(stage).maybeExecuteImmediately(new LocalMutationRunnable(mutation)
        {
            public void runMayThrow()
            {
                try
                {
                    runnable.run();
                    handler.response(null);
                }
                catch (Exception ex)
                {
                    if (!(ex instanceof WriteTimeoutException))
                        logger.error("Failed to apply mutation locally : {}", ex);
                    handler.onFailure(FBUtilities.getBroadcastAddress(), RequestFailureReason.UNKNOWN);
                }
            }

            @Override
            protected Verb verb()
            {
                return MessagingService.Verb.MUTATION;
            }
        });
    }

    /**
     * Handle counter mutation on the coordinator host.
     *
     * A counter mutation needs to first be applied to a replica (that we'll call the leader for the mutation) before being
     * replicated to the other endpoint. To achieve so, there is two case:
     *   1) the coordinator host is a replica: we proceed to applying the update locally and replicate throug
     *   applyCounterMutationOnCoordinator
     *   2) the coordinator is not a replica: we forward the (counter)mutation to a chosen replica (that will proceed through
     *   applyCounterMutationOnLeader upon receive) and wait for its acknowledgment.
     *
     * Implementation note: We check if we can fulfill the CL on the coordinator host even if he is not a replica to allow
     * quicker response and because the WriteResponseHandlers don't make it easy to send back an error. We also always gather
     * the write latencies at the coordinator node to make gathering point similar to the case of standard writes.
     */
    public static AbstractWriteResponseHandler<IMutation> mutateCounter(CounterMutation cm, String localDataCenter, long queryStartNanoTime) throws UnavailableException, OverloadedException
    {
        InetAddress endpoint = findSuitableEndpoint(cm.getKeyspaceName(), cm.key(), localDataCenter, cm.consistency());

        if (endpoint.equals(FBUtilities.getBroadcastAddress()))
        {
            return applyCounterMutationOnCoordinator(cm, localDataCenter, queryStartNanoTime);
        }
        else
        {
            // Exit now if we can't fulfill the CL here instead of forwarding to the leader replica
            String keyspaceName = cm.getKeyspaceName();
            AbstractReplicationStrategy rs = Keyspace.open(keyspaceName).getReplicationStrategy();
            Token tk = cm.key().getToken();
            List<InetAddress> naturalEndpoints = StorageService.instance.getNaturalEndpoints(keyspaceName, tk);
            Collection<InetAddress> pendingEndpoints = StorageService.instance.getTokenMetadata().pendingEndpointsFor(tk, keyspaceName);

            rs.getWriteResponseHandler(naturalEndpoints, pendingEndpoints, cm.consistency(), null, WriteType.COUNTER, queryStartNanoTime).assureSufficientLiveNodes();

            // Forward the actual update to the chosen leader replica
            AbstractWriteResponseHandler<IMutation> responseHandler = new WriteResponseHandler<>(endpoint, WriteType.COUNTER, queryStartNanoTime);

            Tracing.trace("Enqueuing counter update to {}", endpoint);
            MessagingService.instance().sendRR(cm.makeMutationMessage(), endpoint, responseHandler, false);
            return responseHandler;
        }
    }

    /**
     * Find a suitable replica as leader for counter update.
     * For now, we pick a random replica in the local DC (or ask the snitch if
     * there is no replica alive in the local DC).
     * TODO: if we track the latency of the counter writes (which makes sense
     * contrarily to standard writes since there is a read involved), we could
     * trust the dynamic snitch entirely, which may be a better solution. It
     * is unclear we want to mix those latencies with read latencies, so this
     * may be a bit involved.
     */
    private static InetAddress findSuitableEndpoint(String keyspaceName, DecoratedKey key, String localDataCenter, ConsistencyLevel cl) throws UnavailableException
    {
        Keyspace keyspace = Keyspace.open(keyspaceName);
        IEndpointSnitch snitch = DatabaseDescriptor.getEndpointSnitch();
        List<InetAddress> endpoints = new ArrayList<>();
        StorageService.instance.getLiveNaturalEndpoints(keyspace, key, endpoints);

        // CASSANDRA-13043: filter out those endpoints not accepting clients yet, maybe because still bootstrapping
        endpoints.removeIf(endpoint -> !StorageService.instance.isRpcReady(endpoint));

        // TODO have a way to compute the consistency level
        if (endpoints.isEmpty())
            throw new UnavailableException(cl, cl.blockFor(keyspace), 0);

        List<InetAddress> localEndpoints = new ArrayList<>(endpoints.size());

        for (InetAddress endpoint : endpoints)
            if (snitch.getDatacenter(endpoint).equals(localDataCenter))
                localEndpoints.add(endpoint);

        if (localEndpoints.isEmpty())
        {
            // If the consistency required is local then we should not involve other DCs
            if (cl.isDatacenterLocal())
                throw new UnavailableException(cl, cl.blockFor(keyspace), 0);

            // No endpoint in local DC, pick the closest endpoint according to the snitch
            snitch.sortByProximity(FBUtilities.getBroadcastAddress(), endpoints);
            return endpoints.get(0);
        }

        return localEndpoints.get(ThreadLocalRandom.current().nextInt(localEndpoints.size()));
    }

    // Must be called on a replica of the mutation. This replica becomes the
    // leader of this mutation.
    public static AbstractWriteResponseHandler<IMutation> applyCounterMutationOnLeader(CounterMutation cm, String localDataCenter, Runnable callback, long queryStartNanoTime)
    throws UnavailableException, OverloadedException
    {
        return performWrite(cm, cm.consistency(), localDataCenter, counterWritePerformer, callback, WriteType.COUNTER, queryStartNanoTime);
    }

    // Same as applyCounterMutationOnLeader but must with the difference that it use the MUTATION stage to execute the write (while
    // applyCounterMutationOnLeader assumes it is on the MUTATION stage already)
    public static AbstractWriteResponseHandler<IMutation> applyCounterMutationOnCoordinator(CounterMutation cm, String localDataCenter, long queryStartNanoTime)
    throws UnavailableException, OverloadedException
    {
        return performWrite(cm, cm.consistency(), localDataCenter, counterWriteOnCoordinatorPerformer, null, WriteType.COUNTER, queryStartNanoTime);
    }

    private static Runnable counterWriteTask(final IMutation mutation,
                                             final Iterable<InetAddress> targets,
                                             final AbstractWriteResponseHandler<IMutation> responseHandler,
                                             final String localDataCenter)
    {
        return new DroppableRunnable(MessagingService.Verb.COUNTER_MUTATION)
        {
            @Override
            public void runMayThrow() throws OverloadedException, WriteTimeoutException
            {
                assert mutation instanceof CounterMutation;

                Mutation result = ((CounterMutation) mutation).applyCounterMutation();
                responseHandler.response(null);

                Set<InetAddress> remotes = Sets.difference(ImmutableSet.copyOf(targets),
                                                           ImmutableSet.of(FBUtilities.getBroadcastAddress()));
                if (!remotes.isEmpty())
                    sendToHintedEndpoints(result, remotes, responseHandler, localDataCenter, Stage.COUNTER_MUTATION);
            }
        };
    }

    private static boolean systemKeyspaceQuery(List<? extends ReadCommand> cmds)
    {
        for (ReadCommand cmd : cmds)
            if (!SchemaConstants.isLocalSystemKeyspace(cmd.metadata().ksName))
                return false;
        return true;
    }

    public static RowIterator readOne(SinglePartitionReadCommand command, ConsistencyLevel consistencyLevel, long queryStartNanoTime)
    throws UnavailableException, IsBootstrappingException, ReadFailureException, ReadTimeoutException, InvalidRequestException
    {
        return readOne(command, consistencyLevel, null, queryStartNanoTime);
    }

    public static RowIterator readOne(SinglePartitionReadCommand command, ConsistencyLevel consistencyLevel, ClientState state, long queryStartNanoTime)
    throws UnavailableException, IsBootstrappingException, ReadFailureException, ReadTimeoutException, InvalidRequestException
    {
        return PartitionIterators.getOnlyElement(read(SinglePartitionReadCommand.Group.one(command), consistencyLevel, state, queryStartNanoTime), command);
    }

    public static PartitionIterator read(SinglePartitionReadCommand.Group group, ConsistencyLevel consistencyLevel, long queryStartNanoTime)
    throws UnavailableException, IsBootstrappingException, ReadFailureException, ReadTimeoutException, InvalidRequestException
    {
        // When using serial CL, the ClientState should be provided
        assert !consistencyLevel.isSerialConsistency();
        return read(group, consistencyLevel, null, queryStartNanoTime);
    }

    /**
     * Performs the actual reading of a row out of the StorageService, fetching
     * a specific set of column names from a given column family.
     */
    public static PartitionIterator read(SinglePartitionReadCommand.Group group, ConsistencyLevel consistencyLevel, ClientState state, long queryStartNanoTime)
    throws UnavailableException, IsBootstrappingException, ReadFailureException, ReadTimeoutException, InvalidRequestException
    {
        if (StorageService.instance.isBootstrapMode() && !systemKeyspaceQuery(group.commands))
        {
            readMetrics.unavailables.mark();
            readMetricsMap.get(consistencyLevel).unavailables.mark();
            throw new IsBootstrappingException();
        }

        return consistencyLevel.isSerialConsistency()
             ? readWithPaxos(group, consistencyLevel, state, queryStartNanoTime)
             : readRegular(group, consistencyLevel, queryStartNanoTime);
    }

    private static PartitionIterator readWithPaxos(SinglePartitionReadCommand.Group group, ConsistencyLevel consistencyLevel, ClientState state, long queryStartNanoTime)
    throws InvalidRequestException, UnavailableException, ReadFailureException, ReadTimeoutException
    {
        assert state != null;
        if (group.commands.size() > 1)
            throw new InvalidRequestException("SERIAL/LOCAL_SERIAL consistency may only be requested for one partition at a time");

        long start = System.nanoTime();
        SinglePartitionReadCommand command = group.commands.get(0);
        CFMetaData metadata = command.metadata();
        DecoratedKey key = command.partitionKey();

        PartitionIterator result = null;
        try
        {
            // make sure any in-progress paxos writes are done (i.e., committed to a majority of replicas), before performing a quorum read
            Pair<List<InetAddress>, Integer> p = getPaxosParticipants(metadata, key, consistencyLevel);
            List<InetAddress> liveEndpoints = p.left;
            int requiredParticipants = p.right;

            // does the work of applying in-progress writes; throws UAE or timeout if it can't
            final ConsistencyLevel consistencyForCommitOrFetch = consistencyLevel == ConsistencyLevel.LOCAL_SERIAL
                                                                                   ? ConsistencyLevel.LOCAL_QUORUM
                                                                                   : ConsistencyLevel.QUORUM;

            try
            {
                final Pair<UUID, Integer> pair = beginAndRepairPaxos(start, key, metadata, liveEndpoints, requiredParticipants, consistencyLevel, consistencyForCommitOrFetch, false, state);
                if (pair.right > 0)
                    casReadMetrics.contention.update(pair.right);
            }
            catch (WriteTimeoutException e)
            {
                throw new ReadTimeoutException(consistencyLevel, 0, consistencyLevel.blockFor(Keyspace.open(metadata.ksName)), false);
            }
            catch (WriteFailureException e)
            {
                throw new ReadFailureException(consistencyLevel, e.received, e.blockFor, false, e.failureReasonByEndpoint);
            }

            result = fetchRows(group.commands, consistencyForCommitOrFetch, queryStartNanoTime);
        }
        catch (UnavailableException e)
        {
            readMetrics.unavailables.mark();
            casReadMetrics.unavailables.mark();
            readMetricsMap.get(consistencyLevel).unavailables.mark();
            throw e;
        }
        catch (ReadTimeoutException e)
        {
            readMetrics.timeouts.mark();
            casReadMetrics.timeouts.mark();
            readMetricsMap.get(consistencyLevel).timeouts.mark();
            throw e;
        }
        catch (ReadFailureException e)
        {
            readMetrics.failures.mark();
            casReadMetrics.failures.mark();
            readMetricsMap.get(consistencyLevel).failures.mark();
            throw e;
        }
        finally
        {
            long latency = System.nanoTime() - start;
            readMetrics.addNano(latency);
            casReadMetrics.addNano(latency);
            readMetricsMap.get(consistencyLevel).addNano(latency);
            Keyspace.open(metadata.ksName).getColumnFamilyStore(metadata.cfName).metric.coordinatorReadLatency.update(latency, TimeUnit.NANOSECONDS);
        }

        return result;
    }

    @SuppressWarnings("resource")
    private static PartitionIterator readRegular(SinglePartitionReadCommand.Group group, ConsistencyLevel consistencyLevel, long queryStartNanoTime)
    throws UnavailableException, ReadFailureException, ReadTimeoutException
    {
        long start = System.nanoTime();
        try
        {
            PartitionIterator result = fetchRows(group.commands, consistencyLevel, queryStartNanoTime);
            // Note that the only difference between the command in a group must be the partition key on which
            // they applied.
            boolean enforceStrictLiveness = group.commands.get(0).metadata().enforceStrictLiveness();
            // If we have more than one command, then despite each read command honoring the limit, the total result
            // might not honor it and so we should enforce it
            if (group.commands.size() > 1)
                result = group.limits().filter(result, group.nowInSec(), group.selectsFullPartition(), enforceStrictLiveness);
            return result;
        }
        catch (UnavailableException e)
        {
            readMetrics.unavailables.mark();
            readMetricsMap.get(consistencyLevel).unavailables.mark();
            throw e;
        }
        catch (ReadTimeoutException e)
        {
            readMetrics.timeouts.mark();
            readMetricsMap.get(consistencyLevel).timeouts.mark();
            throw e;
        }
        catch (ReadFailureException e)
        {
            readMetrics.failures.mark();
            readMetricsMap.get(consistencyLevel).failures.mark();
            throw e;
        }
        finally
        {
            long latency = System.nanoTime() - start;
            readMetrics.addNano(latency);
            readMetricsMap.get(consistencyLevel).addNano(latency);
            // TODO avoid giving every command the same latency number.  Can fix this in CASSADRA-5329
            for (ReadCommand command : group.commands)
                Keyspace.openAndGetStore(command.metadata()).metric.coordinatorReadLatency.update(latency, TimeUnit.NANOSECONDS);
        }
    }

    /**
     * This function executes local and remote reads, and blocks for the results:
     *
     * 1. Get the replica locations, sorted by response time according to the snitch
     * 2. Send a data request to the closest replica, and digest requests to either
     *    a) all the replicas, if read repair is enabled
     *    b) the closest R-1 replicas, where R is the number required to satisfy the ConsistencyLevel
     * 3. Wait for a response from R replicas
     * 4. If the digests (if any) match the data return the data
     * 5. else carry out read repair by getting data from all the nodes.
     */
    private static PartitionIterator fetchRows(List<SinglePartitionReadCommand> commands, ConsistencyLevel consistencyLevel, long queryStartNanoTime)
    throws UnavailableException, ReadFailureException, ReadTimeoutException
    {
        int cmdCount = commands.size();

        SinglePartitionReadLifecycle[] reads = new SinglePartitionReadLifecycle[cmdCount];
        for (int i = 0; i < cmdCount; i++)
            reads[i] = new SinglePartitionReadLifecycle(commands.get(i), consistencyLevel, queryStartNanoTime);

        for (int i = 0; i < cmdCount; i++)
            reads[i].doInitialQueries();

        for (int i = 0; i < cmdCount; i++)
            reads[i].maybeTryAdditionalReplicas();

        for (int i = 0; i < cmdCount; i++)
            reads[i].awaitResultsAndRetryOnDigestMismatch();

        for (int i = 0; i < cmdCount; i++)
            if (!reads[i].isDone())
                reads[i].maybeAwaitFullDataRead();

        List<PartitionIterator> results = new ArrayList<>(cmdCount);
        for (int i = 0; i < cmdCount; i++)
        {
            assert reads[i].isDone();
            results.add(reads[i].getResult());
        }

        return PartitionIterators.concat(results);
    }

    private static class SinglePartitionReadLifecycle
    {
        private final SinglePartitionReadCommand command;
        private final AbstractReadExecutor executor;
        private final ConsistencyLevel consistency;
        private final long queryStartNanoTime;

        private PartitionIterator result;
        private ReadCallback repairHandler;

        SinglePartitionReadLifecycle(SinglePartitionReadCommand command, ConsistencyLevel consistency, long queryStartNanoTime)
        {
            this.command = command;
            this.executor = AbstractReadExecutor.getReadExecutor(command, consistency, queryStartNanoTime);
            this.consistency = consistency;
            this.queryStartNanoTime = queryStartNanoTime;
        }

        boolean isDone()
        {
            return result != null;
        }

        void doInitialQueries()
        {
            executor.executeAsync();
        }

        void maybeTryAdditionalReplicas()
        {
            executor.maybeTryAdditionalReplicas();
        }

        void awaitResultsAndRetryOnDigestMismatch() throws ReadFailureException, ReadTimeoutException
        {
            try
            {
                result = executor.get();
            }
            catch (DigestMismatchException ex)
            {
                Tracing.trace("Digest mismatch: {}", ex);

                ReadRepairMetrics.repairedBlocking.mark();

                // Do a full data read to resolve the correct response (and repair node that need be)
                Keyspace keyspace = Keyspace.open(command.metadata().ksName);
                DataResolver resolver = new DataResolver(keyspace, command, ConsistencyLevel.ALL, executor.handler.endpoints.size(), queryStartNanoTime);
                repairHandler = new ReadCallback(resolver,
                                                 ConsistencyLevel.ALL,
                                                 executor.getContactedReplicas().size(),
                                                 command,
                                                 keyspace,
                                                 executor.handler.endpoints,
                                                 queryStartNanoTime);

                for (InetAddress endpoint : executor.getContactedReplicas())
                {
                    MessageOut<ReadCommand> message = command.createMessage(MessagingService.instance().getVersion(endpoint));
                    Tracing.trace("Enqueuing full data read to {}", endpoint);
                    MessagingService.instance().sendRRWithFailure(message, endpoint, repairHandler);
                }
            }
        }

        void maybeAwaitFullDataRead() throws ReadTimeoutException
        {
            // There wasn't a digest mismatch, we're good
            if (repairHandler == null)
                return;

            // Otherwise, get the result from the full-data read and check that it's not a short read
            try
            {
                result = repairHandler.get();
            }
            catch (DigestMismatchException e)
            {
                throw new AssertionError(e); // full data requested from each node here, no digests should be sent
            }
            catch (ReadTimeoutException e)
            {
                if (Tracing.isTracing())
                    Tracing.trace("Timed out waiting on digest mismatch repair requests");
                else
                    logger.trace("Timed out waiting on digest mismatch repair requests");
                // the caught exception here will have CL.ALL from the repair command,
                // not whatever CL the initial command was at (CASSANDRA-7947)
                int blockFor = consistency.blockFor(Keyspace.open(command.metadata().ksName));
                throw new ReadTimeoutException(consistency, blockFor-1, blockFor, true);
            }
        }

        PartitionIterator getResult()
        {
            assert result != null;
            return result;
        }
    }

    static class LocalReadRunnable extends DroppableRunnable
    {
        private final ReadCommand command;
        private final ReadCallback handler;
        private final long start = System.nanoTime();

        LocalReadRunnable(ReadCommand command, ReadCallback handler)
        {
            super(MessagingService.Verb.READ);
            this.command = command;
            this.handler = handler;
        }

        protected void runMayThrow()
        {
            try
            {
                command.setMonitoringTime(constructionTime, false, verb.getTimeout(), DatabaseDescriptor.getSlowQueryTimeout());

                ReadResponse response;
                try (ReadExecutionController executionController = command.executionController();
                     UnfilteredPartitionIterator iterator = command.executeLocally(executionController))
                {
                    response = command.createResponse(iterator);
                }

                if (command.complete())
                {
                    handler.response(response);
                }
                else
                {
                    MessagingService.instance().incrementDroppedMessages(verb, System.currentTimeMillis() - constructionTime);
                    handler.onFailure(FBUtilities.getBroadcastAddress(), RequestFailureReason.UNKNOWN);
                }

                MessagingService.instance().addLatency(FBUtilities.getBroadcastAddress(), TimeUnit.NANOSECONDS.toMillis(System.nanoTime() - start));
            }
            catch (Throwable t)
            {
                if (t instanceof TombstoneOverwhelmingException)
                {
                    handler.onFailure(FBUtilities.getBroadcastAddress(), RequestFailureReason.READ_TOO_MANY_TOMBSTONES);
                    logger.error(t.getMessage());
                }
                else
                {
                    handler.onFailure(FBUtilities.getBroadcastAddress(), RequestFailureReason.UNKNOWN);
                    throw t;
                }
            }
        }
    }

    public static List<InetAddress> getLiveSortedEndpoints(Keyspace keyspace, ByteBuffer key)
    {
        return getLiveSortedEndpoints(keyspace, StorageService.instance.getTokenMetadata().decorateKey(key));
    }

    public static List<InetAddress> getLiveSortedEndpoints(Keyspace keyspace, RingPosition pos)
    {
        List<InetAddress> liveEndpoints = StorageService.instance.getLiveNaturalEndpoints(keyspace, pos);
        DatabaseDescriptor.getEndpointSnitch().sortByProximity(FBUtilities.getBroadcastAddress(), liveEndpoints);
        return liveEndpoints;
    }

    private static List<InetAddress> intersection(List<InetAddress> l1, List<InetAddress> l2)
    {
        // Note: we don't use Guava Sets.intersection() for 3 reasons:
        //   1) retainAll would be inefficient if l1 and l2 are large but in practice both are the replicas for a range and
        //   so will be very small (< RF). In that case, retainAll is in fact more efficient.
        //   2) we do ultimately need a list so converting everything to sets don't make sense
        //   3) l1 and l2 are sorted by proximity. The use of retainAll  maintain that sorting in the result, while using sets wouldn't.
        List<InetAddress> inter = new ArrayList<InetAddress>(l1);
        inter.retainAll(l2);
        return inter;
    }

    /**
     * Estimate the number of result rows (either cql3 rows or "thrift" rows, as called for by the command) per
     * range in the ring based on our local data.  This assumes that ranges are uniformly distributed across the cluster
     * and that the queried data is also uniformly distributed.
     */
    private static float estimateResultsPerRange(PartitionRangeReadCommand command, Keyspace keyspace)
    {
        ColumnFamilyStore cfs = keyspace.getColumnFamilyStore(command.metadata().cfId);
        Index index = command.getIndex(cfs);
        float maxExpectedResults = index == null
                                 ? command.limits().estimateTotalResults(cfs)
                                 : index.getEstimatedResultRows();

        // adjust maxExpectedResults by the number of tokens this node has and the replication factor for this ks
        return (maxExpectedResults / DatabaseDescriptor.getNumTokens()) / keyspace.getReplicationStrategy().getReplicationFactor();
    }

    private static class RangeForQuery
    {
        public final AbstractBounds<PartitionPosition> range;
        public final List<InetAddress> liveEndpoints;
        public final List<InetAddress> filteredEndpoints;

        public RangeForQuery(AbstractBounds<PartitionPosition> range, List<InetAddress> liveEndpoints, List<InetAddress> filteredEndpoints)
        {
            this.range = range;
            this.liveEndpoints = liveEndpoints;
            this.filteredEndpoints = filteredEndpoints;
        }
    }

    private static class RangeIterator extends AbstractIterator<RangeForQuery>
    {
        private final Keyspace keyspace;
        private final ConsistencyLevel consistency;
        private final Iterator<? extends AbstractBounds<PartitionPosition>> ranges;
        private final int rangeCount;

        public RangeIterator(PartitionRangeReadCommand command, Keyspace keyspace, ConsistencyLevel consistency)
        {
            this.keyspace = keyspace;
            this.consistency = consistency;

            List<? extends AbstractBounds<PartitionPosition>> l = keyspace.getReplicationStrategy() instanceof LocalStrategy
                                                          ? command.dataRange().keyRange().unwrap()
                                                          : getRestrictedRanges(command.dataRange().keyRange());
            this.ranges = l.iterator();
            this.rangeCount = l.size();
        }

        public int rangeCount()
        {
            return rangeCount;
        }

        protected RangeForQuery computeNext()
        {
            if (!ranges.hasNext())
                return endOfData();

            AbstractBounds<PartitionPosition> range = ranges.next();
            List<InetAddress> liveEndpoints = getLiveSortedEndpoints(keyspace, range.right);
            return new RangeForQuery(range,
                                     liveEndpoints,
                                     consistency.filterForQuery(keyspace, liveEndpoints));
        }
    }

    private static class RangeMerger extends AbstractIterator<RangeForQuery>
    {
        private final Keyspace keyspace;
        private final ConsistencyLevel consistency;
        private final PeekingIterator<RangeForQuery> ranges;

        private RangeMerger(Iterator<RangeForQuery> iterator, Keyspace keyspace, ConsistencyLevel consistency)
        {
            this.keyspace = keyspace;
            this.consistency = consistency;
            this.ranges = Iterators.peekingIterator(iterator);
        }

        protected RangeForQuery computeNext()
        {
            if (!ranges.hasNext())
                return endOfData();

            RangeForQuery current = ranges.next();

            // getRestrictedRange has broken the queried range into per-[vnode] token ranges, but this doesn't take
            // the replication factor into account. If the intersection of live endpoints for 2 consecutive ranges
            // still meets the CL requirements, then we can merge both ranges into the same RangeSliceCommand.
            while (ranges.hasNext())
            {
                // If the current range right is the min token, we should stop merging because CFS.getRangeSlice
                // don't know how to deal with a wrapping range.
                // Note: it would be slightly more efficient to have CFS.getRangeSlice on the destination nodes unwraps
                // the range if necessary and deal with it. However, we can't start sending wrapped range without breaking
                // wire compatibility, so It's likely easier not to bother;
                if (current.range.right.isMinimum())
                    break;

                RangeForQuery next = ranges.peek();

                List<InetAddress> merged = intersection(current.liveEndpoints, next.liveEndpoints);

                // Check if there is enough endpoint for the merge to be possible.
                if (!consistency.isSufficientLiveNodes(keyspace, merged))
                    break;

                List<InetAddress> filteredMerged = consistency.filterForQuery(keyspace, merged);

                // Estimate whether merging will be a win or not
                if (!DatabaseDescriptor.getEndpointSnitch().isWorthMergingForRangeQuery(filteredMerged, current.filteredEndpoints, next.filteredEndpoints))
                    break;

                // If we get there, merge this range and the next one
                current = new RangeForQuery(current.range.withNewRight(next.range.right), merged, filteredMerged);
                ranges.next(); // consume the range we just merged since we've only peeked so far
            }
            return current;
        }
    }

    private static class SingleRangeResponse extends AbstractIterator<RowIterator> implements PartitionIterator
    {
        private final ReadCallback handler;
        private PartitionIterator result;

        private SingleRangeResponse(ReadCallback handler)
        {
            this.handler = handler;
        }

        private void waitForResponse() throws ReadTimeoutException
        {
            if (result != null)
                return;

            try
            {
                result = handler.get();
            }
            catch (DigestMismatchException e)
            {
                throw new AssertionError(e); // no digests in range slices yet
            }
        }

        protected RowIterator computeNext()
        {
            waitForResponse();
            return result.hasNext() ? result.next() : endOfData();
        }

        public void close()
        {
            if (result != null)
                result.close();
        }
    }

    private static class RangeCommandIterator extends AbstractIterator<RowIterator> implements PartitionIterator
    {
        private final Iterator<RangeForQuery> ranges;
        private final int totalRangeCount;
        private final PartitionRangeReadCommand command;
        private final Keyspace keyspace;
        private final ConsistencyLevel consistency;
        private final boolean enforceStrictLiveness;

        private final long startTime;
        private final long queryStartNanoTime;
        private DataLimits.Counter counter;
        private PartitionIterator sentQueryIterator;

        private int concurrencyFactor;
        // The two following "metric" are maintained to improve the concurrencyFactor
        // when it was not good enough initially.
        private int liveReturned;
        private int rangesQueried;

        public RangeCommandIterator(RangeIterator ranges, PartitionRangeReadCommand command, int concurrencyFactor, Keyspace keyspace, ConsistencyLevel consistency, long queryStartNanoTime)
        {
            this.command = command;
            this.concurrencyFactor = concurrencyFactor;
            this.startTime = System.nanoTime();
            this.ranges = new RangeMerger(ranges, keyspace, consistency);
            this.totalRangeCount = ranges.rangeCount();
            this.consistency = consistency;
            this.keyspace = keyspace;
            this.queryStartNanoTime = queryStartNanoTime;
            this.enforceStrictLiveness = command.metadata().enforceStrictLiveness();
        }

        public RowIterator computeNext()
        {
            try
            {
                while (sentQueryIterator == null || !sentQueryIterator.hasNext())
                {
                    // If we don't have more range to handle, we're done
                    if (!ranges.hasNext())
                        return endOfData();

                    // else, sends the next batch of concurrent queries (after having close the previous iterator)
                    if (sentQueryIterator != null)
                    {
                        liveReturned += counter.counted();
                        sentQueryIterator.close();

                        // It's not the first batch of queries and we're not done, so we we can use what has been
                        // returned so far to improve our rows-per-range estimate and update the concurrency accordingly
                        updateConcurrencyFactor();
                    }
                    sentQueryIterator = sendNextRequests();
                }

                return sentQueryIterator.next();
            }
            catch (UnavailableException e)
            {
                rangeMetrics.unavailables.mark();
                throw e;
            }
            catch (ReadTimeoutException e)
            {
                rangeMetrics.timeouts.mark();
                throw e;
            }
            catch (ReadFailureException e)
            {
                rangeMetrics.failures.mark();
                throw e;
            }
        }

        private void updateConcurrencyFactor()
        {
            if (liveReturned == 0)
            {
                // we haven't actually gotten any results, so query all remaining ranges at once
                concurrencyFactor = totalRangeCount - rangesQueried;
                return;
            }

            // Otherwise, compute how many rows per range we got on average and pick a concurrency factor
            // that should allow us to fetch all remaining rows with the next batch of (concurrent) queries.
            int remainingRows = command.limits().count() - liveReturned;
            float rowsPerRange = (float)liveReturned / (float)rangesQueried;
            concurrencyFactor = Math.max(1, Math.min(totalRangeCount - rangesQueried, Math.round(remainingRows / rowsPerRange)));
            logger.trace("Didn't get enough response rows; actual rows per range: {}; remaining rows: {}, new concurrent requests: {}",
                         rowsPerRange, remainingRows, concurrencyFactor);
        }

        /**
         * Queries the provided sub-range.
         *
         * @param toQuery the subRange to query.
         * @param isFirst in the case where multiple queries are sent in parallel, whether that's the first query on
         * that batch or not. The reason it matters is that whe paging queries, the command (more specifically the
         * {@code DataLimits}) may have "state" information and that state may only be valid for the first query (in
         * that it's the query that "continues" whatever we're previously queried).
         */
        private SingleRangeResponse query(RangeForQuery toQuery, boolean isFirst)
        {
            PartitionRangeReadCommand rangeCommand = command.forSubRange(toQuery.range, isFirst);

            DataResolver resolver = new DataResolver(keyspace, rangeCommand, consistency, toQuery.filteredEndpoints.size(), queryStartNanoTime);

            int blockFor = consistency.blockFor(keyspace);
            int minResponses = Math.min(toQuery.filteredEndpoints.size(), blockFor);
            List<InetAddress> minimalEndpoints = toQuery.filteredEndpoints.subList(0, minResponses);
            ReadCallback handler = new ReadCallback(resolver, consistency, rangeCommand, minimalEndpoints, queryStartNanoTime);

            handler.assureSufficientLiveNodes();

            if (toQuery.filteredEndpoints.size() == 1 && canDoLocalRequest(toQuery.filteredEndpoints.get(0)))
            {
                StageManager.getStage(Stage.READ).execute(new LocalReadRunnable(rangeCommand, handler));
            }
            else
            {
                for (InetAddress endpoint : toQuery.filteredEndpoints)
                {
                    MessageOut<ReadCommand> message = rangeCommand.createMessage(MessagingService.instance().getVersion(endpoint));
                    Tracing.trace("Enqueuing request to {}", endpoint);
                    MessagingService.instance().sendRRWithFailure(message, endpoint, handler);
                }
            }

            return new SingleRangeResponse(handler);
        }

        private PartitionIterator sendNextRequests()
        {
            List<PartitionIterator> concurrentQueries = new ArrayList<>(concurrencyFactor);
            for (int i = 0; i < concurrencyFactor && ranges.hasNext(); i++)
            {
                concurrentQueries.add(query(ranges.next(), i == 0));
                ++rangesQueried;
            }

            Tracing.trace("Submitted {} concurrent range requests", concurrentQueries.size());
            // We want to count the results for the sake of updating the concurrency factor (see updateConcurrencyFactor) but we don't want to
            // enforce any particular limit at this point (this could break code than rely on postReconciliationProcessing), hence the DataLimits.NONE.
            counter = DataLimits.NONE.newCounter(command.nowInSec(), true, command.selectsFullPartition(), enforceStrictLiveness);
            return counter.applyTo(PartitionIterators.concat(concurrentQueries));
        }

        public void close()
        {
            try
            {
                if (sentQueryIterator != null)
                    sentQueryIterator.close();
            }
            finally
            {
                long latency = System.nanoTime() - startTime;
                rangeMetrics.addNano(latency);
                Keyspace.openAndGetStore(command.metadata()).metric.coordinatorScanLatency.update(latency, TimeUnit.NANOSECONDS);
            }
        }
    }

    @SuppressWarnings("resource")
    public static PartitionIterator getRangeSlice(PartitionRangeReadCommand command, ConsistencyLevel consistencyLevel, long queryStartNanoTime)
    {
        Tracing.trace("Computing ranges to query");

        Keyspace keyspace = Keyspace.open(command.metadata().ksName);
        RangeIterator ranges = new RangeIterator(command, keyspace, consistencyLevel);

        // our estimate of how many result rows there will be per-range
        float resultsPerRange = estimateResultsPerRange(command, keyspace);
        // underestimate how many rows we will get per-range in order to increase the likelihood that we'll
        // fetch enough rows in the first round
        resultsPerRange -= resultsPerRange * CONCURRENT_SUBREQUESTS_MARGIN;
        int concurrencyFactor = resultsPerRange == 0.0
                              ? 1
                              : Math.max(1, Math.min(ranges.rangeCount(), (int) Math.ceil(command.limits().count() / resultsPerRange)));
        logger.trace("Estimated result rows per range: {}; requested rows: {}, ranges.size(): {}; concurrent range requests: {}",
                     resultsPerRange, command.limits().count(), ranges.rangeCount(), concurrencyFactor);
        Tracing.trace("Submitting range requests on {} ranges with a concurrency of {} ({} rows per range expected)", ranges.rangeCount(), concurrencyFactor, resultsPerRange);

        // Note that in general, a RangeCommandIterator will honor the command limit for each range, but will not enforce it globally.

        return command.limits().filter(command.postReconciliationProcessing(new RangeCommandIterator(ranges, command, concurrencyFactor, keyspace, consistencyLevel, queryStartNanoTime)),
                                       command.nowInSec(),
                                       command.selectsFullPartition(),
                                       command.metadata().enforceStrictLiveness());
    }

    public Map<String, List<String>> getSchemaVersions()
    {
        return describeSchemaVersions();
    }

    /**
     * initiate a request/response session with each live node to check whether or not everybody is using the same
     * migration id. This is useful for determining if a schema change has propagated through the cluster. Disagreement
     * is assumed if any node fails to respond.
     */
    public static Map<String, List<String>> describeSchemaVersions()
    {
        final String myVersion = Schema.instance.getVersion().toString();
        final Map<InetAddress, UUID> versions = new ConcurrentHashMap<InetAddress, UUID>();
        final Set<InetAddress> liveHosts = Gossiper.instance.getLiveMembers();
        final CountDownLatch latch = new CountDownLatch(liveHosts.size());

        IAsyncCallback<UUID> cb = new IAsyncCallback<UUID>()
        {
            public void response(MessageIn<UUID> message)
            {
                // record the response from the remote node.
                versions.put(message.from, message.payload);
                latch.countDown();
            }

            public boolean isLatencyForSnitch()
            {
                return false;
            }
        };
        // an empty message acts as a request to the SchemaCheckVerbHandler.
        MessageOut message = new MessageOut(MessagingService.Verb.SCHEMA_CHECK);
        for (InetAddress endpoint : liveHosts)
            MessagingService.instance().sendRR(message, endpoint, cb);

        try
        {
            // wait for as long as possible. timeout-1s if possible.
            latch.await(DatabaseDescriptor.getRpcTimeout(), TimeUnit.MILLISECONDS);
        }
        catch (InterruptedException ex)
        {
            throw new AssertionError("This latch shouldn't have been interrupted.");
        }

        // maps versions to hosts that are on that version.
        Map<String, List<String>> results = new HashMap<String, List<String>>();
        Iterable<InetAddress> allHosts = Iterables.concat(Gossiper.instance.getLiveMembers(), Gossiper.instance.getUnreachableMembers());
        for (InetAddress host : allHosts)
        {
            UUID version = versions.get(host);
            String stringVersion = version == null ? UNREACHABLE : version.toString();
            List<String> hosts = results.get(stringVersion);
            if (hosts == null)
            {
                hosts = new ArrayList<String>();
                results.put(stringVersion, hosts);
            }
            hosts.add(host.getHostAddress());
        }

        // we're done: the results map is ready to return to the client.  the rest is just debug logging:
        if (results.get(UNREACHABLE) != null)
            logger.debug("Hosts not in agreement. Didn't get a response from everybody: {}", StringUtils.join(results.get(UNREACHABLE), ","));
        for (Map.Entry<String, List<String>> entry : results.entrySet())
        {
            // check for version disagreement. log the hosts that don't agree.
            if (entry.getKey().equals(UNREACHABLE) || entry.getKey().equals(myVersion))
                continue;
            for (String host : entry.getValue())
                logger.debug("{} disagrees ({})", host, entry.getKey());
        }
        if (results.size() == 1)
            logger.debug("Schemas are in agreement.");

        return results;
    }

    /**
     * Compute all ranges we're going to query, in sorted order. Nodes can be replica destinations for many ranges,
     * so we need to restrict each scan to the specific range we want, or else we'd get duplicate results.
     */
    static <T extends RingPosition<T>> List<AbstractBounds<T>> getRestrictedRanges(final AbstractBounds<T> queryRange)
    {
        // special case for bounds containing exactly 1 (non-minimum) token
        if (queryRange instanceof Bounds && queryRange.left.equals(queryRange.right) && !queryRange.left.isMinimum())
        {
            return Collections.singletonList(queryRange);
        }

        TokenMetadata tokenMetadata = StorageService.instance.getTokenMetadata();

        List<AbstractBounds<T>> ranges = new ArrayList<AbstractBounds<T>>();
        // divide the queryRange into pieces delimited by the ring and minimum tokens
        Iterator<Token> ringIter = TokenMetadata.ringIterator(tokenMetadata.sortedTokens(), queryRange.left.getToken(), true);
        AbstractBounds<T> remainder = queryRange;
        while (ringIter.hasNext())
        {
            /*
             * remainder can be a range/bounds of token _or_ keys and we want to split it with a token:
             *   - if remainder is tokens, then we'll just split using the provided token.
             *   - if remainder is keys, we want to split using token.upperBoundKey. For instance, if remainder
             *     is [DK(10, 'foo'), DK(20, 'bar')], and we have 3 nodes with tokens 0, 15, 30. We want to
             *     split remainder to A=[DK(10, 'foo'), 15] and B=(15, DK(20, 'bar')]. But since we can't mix
             *     tokens and keys at the same time in a range, we uses 15.upperBoundKey() to have A include all
             *     keys having 15 as token and B include none of those (since that is what our node owns).
             * asSplitValue() abstracts that choice.
             */
            Token upperBoundToken = ringIter.next();
            T upperBound = (T)upperBoundToken.upperBound(queryRange.left.getClass());
            if (!remainder.left.equals(upperBound) && !remainder.contains(upperBound))
                // no more splits
                break;
            Pair<AbstractBounds<T>,AbstractBounds<T>> splits = remainder.split(upperBound);
            if (splits == null)
                continue;

            ranges.add(splits.left);
            remainder = splits.right;
        }
        ranges.add(remainder);

        return ranges;
    }

    public boolean getHintedHandoffEnabled()
    {
        return DatabaseDescriptor.hintedHandoffEnabled();
    }

    public void setHintedHandoffEnabled(boolean b)
    {
        synchronized (StorageService.instance)
        {
            if (b)
                StorageService.instance.checkServiceAllowedToStart("hinted handoff");

            DatabaseDescriptor.setHintedHandoffEnabled(b);
        }
    }

    public void enableHintsForDC(String dc)
    {
        DatabaseDescriptor.enableHintsForDC(dc);
    }

    public void disableHintsForDC(String dc)
    {
        DatabaseDescriptor.disableHintsForDC(dc);
    }

    public Set<String> getHintedHandoffDisabledDCs()
    {
        return DatabaseDescriptor.hintedHandoffDisabledDCs();
    }

    public int getMaxHintWindow()
    {
        return DatabaseDescriptor.getMaxHintWindow();
    }

    public void setMaxHintWindow(int ms)
    {
        DatabaseDescriptor.setMaxHintWindow(ms);
    }

    public static boolean shouldHint(InetAddress ep)
    {
        if (DatabaseDescriptor.hintedHandoffEnabled())
        {
            Set<String> disabledDCs = DatabaseDescriptor.hintedHandoffDisabledDCs();
            if (!disabledDCs.isEmpty())
            {
                final String dc = DatabaseDescriptor.getEndpointSnitch().getDatacenter(ep);
                if (disabledDCs.contains(dc))
                {
                    Tracing.trace("Not hinting {} since its data center {} has been disabled {}", ep, dc, disabledDCs);
                    return false;
                }
            }
            boolean hintWindowExpired = Gossiper.instance.getEndpointDowntime(ep) > DatabaseDescriptor.getMaxHintWindow();
            if (hintWindowExpired)
            {
                HintsService.instance.metrics.incrPastWindow(ep);
                Tracing.trace("Not hinting {} which has been down {} ms", ep, Gossiper.instance.getEndpointDowntime(ep));
            }
            return !hintWindowExpired;
        }
        else
        {
            return false;
        }
    }

    /**
     * Performs the truncate operatoin, which effectively deletes all data from
     * the column family cfname
     * @param keyspace
     * @param cfname
     * @throws UnavailableException If some of the hosts in the ring are down.
     * @throws TimeoutException
     */
    public static void truncateBlocking(String keyspace, String cfname) throws UnavailableException, TimeoutException
    {
        logger.debug("Starting a blocking truncate operation on keyspace {}, CF {}", keyspace, cfname);
        if (isAnyStorageHostDown())
        {
            logger.info("Cannot perform truncate, some hosts are down");
            // Since the truncate operation is so aggressive and is typically only
            // invoked by an admin, for simplicity we require that all nodes are up
            // to perform the operation.
            int liveMembers = Gossiper.instance.getLiveMembers().size();
            throw new UnavailableException(ConsistencyLevel.ALL, liveMembers + Gossiper.instance.getUnreachableMembers().size(), liveMembers);
        }

        Set<InetAddress> allEndpoints = StorageService.instance.getLiveRingMembers(true);

        int blockFor = allEndpoints.size();
        final TruncateResponseHandler responseHandler = new TruncateResponseHandler(blockFor);

        // Send out the truncate calls and track the responses with the callbacks.
        Tracing.trace("Enqueuing truncate messages to hosts {}", allEndpoints);
        final Truncation truncation = new Truncation(keyspace, cfname);
        MessageOut<Truncation> message = truncation.createMessage();
        for (InetAddress endpoint : allEndpoints)
            MessagingService.instance().sendRR(message, endpoint, responseHandler);

        // Wait for all
        try
        {
            responseHandler.get();
        }
        catch (TimeoutException e)
        {
            Tracing.trace("Timed out");
            throw e;
        }
    }

    /**
     * Asks the gossiper if there are any nodes that are currently down.
     * @return true if the gossiper thinks all nodes are up.
     */
    private static boolean isAnyStorageHostDown()
    {
        return !Gossiper.instance.getUnreachableTokenOwners().isEmpty();
    }

    public interface WritePerformer
    {
        public void apply(IMutation mutation,
                          Iterable<InetAddress> targets,
                          AbstractWriteResponseHandler<IMutation> responseHandler,
                          String localDataCenter,
                          ConsistencyLevel consistencyLevel) throws OverloadedException;
    }

    /**
     * This class captures metrics for views writes.
     */
    private static class ViewWriteMetricsWrapped extends BatchlogResponseHandler<IMutation>
    {
        public ViewWriteMetricsWrapped(AbstractWriteResponseHandler<IMutation> writeHandler, int i, BatchlogCleanup cleanup, long queryStartNanoTime)
        {
            super(writeHandler, i, cleanup, queryStartNanoTime);
            viewWriteMetrics.viewReplicasAttempted.inc(totalEndpoints());
        }

        public void response(MessageIn<IMutation> msg)
        {
            super.response(msg);
            viewWriteMetrics.viewReplicasSuccess.inc();
        }
    }

    /**
     * A Runnable that aborts if it doesn't start running before it times out
     */
    private static abstract class DroppableRunnable implements Runnable
    {
        final long constructionTime;
        final MessagingService.Verb verb;

        public DroppableRunnable(MessagingService.Verb verb)
        {
            this.constructionTime = System.currentTimeMillis();
            this.verb = verb;
        }

        public final void run()
        {
            long timeTaken = System.currentTimeMillis() - constructionTime;
            if (timeTaken > verb.getTimeout())
            {
                MessagingService.instance().incrementDroppedMessages(verb, timeTaken);
                return;
            }
            try
            {
                runMayThrow();
            }
            catch (Exception e)
            {
                throw new RuntimeException(e);
            }
        }

        abstract protected void runMayThrow() throws Exception;
    }

    /**
     * Like DroppableRunnable, but if it aborts, it will rerun (on the mutation stage) after
     * marking itself as a hint in progress so that the hint backpressure mechanism can function.
     */
    private static abstract class LocalMutationRunnable implements Runnable
    {
        private final long constructionTime = System.currentTimeMillis();

        private final Optional<IMutation> mutationOpt;

        public LocalMutationRunnable(Optional<IMutation> mutationOpt)
        {
            this.mutationOpt = mutationOpt;
        }

        public LocalMutationRunnable()
        {
            this.mutationOpt = Optional.empty();
        }

        public final void run()
        {
            final MessagingService.Verb verb = verb();
            long mutationTimeout = verb.getTimeout();
            long timeTaken = System.currentTimeMillis() - constructionTime;
            if (timeTaken > mutationTimeout)
            {
                if (MessagingService.DROPPABLE_VERBS.contains(verb))
                    MessagingService.instance().incrementDroppedMutations(mutationOpt, timeTaken);
                HintRunnable runnable = new HintRunnable(Collections.singleton(FBUtilities.getBroadcastAddress()))
                {
                    protected void runMayThrow() throws Exception
                    {
                        LocalMutationRunnable.this.runMayThrow();
                    }
                };
                submitHint(runnable);
                return;
            }

            try
            {
                runMayThrow();
            }
            catch (Exception e)
            {
                throw new RuntimeException(e);
            }
        }

        abstract protected MessagingService.Verb verb();
        abstract protected void runMayThrow() throws Exception;
    }

    /**
     * HintRunnable will decrease totalHintsInProgress and targetHints when finished.
     * It is the caller's responsibility to increment them initially.
     */
    private abstract static class HintRunnable implements Runnable
    {
        public final Collection<InetAddress> targets;

        protected HintRunnable(Collection<InetAddress> targets)
        {
            this.targets = targets;
        }

        public void run()
        {
            try
            {
                runMayThrow();
            }
            catch (Exception e)
            {
                throw new RuntimeException(e);
            }
            finally
            {
                StorageMetrics.totalHintsInProgress.dec(targets.size());
                for (InetAddress target : targets)
                    getHintsInProgressFor(target).decrementAndGet();
            }
        }

        abstract protected void runMayThrow() throws Exception;
    }

    public long getTotalHints()
    {
        return StorageMetrics.totalHints.getCount();
    }

    public int getMaxHintsInProgress()
    {
        return maxHintsInProgress;
    }

    public void setMaxHintsInProgress(int qs)
    {
        maxHintsInProgress = qs;
    }

    public int getHintsInProgress()
    {
        return (int) StorageMetrics.totalHintsInProgress.getCount();
    }

    public void verifyNoHintsInProgress()
    {
        if (getHintsInProgress() > 0)
            logger.warn("Some hints were not written before shutdown.  This is not supposed to happen.  You should (a) run repair, and (b) file a bug report");
    }

    private static AtomicInteger getHintsInProgressFor(InetAddress destination)
    {
        try
        {
            return hintsInProgress.load(destination);
        }
        catch (Exception e)
        {
            throw new AssertionError(e);
        }
    }

    public static Future<Void> submitHint(Mutation mutation, InetAddress target, AbstractWriteResponseHandler<IMutation> responseHandler)
    {
        return submitHint(mutation, Collections.singleton(target), responseHandler);
    }

    public static Future<Void> submitHint(Mutation mutation,
                                          Collection<InetAddress> targets,
                                          AbstractWriteResponseHandler<IMutation> responseHandler)
    {
        HintRunnable runnable = new HintRunnable(targets)
        {
            public void runMayThrow()
            {
                Set<InetAddress> validTargets = new HashSet<>(targets.size());
                Set<UUID> hostIds = new HashSet<>(targets.size());
                for (InetAddress target : targets)
                {
                    UUID hostId = StorageService.instance.getHostIdForEndpoint(target);
                    if (hostId != null)
                    {
                        hostIds.add(hostId);
                        validTargets.add(target);
                    }
                    else
                        logger.debug("Discarding hint for endpoint not part of ring: {}", target);
                }
                logger.trace("Adding hints for {}", validTargets);
                HintsService.instance.write(hostIds, Hint.create(mutation, System.currentTimeMillis()));
                validTargets.forEach(HintsService.instance.metrics::incrCreatedHints);
                // Notify the handler only for CL == ANY
                if (responseHandler != null && responseHandler.consistencyLevel == ConsistencyLevel.ANY)
                    responseHandler.response(null);
            }
        };

        return submitHint(runnable);
    }

    private static Future<Void> submitHint(HintRunnable runnable)
    {
        StorageMetrics.totalHintsInProgress.inc(runnable.targets.size());
        for (InetAddress target : runnable.targets)
            getHintsInProgressFor(target).incrementAndGet();
        return (Future<Void>) StageManager.getStage(Stage.MUTATION).submit(runnable);
    }

    public Long getRpcTimeout() { return DatabaseDescriptor.getRpcTimeout(); }
    public void setRpcTimeout(Long timeoutInMillis) { DatabaseDescriptor.setRpcTimeout(timeoutInMillis); }

    public Long getReadRpcTimeout() { return DatabaseDescriptor.getReadRpcTimeout(); }
    public void setReadRpcTimeout(Long timeoutInMillis) { DatabaseDescriptor.setReadRpcTimeout(timeoutInMillis); }

    public Long getWriteRpcTimeout() { return DatabaseDescriptor.getWriteRpcTimeout(); }
    public void setWriteRpcTimeout(Long timeoutInMillis) { DatabaseDescriptor.setWriteRpcTimeout(timeoutInMillis); }

    public Long getCounterWriteRpcTimeout() { return DatabaseDescriptor.getCounterWriteRpcTimeout(); }
    public void setCounterWriteRpcTimeout(Long timeoutInMillis) { DatabaseDescriptor.setCounterWriteRpcTimeout(timeoutInMillis); }

    public Long getCasContentionTimeout() { return DatabaseDescriptor.getCasContentionTimeout(); }
    public void setCasContentionTimeout(Long timeoutInMillis) { DatabaseDescriptor.setCasContentionTimeout(timeoutInMillis); }

    public Long getRangeRpcTimeout() { return DatabaseDescriptor.getRangeRpcTimeout(); }
    public void setRangeRpcTimeout(Long timeoutInMillis) { DatabaseDescriptor.setRangeRpcTimeout(timeoutInMillis); }

    public Long getTruncateRpcTimeout() { return DatabaseDescriptor.getTruncateRpcTimeout(); }
    public void setTruncateRpcTimeout(Long timeoutInMillis) { DatabaseDescriptor.setTruncateRpcTimeout(timeoutInMillis); }

    public Long getNativeTransportMaxConcurrentConnections() { return DatabaseDescriptor.getNativeTransportMaxConcurrentConnections(); }
    public void setNativeTransportMaxConcurrentConnections(Long nativeTransportMaxConcurrentConnections) { DatabaseDescriptor.setNativeTransportMaxConcurrentConnections(nativeTransportMaxConcurrentConnections); }

    public Long getNativeTransportMaxConcurrentConnectionsPerIp() { return DatabaseDescriptor.getNativeTransportMaxConcurrentConnectionsPerIp(); }
    public void setNativeTransportMaxConcurrentConnectionsPerIp(Long nativeTransportMaxConcurrentConnections) { DatabaseDescriptor.setNativeTransportMaxConcurrentConnectionsPerIp(nativeTransportMaxConcurrentConnections); }

    public void reloadTriggerClasses() { TriggerExecutor.instance.reloadClasses(); }

    public long getReadRepairAttempted()
    {
        return ReadRepairMetrics.attempted.getCount();
    }

    public long getReadRepairRepairedBlocking()
    {
        return ReadRepairMetrics.repairedBlocking.getCount();
    }

    public long getReadRepairRepairedBackground()
    {
        return ReadRepairMetrics.repairedBackground.getCount();
    }

    public int getNumberOfTables()
    {
        return Schema.instance.getNumberOfTables();
    }

    public int getOtcBacklogExpirationInterval() {
        return DatabaseDescriptor.getOtcBacklogExpirationInterval();
    }

    public void setOtcBacklogExpirationInterval(int intervalInMillis) {
        DatabaseDescriptor.setOtcBacklogExpirationInterval(intervalInMillis);
    }
}<|MERGE_RESOLUTION|>--- conflicted
+++ resolved
@@ -522,11 +522,7 @@
         return false;
     }
 
-<<<<<<< HEAD
-    private static void commitPaxos(Commit proposal, ConsistencyLevel consistencyLevel, boolean shouldHint, long queryStartNanoTime) throws WriteTimeoutException
-=======
-    private static void commitPaxos(Commit proposal, ConsistencyLevel consistencyLevel, boolean allowHints) throws WriteTimeoutException
->>>>>>> fdc61cb6
+    private static void commitPaxos(Commit proposal, ConsistencyLevel consistencyLevel, boolean allowHints, long queryStartNanoTime) throws WriteTimeoutException
     {
         boolean shouldBlock = consistencyLevel != ConsistencyLevel.ANY;
         Keyspace keyspace = Keyspace.open(proposal.update.metadata().ksName);
