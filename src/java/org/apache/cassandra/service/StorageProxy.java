--- conflicted
+++ resolved
@@ -970,11 +970,8 @@
                                                                      Keyspace.open(SchemaConstants.SYSTEM_KEYSPACE_NAME),
                                                                      null,
                                                                      WriteType.BATCH_LOG,
-<<<<<<< HEAD
-                                                                     queryStartNanoTime);
-=======
+                                                                     queryStartNanoTime,
                                                                      FailureDetector.isAlivePredicate);
->>>>>>> 1989d868
 
         Batch batch = Batch.createLocal(uuid, FBUtilities.timestampMicros(), mutations);
 
