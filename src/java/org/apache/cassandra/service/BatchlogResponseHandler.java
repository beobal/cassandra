--- conflicted
+++ resolved
@@ -37,11 +37,7 @@
 
     public BatchlogResponseHandler(AbstractWriteResponseHandler<T> wrapped, int requiredBeforeFinish, BatchlogCleanup cleanup, long queryStartNanoTime)
     {
-<<<<<<< HEAD
-        super(wrapped.keyspace, wrapped.naturalEndpoints, wrapped.pendingEndpoints, wrapped.consistencyLevel, wrapped.callback, wrapped.writeType, queryStartNanoTime);
-=======
-        super(wrapped.keyspace, wrapped.naturalEndpoints, wrapped.pendingEndpoints, wrapped.consistencyLevel, wrapped.callback, wrapped.writeType, wrapped.isAlive);
->>>>>>> 1989d868
+        super(wrapped.keyspace, wrapped.naturalEndpoints, wrapped.pendingEndpoints, wrapped.consistencyLevel, wrapped.callback, wrapped.writeType, queryStartNanoTime, wrapped.isAlive);
         this.wrapped = wrapped;
         this.requiredBeforeFinish = requiredBeforeFinish;
         this.cleanup = cleanup;
