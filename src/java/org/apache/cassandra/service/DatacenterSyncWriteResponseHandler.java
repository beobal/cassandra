/*
 * Licensed to the Apache Software Foundation (ASF) under one
 * or more contributor license agreements.  See the NOTICE file
 * distributed with this work for additional information
 * regarding copyright ownership.  The ASF licenses this file
 * to you under the Apache License, Version 2.0 (the
 * "License"); you may not use this file except in compliance
 * with the License.  You may obtain a copy of the License at
 *
 *     http://www.apache.org/licenses/LICENSE-2.0
 *
 * Unless required by applicable law or agreed to in writing, software
 * distributed under the License is distributed on an "AS IS" BASIS,
 * WITHOUT WARRANTIES OR CONDITIONS OF ANY KIND, either express or implied.
 * See the License for the specific language governing permissions and
 * limitations under the License.
 */
package org.apache.cassandra.service;

import java.net.InetAddress;
import java.util.Collection;
import java.util.HashMap;
import java.util.Map;
import java.util.concurrent.atomic.AtomicInteger;

import com.google.common.base.Predicate;
import com.google.common.collect.Iterables;

import org.apache.cassandra.config.DatabaseDescriptor;
import org.apache.cassandra.db.Keyspace;
import org.apache.cassandra.exceptions.UnavailableException;
import org.apache.cassandra.locator.IEndpointSnitch;
import org.apache.cassandra.locator.NetworkTopologyStrategy;
import org.apache.cassandra.net.MessageIn;
import org.apache.cassandra.db.ConsistencyLevel;
import org.apache.cassandra.db.WriteType;

/**
 * This class blocks for a quorum of responses _in all datacenters_ (CL.EACH_QUORUM).
 */
public class DatacenterSyncWriteResponseHandler<T> extends AbstractWriteResponseHandler<T>
{
    private static final IEndpointSnitch snitch = DatabaseDescriptor.getEndpointSnitch();

    private final Map<String, AtomicInteger> responses = new HashMap<String, AtomicInteger>();
    private final AtomicInteger acks = new AtomicInteger(0);

    public DatacenterSyncWriteResponseHandler(Collection<InetAddress> naturalEndpoints,
                                              Collection<InetAddress> pendingEndpoints,
                                              ConsistencyLevel consistencyLevel,
                                              Keyspace keyspace,
                                              Runnable callback,
                                              WriteType writeType,
<<<<<<< HEAD
                                              long queryStartNanoTime)
    {
        // Response is been managed by the map so make it 1 for the superclass.
        super(keyspace, naturalEndpoints, pendingEndpoints, consistencyLevel, callback, writeType, queryStartNanoTime);
=======
                                              Predicate<InetAddress> isAlive)
    {
        // Response is been managed by the map so make it 1 for the superclass.
        super(keyspace, naturalEndpoints, pendingEndpoints, consistencyLevel, callback, writeType, isAlive);
>>>>>>> 1989d868
        assert consistencyLevel == ConsistencyLevel.EACH_QUORUM;

        NetworkTopologyStrategy strategy = (NetworkTopologyStrategy) keyspace.getReplicationStrategy();

        for (String dc : strategy.getDatacenters())
        {
            int rf = strategy.getReplicationFactor(dc);
            responses.put(dc, new AtomicInteger((rf / 2) + 1));
        }

        // During bootstrap, we have to include the pending endpoints or we may fail the consistency level
        // guarantees (see #833)
        for (InetAddress pending : pendingEndpoints)
        {
            responses.get(snitch.getDatacenter(pending)).incrementAndGet();
        }
    }

    public void response(MessageIn<T> message)
    {
        String dataCenter = message == null
                            ? DatabaseDescriptor.getLocalDataCenter()
                            : snitch.getDatacenter(message.from);

        responses.get(dataCenter).getAndDecrement();
        acks.incrementAndGet();

        for (AtomicInteger i : responses.values())
        {
            if (i.get() > 0)
                return;
        }

        // all the quorum conditions are met
        signal();
    }

    public void assureSufficientLiveNodes() throws UnavailableException
    {
        // It only makes sense for this method to be called prior to sending requests
        // so we can use the expected response counts per-dc to check this property
        // as they won't yet have been decremented by any received responses.
        assert ackCount() == 0;
        Map<String, Integer> endpointsByDc =
            ConsistencyLevel.countPerDCEndpoints(keyspace,
                                                 Iterables.filter(Iterables.concat(naturalEndpoints, pendingEndpoints),
                                                 isAlive));

        for (Map.Entry<String, AtomicInteger> required : responses.entrySet())
        {
            Integer live = endpointsByDc.get(required.getKey());
            if (null == live || live < required.getValue().get())
                throw new UnavailableException(ConsistencyLevel.EACH_QUORUM,
                                               required.getKey(),
                                               live == null ? 0 : live,
                                               required.getValue().get());
        }
    }

    protected int ackCount()
    {
        return acks.get();
    }

    public boolean isLatencyForSnitch()
    {
        return false;
    }
}<|MERGE_RESOLUTION|>--- conflicted
+++ resolved
@@ -51,17 +51,11 @@
                                               Keyspace keyspace,
                                               Runnable callback,
                                               WriteType writeType,
-<<<<<<< HEAD
-                                              long queryStartNanoTime)
-    {
-        // Response is been managed by the map so make it 1 for the superclass.
-        super(keyspace, naturalEndpoints, pendingEndpoints, consistencyLevel, callback, writeType, queryStartNanoTime);
-=======
+                                              long queryStartNanoTime,
                                               Predicate<InetAddress> isAlive)
     {
         // Response is been managed by the map so make it 1 for the superclass.
-        super(keyspace, naturalEndpoints, pendingEndpoints, consistencyLevel, callback, writeType, isAlive);
->>>>>>> 1989d868
+        super(keyspace, naturalEndpoints, pendingEndpoints, consistencyLevel, callback, writeType, queryStartNanoTime, isAlive);
         assert consistencyLevel == ConsistencyLevel.EACH_QUORUM;
 
         NetworkTopologyStrategy strategy = (NetworkTopologyStrategy) keyspace.getReplicationStrategy();
