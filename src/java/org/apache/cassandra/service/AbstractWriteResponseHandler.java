/*
 * Licensed to the Apache Software Foundation (ASF) under one
 * or more contributor license agreements.  See the NOTICE file
 * distributed with this work for additional information
 * regarding copyright ownership.  The ASF licenses this file
 * to you under the Apache License, Version 2.0 (the
 * "License"); you may not use this file except in compliance
 * with the License.  You may obtain a copy of the License at
 *
 *     http://www.apache.org/licenses/LICENSE-2.0
 *
 * Unless required by applicable law or agreed to in writing, software
 * distributed under the License is distributed on an "AS IS" BASIS,
 * WITHOUT WARRANTIES OR CONDITIONS OF ANY KIND, either express or implied.
 * See the License for the specific language governing permissions and
 * limitations under the License.
 */
package org.apache.cassandra.service;

import java.net.InetAddress;
import java.util.Collection;
import java.util.Map;
import java.util.concurrent.ConcurrentHashMap;
import java.util.concurrent.TimeUnit;
import java.util.concurrent.atomic.AtomicIntegerFieldUpdater;

import com.google.common.base.Predicate;
import com.google.common.collect.Iterables;

import org.slf4j.Logger;
import org.slf4j.LoggerFactory;

import org.apache.cassandra.config.DatabaseDescriptor;
import org.apache.cassandra.db.ConsistencyLevel;
import org.apache.cassandra.db.Keyspace;
import org.apache.cassandra.db.WriteType;
import org.apache.cassandra.exceptions.*;
import org.apache.cassandra.net.IAsyncCallbackWithFailure;
import org.apache.cassandra.net.MessageIn;
import org.apache.cassandra.utils.concurrent.SimpleCondition;

public abstract class AbstractWriteResponseHandler<T> implements IAsyncCallbackWithFailure<T>
{
    protected static final Logger logger = LoggerFactory.getLogger( AbstractWriteResponseHandler.class );

    private final SimpleCondition condition = new SimpleCondition();
    protected final Keyspace keyspace;
    protected final Collection<InetAddress> naturalEndpoints;
    public final ConsistencyLevel consistencyLevel;
    protected final Runnable callback;
    protected final Collection<InetAddress> pendingEndpoints;
    protected final WriteType writeType;
    private static final AtomicIntegerFieldUpdater<AbstractWriteResponseHandler> failuresUpdater
        = AtomicIntegerFieldUpdater.newUpdater(AbstractWriteResponseHandler.class, "failures");
    private volatile int failures = 0;
    private final Map<InetAddress, RequestFailureReason> failureReasonByEndpoint;
    private final long queryStartNanoTime;
    private volatile boolean supportsBackPressure = true;

    protected final Predicate<InetAddress> isAlive;

    /**
     * @param callback A callback to be called when the write is successful.
     * @param queryStartNanoTime
     */
    protected AbstractWriteResponseHandler(Keyspace keyspace,
                                           Collection<InetAddress> naturalEndpoints,
                                           Collection<InetAddress> pendingEndpoints,
                                           ConsistencyLevel consistencyLevel,
                                           Runnable callback,
                                           WriteType writeType,
<<<<<<< HEAD
                                           long queryStartNanoTime)
=======
                                           Predicate<InetAddress> isAlive)
>>>>>>> 1989d868
    {
        this.keyspace = keyspace;
        this.pendingEndpoints = pendingEndpoints;
        this.consistencyLevel = consistencyLevel;
        this.naturalEndpoints = naturalEndpoints;
        this.callback = callback;
        this.writeType = writeType;
<<<<<<< HEAD
        this.failureReasonByEndpoint = new ConcurrentHashMap<>();
        this.queryStartNanoTime = queryStartNanoTime;
=======
        this.isAlive = isAlive;
>>>>>>> 1989d868
    }

    public void get() throws WriteTimeoutException, WriteFailureException
    {
        long timeout = currentTimeout();

        boolean success;
        try
        {
            success = condition.await(timeout, TimeUnit.NANOSECONDS);
        }
        catch (InterruptedException ex)
        {
            throw new AssertionError(ex);
        }

        if (!success)
        {
            int blockedFor = totalBlockFor();
            int acks = ackCount();
            // It's pretty unlikely, but we can race between exiting await above and here, so
            // that we could now have enough acks. In that case, we "lie" on the acks count to
            // avoid sending confusing info to the user (see CASSANDRA-6491).
            if (acks >= blockedFor)
                acks = blockedFor - 1;
            throw new WriteTimeoutException(writeType, consistencyLevel, acks, blockedFor);
        }

        if (totalBlockFor() + failures > totalEndpoints())
        {
            throw new WriteFailureException(consistencyLevel, ackCount(), totalBlockFor(), writeType, failureReasonByEndpoint);
        }
    }

    public final long currentTimeout()
    {
        long requestTimeout = writeType == WriteType.COUNTER
                              ? DatabaseDescriptor.getCounterWriteRpcTimeout()
                              : DatabaseDescriptor.getWriteRpcTimeout();
        return TimeUnit.MILLISECONDS.toNanos(requestTimeout) - (System.nanoTime() - queryStartNanoTime);
    }

    /**
     * @return the minimum number of endpoints that must reply.
     */
    protected int totalBlockFor()
    {
        // During bootstrap, we have to include the pending endpoints or we may fail the consistency level
        // guarantees (see #833)
        return consistencyLevel.blockFor(keyspace) + pendingEndpoints.size();
    }

    /**
     * @return the total number of endpoints the request has been sent to.
     */
    protected int totalEndpoints()
    {
        return naturalEndpoints.size() + pendingEndpoints.size();
    }

    /**
     * @return true if the message counts towards the totalBlockFor() threshold
     */
    protected boolean waitingFor(InetAddress from)
    {
        return true;
    }

    /**
     * @return number of responses received
     */
    protected abstract int ackCount();

    /** null message means "response from local write" */
    public abstract void response(MessageIn<T> msg);

    public void assureSufficientLiveNodes() throws UnavailableException
    {
        // For writes we use totalBlockFor as any pending endpoints should also be considered
        // The exception is for EACH_QUORUM where the calculation has to be per-dc. See the
        // override in DatacenterSyncWriteResponseHandler for that.
        consistencyLevel.assureSufficientLiveNodes(keyspace,
                                                   Iterables.filter(Iterables.concat(naturalEndpoints, pendingEndpoints), isAlive),
                                                   totalBlockFor());
    }

    protected void signal()
    {
        condition.signalAll();
        if (callback != null)
            callback.run();
    }

    @Override
    public void onFailure(InetAddress from, RequestFailureReason failureReason)
    {
        logger.trace("Got failure from {}", from);

        int n = waitingFor(from)
              ? failuresUpdater.incrementAndGet(this)
              : failures;

        failureReasonByEndpoint.put(from, failureReason);

        if (totalBlockFor() + n > totalEndpoints())
            signal();
    }

    @Override
    public boolean supportsBackPressure()
    {
        return supportsBackPressure;
    }

    public void setSupportsBackPressure(boolean supportsBackPressure)
    {
        this.supportsBackPressure = supportsBackPressure;
    }
}<|MERGE_RESOLUTION|>--- conflicted
+++ resolved
@@ -69,11 +69,8 @@
                                            ConsistencyLevel consistencyLevel,
                                            Runnable callback,
                                            WriteType writeType,
-<<<<<<< HEAD
-                                           long queryStartNanoTime)
-=======
+                                           long queryStartNanoTime,
                                            Predicate<InetAddress> isAlive)
->>>>>>> 1989d868
     {
         this.keyspace = keyspace;
         this.pendingEndpoints = pendingEndpoints;
@@ -81,12 +78,9 @@
         this.naturalEndpoints = naturalEndpoints;
         this.callback = callback;
         this.writeType = writeType;
-<<<<<<< HEAD
         this.failureReasonByEndpoint = new ConcurrentHashMap<>();
         this.queryStartNanoTime = queryStartNanoTime;
-=======
         this.isAlive = isAlive;
->>>>>>> 1989d868
     }
 
     public void get() throws WriteTimeoutException, WriteFailureException
