/*
 * Licensed to the Apache Software Foundation (ASF) under one
 * or more contributor license agreements.  See the NOTICE file
 * distributed with this work for additional information
 * regarding copyright ownership.  The ASF licenses this file
 * to you under the Apache License, Version 2.0 (the
 * "License"); you may not use this file except in compliance
 * with the License.  You may obtain a copy of the License at
 *
 *     http://www.apache.org/licenses/LICENSE-2.0
 *
 * Unless required by applicable law or agreed to in writing, software
 * distributed under the License is distributed on an "AS IS" BASIS,
 * WITHOUT WARRANTIES OR CONDITIONS OF ANY KIND, either express or implied.
 * See the License for the specific language governing permissions and
 * limitations under the License.
 */
package org.apache.cassandra.service;

import java.io.*;
import java.lang.management.ManagementFactory;
import java.net.InetAddress;
import java.net.UnknownHostException;
import java.nio.ByteBuffer;
import java.util.*;
import java.util.Map.Entry;
import java.util.concurrent.*;
import java.util.concurrent.atomic.AtomicBoolean;
import java.util.concurrent.atomic.AtomicInteger;
<<<<<<< HEAD
import java.util.regex.MatchResult;
import java.util.regex.Pattern;
=======
import java.util.stream.StreamSupport;

>>>>>>> 544249f7
import javax.annotation.Nullable;
import javax.management.*;
import javax.management.openmbean.TabularData;
import javax.management.openmbean.TabularDataSupport;

import com.google.common.annotations.VisibleForTesting;
import com.google.common.base.Predicate;
import com.google.common.collect.*;
import com.google.common.util.concurrent.*;

import org.apache.commons.lang3.StringUtils;

import org.slf4j.Logger;
import org.slf4j.LoggerFactory;

import ch.qos.logback.classic.LoggerContext;
import ch.qos.logback.classic.jmx.JMXConfiguratorMBean;
import ch.qos.logback.classic.spi.ILoggingEvent;
import ch.qos.logback.core.Appender;
import org.apache.cassandra.auth.AuthKeyspace;
import org.apache.cassandra.auth.AuthMigrationListener;
import org.apache.cassandra.batchlog.BatchRemoveVerbHandler;
import org.apache.cassandra.batchlog.BatchStoreVerbHandler;
import org.apache.cassandra.batchlog.BatchlogManager;
import org.apache.cassandra.concurrent.ScheduledExecutors;
import org.apache.cassandra.concurrent.Stage;
import org.apache.cassandra.concurrent.StageManager;
import org.apache.cassandra.config.CFMetaData;
import org.apache.cassandra.config.DatabaseDescriptor;
import org.apache.cassandra.config.Schema;
import org.apache.cassandra.config.SchemaConstants;
import org.apache.cassandra.db.*;
import org.apache.cassandra.db.commitlog.CommitLog;
import org.apache.cassandra.db.compaction.CompactionManager;
import org.apache.cassandra.db.lifecycle.LifecycleTransaction;
import org.apache.cassandra.dht.*;
import org.apache.cassandra.dht.Range;
import org.apache.cassandra.dht.Token.TokenFactory;
import org.apache.cassandra.exceptions.*;
import org.apache.cassandra.gms.*;
import org.apache.cassandra.hints.HintVerbHandler;
import org.apache.cassandra.hints.HintsService;
import org.apache.cassandra.io.sstable.SSTableLoader;
import org.apache.cassandra.io.util.FileUtils;
import org.apache.cassandra.locator.*;
import org.apache.cassandra.metrics.StorageMetrics;
import org.apache.cassandra.net.*;
import org.apache.cassandra.repair.*;
import org.apache.cassandra.repair.messages.RepairOption;
import org.apache.cassandra.schema.CompactionParams.TombstoneOption;
import org.apache.cassandra.schema.KeyspaceMetadata;
import org.apache.cassandra.service.paxos.CommitVerbHandler;
import org.apache.cassandra.service.paxos.PrepareVerbHandler;
import org.apache.cassandra.service.paxos.ProposeVerbHandler;
import org.apache.cassandra.streaming.*;
import org.apache.cassandra.thrift.EndpointDetails;
import org.apache.cassandra.thrift.TokenRange;
import org.apache.cassandra.thrift.cassandraConstants;
import org.apache.cassandra.tracing.TraceKeyspace;
import org.apache.cassandra.utils.*;
import org.apache.cassandra.utils.progress.ProgressEvent;
import org.apache.cassandra.utils.progress.ProgressEventType;
import org.apache.cassandra.utils.progress.jmx.JMXProgressSupport;
import org.apache.cassandra.utils.progress.jmx.LegacyJMXProgressSupport;

import static java.util.Arrays.asList;
import static java.util.stream.Collectors.toList;
import static org.apache.cassandra.index.SecondaryIndexManager.getIndexName;
import static org.apache.cassandra.index.SecondaryIndexManager.isIndexColumnFamily;

/**
 * This abstraction contains the token/identifier of this node
 * on the identifier space. This token gets gossiped around.
 * This class will also maintain histograms of the load information
 * of other nodes in the cluster.
 */
public class StorageService extends NotificationBroadcasterSupport implements IEndpointStateChangeSubscriber, StorageServiceMBean
{
    private static final Logger logger = LoggerFactory.getLogger(StorageService.class);

    public static final int RING_DELAY = getRingDelay(); // delay after which we assume ring has stablized

    private final JMXProgressSupport progressSupport = new JMXProgressSupport(this);

    /**
     * @deprecated backward support to previous notification interface
     * Will be removed on 4.0
     */
    @Deprecated
    private final LegacyJMXProgressSupport legacyProgressSupport;

    private static int getRingDelay()
    {
        String newdelay = System.getProperty("cassandra.ring_delay_ms");
        if (newdelay != null)
        {
            logger.info("Overriding RING_DELAY to {}ms", newdelay);
            return Integer.parseInt(newdelay);
        }
        else
            return 30 * 1000;
    }

    /* This abstraction maintains the token/endpoint metadata information */
    private TokenMetadata tokenMetadata = new TokenMetadata();

    public volatile VersionedValue.VersionedValueFactory valueFactory = new VersionedValue.VersionedValueFactory(tokenMetadata.partitioner);

    private Thread drainOnShutdown = null;
    private volatile boolean inShutdownHook = false;

    public static final StorageService instance = new StorageService();

    public boolean isInShutdownHook()
    {
        return inShutdownHook;
    }

    public Collection<Range<Token>> getLocalRanges(String keyspaceName)
    {
        return getRangesForEndpoint(keyspaceName, FBUtilities.getBroadcastAddress());
    }

    public Collection<Range<Token>> getPrimaryRanges(String keyspace)
    {
        return getPrimaryRangesForEndpoint(keyspace, FBUtilities.getBroadcastAddress());
    }

    public Collection<Range<Token>> getPrimaryRangesWithinDC(String keyspace)
    {
        return getPrimaryRangeForEndpointWithinDC(keyspace, FBUtilities.getBroadcastAddress());
    }

    private final Set<InetAddress> replicatingNodes = Collections.synchronizedSet(new HashSet<InetAddress>());
    private CassandraDaemon daemon;

    private InetAddress removingNode;

    /* Are we starting this node in bootstrap mode? */
    private volatile boolean isBootstrapMode;

    /* we bootstrap but do NOT join the ring unless told to do so */
    private boolean isSurveyMode = Boolean.parseBoolean(System.getProperty("cassandra.write_survey", "false"));
    /* true if node is rebuilding and receiving data */
    private final AtomicBoolean isRebuilding = new AtomicBoolean();
    private final AtomicBoolean isDecommissioning = new AtomicBoolean();

    private volatile boolean initialized = false;
    private volatile boolean joined = false;
    private volatile boolean gossipActive = false;
    private volatile boolean authSetupComplete = false;

    /* the probability for tracing any particular request, 0 disables tracing and 1 enables for all */
    private double traceProbability = 0.0;

    private static enum Mode { STARTING, NORMAL, JOINING, LEAVING, DECOMMISSIONED, MOVING, DRAINING, DRAINED }
    private Mode operationMode = Mode.STARTING;

    /* Used for tracking drain progress */
    private volatile int totalCFs, remainingCFs;

    private static final AtomicInteger nextRepairCommand = new AtomicInteger();

    private final List<IEndpointLifecycleSubscriber> lifecycleSubscribers = new CopyOnWriteArrayList<>();

    private final ObjectName jmxObjectName;

    private Collection<Token> bootstrapTokens = null;

    // true when keeping strict consistency while bootstrapping
    private static final boolean useStrictConsistency = Boolean.parseBoolean(System.getProperty("cassandra.consistent.rangemovement", "true"));
    private static final boolean allowSimultaneousMoves = Boolean.parseBoolean(System.getProperty("cassandra.consistent.simultaneousmoves.allow","false"));
    private boolean replacing;

    private final StreamStateStore streamStateStore = new StreamStateStore();

    /** This method updates the local token on disk  */
    public void setTokens(Collection<Token> tokens)
    {
        if (logger.isDebugEnabled())
            logger.debug("Setting tokens to {}", tokens);
        SystemKeyspace.updateTokens(tokens);
        Collection<Token> localTokens = getLocalTokens();
        setGossipTokens(localTokens);
        tokenMetadata.updateNormalTokens(tokens, FBUtilities.getBroadcastAddress());
        setMode(Mode.NORMAL, false);
    }

    public void setGossipTokens(Collection<Token> tokens)
    {
        List<Pair<ApplicationState, VersionedValue>> states = new ArrayList<Pair<ApplicationState, VersionedValue>>();
        states.add(Pair.create(ApplicationState.TOKENS, valueFactory.tokens(tokens)));
        states.add(Pair.create(ApplicationState.STATUS, valueFactory.normal(tokens)));
        Gossiper.instance.addLocalApplicationStates(states);
    }

    public StorageService()
    {
        // use dedicated executor for sending JMX notifications
        super(Executors.newSingleThreadExecutor());

        MBeanServer mbs = ManagementFactory.getPlatformMBeanServer();
        try
        {
            jmxObjectName = new ObjectName("org.apache.cassandra.db:type=StorageService");
            mbs.registerMBean(this, jmxObjectName);
            mbs.registerMBean(StreamManager.instance, new ObjectName(StreamManager.OBJECT_NAME));
        }
        catch (Exception e)
        {
            throw new RuntimeException(e);
        }

        legacyProgressSupport = new LegacyJMXProgressSupport(this, jmxObjectName);

        /* register the verb handlers */
        MessagingService.instance().registerVerbHandlers(MessagingService.Verb.MUTATION, new MutationVerbHandler());
        MessagingService.instance().registerVerbHandlers(MessagingService.Verb.READ_REPAIR, new ReadRepairVerbHandler());
        MessagingService.instance().registerVerbHandlers(MessagingService.Verb.READ, new ReadCommandVerbHandler());
        MessagingService.instance().registerVerbHandlers(MessagingService.Verb.RANGE_SLICE, new RangeSliceVerbHandler());
        MessagingService.instance().registerVerbHandlers(MessagingService.Verb.PAGED_RANGE, new RangeSliceVerbHandler());
        MessagingService.instance().registerVerbHandlers(MessagingService.Verb.COUNTER_MUTATION, new CounterMutationVerbHandler());
        MessagingService.instance().registerVerbHandlers(MessagingService.Verb.TRUNCATE, new TruncateVerbHandler());
        MessagingService.instance().registerVerbHandlers(MessagingService.Verb.PAXOS_PREPARE, new PrepareVerbHandler());
        MessagingService.instance().registerVerbHandlers(MessagingService.Verb.PAXOS_PROPOSE, new ProposeVerbHandler());
        MessagingService.instance().registerVerbHandlers(MessagingService.Verb.PAXOS_COMMIT, new CommitVerbHandler());
        MessagingService.instance().registerVerbHandlers(MessagingService.Verb.HINT, new HintVerbHandler());

        // see BootStrapper for a summary of how the bootstrap verbs interact
        MessagingService.instance().registerVerbHandlers(MessagingService.Verb.REPLICATION_FINISHED, new ReplicationFinishedVerbHandler());
        MessagingService.instance().registerVerbHandlers(MessagingService.Verb.REQUEST_RESPONSE, new ResponseVerbHandler());
        MessagingService.instance().registerVerbHandlers(MessagingService.Verb.INTERNAL_RESPONSE, new ResponseVerbHandler());
        MessagingService.instance().registerVerbHandlers(MessagingService.Verb.REPAIR_MESSAGE, new RepairMessageVerbHandler());
        MessagingService.instance().registerVerbHandlers(MessagingService.Verb.GOSSIP_SHUTDOWN, new GossipShutdownVerbHandler());

        MessagingService.instance().registerVerbHandlers(MessagingService.Verb.GOSSIP_DIGEST_SYN, new GossipDigestSynVerbHandler());
        MessagingService.instance().registerVerbHandlers(MessagingService.Verb.GOSSIP_DIGEST_ACK, new GossipDigestAckVerbHandler());
        MessagingService.instance().registerVerbHandlers(MessagingService.Verb.GOSSIP_DIGEST_ACK2, new GossipDigestAck2VerbHandler());

        MessagingService.instance().registerVerbHandlers(MessagingService.Verb.DEFINITIONS_UPDATE, new DefinitionsUpdateVerbHandler());
        MessagingService.instance().registerVerbHandlers(MessagingService.Verb.SCHEMA_CHECK, new SchemaCheckVerbHandler());
        MessagingService.instance().registerVerbHandlers(MessagingService.Verb.MIGRATION_REQUEST, new MigrationRequestVerbHandler());

        MessagingService.instance().registerVerbHandlers(MessagingService.Verb.SNAPSHOT, new SnapshotVerbHandler());
        MessagingService.instance().registerVerbHandlers(MessagingService.Verb.ECHO, new EchoVerbHandler());

        MessagingService.instance().registerVerbHandlers(MessagingService.Verb.BATCH_STORE, new BatchStoreVerbHandler());
        MessagingService.instance().registerVerbHandlers(MessagingService.Verb.BATCH_REMOVE, new BatchRemoveVerbHandler());
    }

    public void registerDaemon(CassandraDaemon daemon)
    {
        this.daemon = daemon;
    }

    public void register(IEndpointLifecycleSubscriber subscriber)
    {
        lifecycleSubscribers.add(subscriber);
    }

    public void unregister(IEndpointLifecycleSubscriber subscriber)
    {
        lifecycleSubscribers.remove(subscriber);
    }

    // should only be called via JMX
    public void stopGossiping()
    {
        if (gossipActive)
        {
            logger.warn("Stopping gossip by operator request");
            Gossiper.instance.stop();
            gossipActive = false;
        }
    }

    // should only be called via JMX
    public void startGossiping()
    {
        if (!gossipActive)
        {
            logger.warn("Starting gossip by operator request");
            setGossipTokens(getLocalTokens());
            Gossiper.instance.forceNewerGeneration();
            Gossiper.instance.start((int) (System.currentTimeMillis() / 1000));
            gossipActive = true;
        }
    }

    // should only be called via JMX
    public boolean isGossipRunning()
    {
        return Gossiper.instance.isEnabled();
    }

    // should only be called via JMX
    public void startRPCServer()
    {
        if (daemon == null)
        {
            throw new IllegalStateException("No configured daemon");
        }
        daemon.thriftServer.start();
    }

    public void stopRPCServer()
    {
        if (daemon == null)
        {
            throw new IllegalStateException("No configured daemon");
        }
        if (daemon.thriftServer != null)
            daemon.thriftServer.stop();
    }

    public boolean isRPCServerRunning()
    {
        if ((daemon == null) || (daemon.thriftServer == null))
        {
            return false;
        }
        return daemon.thriftServer.isRunning();
    }

    public void startNativeTransport()
    {
        if (daemon == null)
        {
            throw new IllegalStateException("No configured daemon");
        }

        try
        {
            daemon.startNativeTransport();
        }
        catch (Exception e)
        {
            throw new RuntimeException("Error starting native transport: " + e.getMessage());
        }
    }

    public void stopNativeTransport()
    {
        if (daemon == null)
        {
            throw new IllegalStateException("No configured daemon");
        }
        daemon.stopNativeTransport();
    }

    public boolean isNativeTransportRunning()
    {
        if (daemon == null)
        {
            return false;
        }
        return daemon.isNativeTransportRunning();
    }

    public void stopTransports()
    {
        if (isGossipActive())
        {
            logger.error("Stopping gossiper");
            stopGossiping();
        }
        if (isRPCServerRunning())
        {
            logger.error("Stopping RPC server");
            stopRPCServer();
        }
        if (isNativeTransportRunning())
        {
            logger.error("Stopping native transport");
            stopNativeTransport();
        }
    }

    private void shutdownClientServers()
    {
        stopRPCServer();
        stopNativeTransport();
    }

    public void stopClient()
    {
        Gossiper.instance.unregister(this);
        Gossiper.instance.stop();
        MessagingService.instance().shutdown();
        // give it a second so that task accepted before the MessagingService shutdown gets submitted to the stage (to avoid RejectedExecutionException)
        Uninterruptibles.sleepUninterruptibly(1, TimeUnit.SECONDS);
        StageManager.shutdownNow();
    }

    public boolean isInitialized()
    {
        return initialized;
    }

    public boolean isGossipActive()
    {
        return gossipActive;
    }

    public boolean isDaemonSetupCompleted()
    {
        return daemon == null
               ? false
               : daemon.setupCompleted();
    }

    public void stopDaemon()
    {
        if (daemon == null)
            throw new IllegalStateException("No configured daemon");
        daemon.deactivate();
    }

    private synchronized UUID prepareForReplacement() throws ConfigurationException
    {
        if (SystemKeyspace.bootstrapComplete())
            throw new RuntimeException("Cannot replace address with a node that is already bootstrapped");

        if (!(Boolean.parseBoolean(System.getProperty("cassandra.join_ring", "true"))))
            throw new ConfigurationException("Cannot set both join_ring=false and attempt to replace a node");

        if (!DatabaseDescriptor.isAutoBootstrap() && !Boolean.getBoolean("cassandra.allow_unsafe_replace"))
            throw new RuntimeException("Replacing a node without bootstrapping risks invalidating consistency " +
                                       "guarantees as the expected data may not be present until repair is run. " +
                                       "To perform this operation, please restart with " +
                                       "-Dcassandra.allow_unsafe_replace=true");

        InetAddress replaceAddress = DatabaseDescriptor.getReplaceAddress();
        logger.info("Gathering node replacement information for {}", replaceAddress);
        Gossiper.instance.doShadowRound();
        // as we've completed the shadow round of gossip, we should be able to find the node we're replacing
        if (Gossiper.instance.getEndpointStateForEndpoint(replaceAddress) == null)
            throw new RuntimeException(String.format("Cannot replace_address %s because it doesn't exist in gossip", replaceAddress));

        try
        {
            VersionedValue tokensVersionedValue = Gossiper.instance.getEndpointStateForEndpoint(replaceAddress).getApplicationState(ApplicationState.TOKENS);
            if (tokensVersionedValue == null)
                throw new RuntimeException(String.format("Could not find tokens for %s to replace", replaceAddress));

            bootstrapTokens = TokenSerializer.deserialize(tokenMetadata.partitioner, new DataInputStream(new ByteArrayInputStream(tokensVersionedValue.toBytes())));
        }
        catch (IOException e)
        {
            throw new RuntimeException(e);
        }

        UUID localHostId = SystemKeyspace.getLocalHostId();

        if (isReplacingSameAddress())
        {
            localHostId = Gossiper.instance.getHostId(replaceAddress);
            SystemKeyspace.setLocalHostId(localHostId); // use the replacee's host Id as our own so we receive hints, etc
        }

        Gossiper.instance.resetEndpointStateMap(); // clean up since we have what we need
        return localHostId;
    }

    private synchronized void checkForEndpointCollision(UUID localHostId) throws ConfigurationException
    {
        if (Boolean.getBoolean("cassandra.allow_unsafe_join"))
        {
            logger.warn("Skipping endpoint collision check as cassandra.allow_unsafe_join=true");
            return;
        }

        logger.debug("Starting shadow gossip round to check for endpoint collision");
        Gossiper.instance.doShadowRound();
        // If bootstrapping, check whether any previously known status for the endpoint makes it unsafe to do so.
        // If not bootstrapping, compare the host id for this endpoint learned from gossip (if any) with the local
        // one, which was either read from system.local or generated at startup. If a learned id is present &
        // doesn't match the local, then the node needs replacing
        if (!Gossiper.instance.isSafeForStartup(FBUtilities.getBroadcastAddress(), localHostId, shouldBootstrap()))
        {
            throw new RuntimeException(String.format("A node with address %s already exists, cancelling join. " +
                                                     "Use cassandra.replace_address if you want to replace this node.",
                                                     FBUtilities.getBroadcastAddress()));
        }

        if (shouldBootstrap() && useStrictConsistency && !allowSimultaneousMoves())
        {
            for (Map.Entry<InetAddress, EndpointState> entry : Gossiper.instance.getEndpointStates())
            {
                // ignore local node or empty status
                if (entry.getKey().equals(FBUtilities.getBroadcastAddress()) || entry.getValue().getApplicationState(ApplicationState.STATUS) == null)
                    continue;
                String[] pieces = splitValue(entry.getValue().getApplicationState(ApplicationState.STATUS));
                assert (pieces.length > 0);
                String state = pieces[0];
                if (state.equals(VersionedValue.STATUS_BOOTSTRAPPING) || state.equals(VersionedValue.STATUS_LEAVING) || state.equals(VersionedValue.STATUS_MOVING))
                    throw new UnsupportedOperationException("Other bootstrapping/leaving/moving nodes detected, cannot bootstrap while cassandra.consistent.rangemovement is true");
            }
        }
        logger.debug("Resetting gossip state after shadow round");
        Gossiper.instance.resetEndpointStateMap();
    }

    private boolean allowSimultaneousMoves()
    {
        return allowSimultaneousMoves && DatabaseDescriptor.getNumTokens() == 1;
    }

    // for testing only
    public void unsafeInitialize() throws ConfigurationException
    {
        initialized = true;
        gossipActive = true;
        Gossiper.instance.register(this);
        Gossiper.instance.start((int) (System.currentTimeMillis() / 1000)); // needed for node-ring gathering.
        Gossiper.instance.addLocalApplicationState(ApplicationState.NET_VERSION, valueFactory.networkVersion());
        if (!MessagingService.instance().isListening())
            MessagingService.instance().listen();
    }

    public void populateTokenMetadata()
    {
        if (Boolean.parseBoolean(System.getProperty("cassandra.load_ring_state", "true")))
        {
            logger.info("Populating token metadata from system tables");
            Multimap<InetAddress, Token> loadedTokens = SystemKeyspace.loadTokens();
            if (!shouldBootstrap()) // if we have not completed bootstrapping, we should not add ourselves as a normal token
                loadedTokens.putAll(FBUtilities.getBroadcastAddress(), SystemKeyspace.getSavedTokens());
            for (InetAddress ep : loadedTokens.keySet())
                tokenMetadata.updateNormalTokens(loadedTokens.get(ep), ep);

            logger.info("Token metadata: {}", tokenMetadata);
        }
    }

    public synchronized void initServer() throws ConfigurationException
    {
        initServer(RING_DELAY);
    }

    public synchronized void initServer(int delay) throws ConfigurationException
    {
        logger.info("Cassandra version: {}", FBUtilities.getReleaseVersionString());
        logger.info("Thrift API version: {}", cassandraConstants.VERSION);
        logger.info("CQL supported versions: {} (default: {})",
                StringUtils.join(ClientState.getCQLSupportedVersion(), ","), ClientState.DEFAULT_CQL_VERSION);

        try
        {
            // Ensure StorageProxy is initialized on start-up; see CASSANDRA-3797.
            Class.forName("org.apache.cassandra.service.StorageProxy");
            // also IndexSummaryManager, which is otherwise unreferenced
            Class.forName("org.apache.cassandra.io.sstable.IndexSummaryManager");
        }
        catch (ClassNotFoundException e)
        {
            throw new AssertionError(e);
        }

        // daemon threads, like our executors', continue to run while shutdown hooks are invoked
        drainOnShutdown = new Thread(new WrappedRunnable()
        {
            @Override
            public void runMayThrow() throws InterruptedException, ExecutionException
            {
                inShutdownHook = true;
                ExecutorService viewMutationStage = StageManager.getStage(Stage.VIEW_MUTATION);
                ExecutorService counterMutationStage = StageManager.getStage(Stage.COUNTER_MUTATION);
                ExecutorService mutationStage = StageManager.getStage(Stage.MUTATION);
                if (mutationStage.isShutdown()
                    && counterMutationStage.isShutdown()
                    && viewMutationStage.isShutdown())
                    return; // drained already

                if (daemon != null)
                	shutdownClientServers();
                ScheduledExecutors.optionalTasks.shutdown();
                Gossiper.instance.stop();

                // In-progress writes originating here could generate hints to be written, so shut down MessagingService
                // before mutation stage, so we can get all the hints saved before shutting down
                MessagingService.instance().shutdown();
                viewMutationStage.shutdown();
                BatchlogManager.instance.shutdown();
                HintsService.instance.pauseDispatch();
                counterMutationStage.shutdown();
                mutationStage.shutdown();
                viewMutationStage.awaitTermination(3600, TimeUnit.SECONDS);
                counterMutationStage.awaitTermination(3600, TimeUnit.SECONDS);
                mutationStage.awaitTermination(3600, TimeUnit.SECONDS);
                StorageProxy.instance.verifyNoHintsInProgress();

                List<Future<?>> flushes = new ArrayList<>();
                for (Keyspace keyspace : Keyspace.all())
                {
                    KeyspaceMetadata ksm = Schema.instance.getKSMetaData(keyspace.getName());
                    if (!ksm.params.durableWrites)
                        for (ColumnFamilyStore cfs : keyspace.getColumnFamilyStores())
                            flushes.add(cfs.forceFlush());
                }
                try
                {
                    FBUtilities.waitOnFutures(flushes);
                }
                catch (Throwable t)
                {
                    JVMStabilityInspector.inspectThrowable(t);
                    // don't let this stop us from shutting down the commitlog and other thread pools
                    logger.warn("Caught exception while waiting for memtable flushes during shutdown hook", t);
                }

                CommitLog.instance.shutdownBlocking();

                if (FBUtilities.isWindows)
                    WindowsTimer.endTimerPeriod(DatabaseDescriptor.getWindowsTimerInterval());

                HintsService.instance.shutdownBlocking();

                // wait for miscellaneous tasks like sstable and commitlog segment deletion
                ScheduledExecutors.nonPeriodicTasks.shutdown();
                if (!ScheduledExecutors.nonPeriodicTasks.awaitTermination(1, TimeUnit.MINUTES))
                    logger.warn("Miscellaneous task executor still busy after one minute; proceeding with shutdown");
            }
        }, "StorageServiceShutdownHook");
        Runtime.getRuntime().addShutdownHook(drainOnShutdown);

        replacing = isReplacing();

        if (!Boolean.parseBoolean(System.getProperty("cassandra.start_gossip", "true")))
        {
            logger.info("Not starting gossip as requested.");
            // load ring state in preparation for starting gossip later
            loadRingState();
            initialized = true;
            return;
        }

        prepareToJoin();

        // Has to be called after the host id has potentially changed in prepareToJoin().
        try
        {
            CacheService.instance.counterCache.loadSavedAsync().get();
        }
        catch (Throwable t)
        {
            JVMStabilityInspector.inspectThrowable(t);
            logger.warn("Error loading counter cache", t);
        }

        if (Boolean.parseBoolean(System.getProperty("cassandra.join_ring", "true")))
        {
            joinTokenRing(delay);
        }
        else
        {
            Collection<Token> tokens = SystemKeyspace.getSavedTokens();
            if (!tokens.isEmpty())
            {
                tokenMetadata.updateNormalTokens(tokens, FBUtilities.getBroadcastAddress());
                // order is important here, the gossiper can fire in between adding these two states.  It's ok to send TOKENS without STATUS, but *not* vice versa.
                List<Pair<ApplicationState, VersionedValue>> states = new ArrayList<Pair<ApplicationState, VersionedValue>>();
                states.add(Pair.create(ApplicationState.TOKENS, valueFactory.tokens(tokens)));
                states.add(Pair.create(ApplicationState.STATUS, valueFactory.hibernate(true)));
                Gossiper.instance.addLocalApplicationStates(states);
            }
            logger.info("Not joining ring as requested. Use JMX (StorageService->joinRing()) to initiate ring joining");
        }

        initialized = true;
    }

    private void loadRingState()
    {
        if (Boolean.parseBoolean(System.getProperty("cassandra.load_ring_state", "true")))
        {
            logger.info("Loading persisted ring state");
            Multimap<InetAddress, Token> loadedTokens = SystemKeyspace.loadTokens();
            Map<InetAddress, UUID> loadedHostIds = SystemKeyspace.loadHostIds();
            for (InetAddress ep : loadedTokens.keySet())
            {
                if (ep.equals(FBUtilities.getBroadcastAddress()))
                {
                    // entry has been mistakenly added, delete it
                    SystemKeyspace.removeEndpoint(ep);
                }
                else
                {
                    if (loadedHostIds.containsKey(ep))
                        tokenMetadata.updateHostId(loadedHostIds.get(ep), ep);
                    Gossiper.instance.addSavedEndpoint(ep);
                }
            }
        }
    }

    private boolean isReplacing()
    {
        if (System.getProperty("cassandra.replace_address_first_boot", null) != null && SystemKeyspace.bootstrapComplete())
        {
            logger.info("Replace address on first boot requested; this node is already bootstrapped");
            return false;
        }
        return DatabaseDescriptor.getReplaceAddress() != null;
    }

    /**
     * In the event of forceful termination we need to remove the shutdown hook to prevent hanging (OOM for instance)
     */
    public void removeShutdownHook()
    {
        if (drainOnShutdown != null)
            Runtime.getRuntime().removeShutdownHook(drainOnShutdown);

        if (FBUtilities.isWindows)
            WindowsTimer.endTimerPeriod(DatabaseDescriptor.getWindowsTimerInterval());
    }

    private boolean shouldBootstrap()
    {
        return DatabaseDescriptor.isAutoBootstrap() && !SystemKeyspace.bootstrapComplete() && !DatabaseDescriptor.getSeeds().contains(FBUtilities.getBroadcastAddress());
    }

    private void prepareToJoin() throws ConfigurationException
    {
        if (!joined)
        {
            Map<ApplicationState, VersionedValue> appStates = new EnumMap<>(ApplicationState.class);

            if (SystemKeyspace.wasDecommissioned())
            {
                if (Boolean.getBoolean("cassandra.override_decommission"))
                {
                    logger.warn("This node was decommissioned, but overriding by operator request.");
                    SystemKeyspace.setBootstrapState(SystemKeyspace.BootstrapState.COMPLETED);
                }
                else
                    throw new ConfigurationException("This node was decommissioned and will not rejoin the ring unless cassandra.override_decommission=true has been set, or all existing data is removed and the node is bootstrapped again");
            }

            if (DatabaseDescriptor.getReplaceTokens().size() > 0 || DatabaseDescriptor.getReplaceNode() != null)
                throw new RuntimeException("Replace method removed; use cassandra.replace_address instead");

            if (!MessagingService.instance().isListening())
                MessagingService.instance().listen();

            UUID localHostId = SystemKeyspace.getLocalHostId();

            if (replacing)
            {
                localHostId = prepareForReplacement();
                appStates.put(ApplicationState.TOKENS, valueFactory.tokens(bootstrapTokens));

                if (!DatabaseDescriptor.isAutoBootstrap())
                {
                    // Will not do replace procedure, persist the tokens we're taking over locally
                    // so that they don't get clobbered with auto generated ones in joinTokenRing
                    SystemKeyspace.updateTokens(bootstrapTokens);
                }
                else if (isReplacingSameAddress())
                {
                    //only go into hibernate state if replacing the same address (CASSANDRA-8523)
                    logger.warn("Writes will not be forwarded to this node during replacement because it has the same address as " +
                                "the node to be replaced ({}). If the previous node has been down for longer than max_hint_window_in_ms, " +
                                "repair must be run after the replacement process in order to make this node consistent.",
                                DatabaseDescriptor.getReplaceAddress());
                    appStates.put(ApplicationState.STATUS, valueFactory.hibernate(true));
                }
            }
            else
            {
                checkForEndpointCollision(localHostId);
            }

            // have to start the gossip service before we can see any info on other nodes.  this is necessary
            // for bootstrap to get the load info it needs.
            // (we won't be part of the storage ring though until we add a counterId to our state, below.)
            // Seed the host ID-to-endpoint map with our own ID.
            getTokenMetadata().updateHostId(localHostId, FBUtilities.getBroadcastAddress());
            appStates.put(ApplicationState.NET_VERSION, valueFactory.networkVersion());
            appStates.put(ApplicationState.HOST_ID, valueFactory.hostId(localHostId));
            appStates.put(ApplicationState.RPC_ADDRESS, valueFactory.rpcaddress(FBUtilities.getBroadcastRpcAddress()));
            appStates.put(ApplicationState.RELEASE_VERSION, valueFactory.releaseVersion());

            // load the persisted ring state. This used to be done earlier in the init process,
            // but now we always perform a shadow round when preparing to join and we have to
            // clear endpoint states after doing that.
            loadRingState();

            logger.info("Starting up server gossip");
            Gossiper.instance.register(this);
            Gossiper.instance.start(SystemKeyspace.incrementAndGetGeneration(), appStates); // needed for node-ring gathering.
            gossipActive = true;
            // gossip snitch infos (local DC and rack)
            gossipSnitchInfo();
            // gossip Schema.emptyVersion forcing immediate check for schema updates (see MigrationManager#maybeScheduleSchemaPull)
            Schema.instance.updateVersionAndAnnounce(); // Ensure we know our own actual Schema UUID in preparation for updates
            LoadBroadcaster.instance.startBroadcasting();
            HintsService.instance.startDispatch();
            BatchlogManager.instance.start();
        }
    }

    private void joinTokenRing(int delay) throws ConfigurationException
    {
        joined = true;

        // We bootstrap if we haven't successfully bootstrapped before, as long as we are not a seed.
        // If we are a seed, or if the user manually sets auto_bootstrap to false,
        // we'll skip streaming data from other nodes and jump directly into the ring.
        //
        // The seed check allows us to skip the RING_DELAY sleep for the single-node cluster case,
        // which is useful for both new users and testing.
        //
        // We attempted to replace this with a schema-presence check, but you need a meaningful sleep
        // to get schema info from gossip which defeats the purpose.  See CASSANDRA-4427 for the gory details.
        Set<InetAddress> current = new HashSet<>();
        if (logger.isDebugEnabled())
        {
            logger.debug("Bootstrap variables: {} {} {} {}",
                         DatabaseDescriptor.isAutoBootstrap(),
                         SystemKeyspace.bootstrapInProgress(),
                         SystemKeyspace.bootstrapComplete(),
                         DatabaseDescriptor.getSeeds().contains(FBUtilities.getBroadcastAddress()));
        }
        if (DatabaseDescriptor.isAutoBootstrap() && !SystemKeyspace.bootstrapComplete() && DatabaseDescriptor.getSeeds().contains(FBUtilities.getBroadcastAddress()))
        {
            logger.info("This node will not auto bootstrap because it is configured to be a seed node.");
        }

        boolean dataAvailable = true; // make this to false when bootstrap streaming failed
        boolean bootstrap = shouldBootstrap();
        if (bootstrap)
        {
            if (SystemKeyspace.bootstrapInProgress())
                logger.warn("Detected previous bootstrap failure; retrying");
            else
                SystemKeyspace.setBootstrapState(SystemKeyspace.BootstrapState.IN_PROGRESS);
            setMode(Mode.JOINING, "waiting for ring information", true);
            // first sleep the delay to make sure we see all our peers
            for (int i = 0; i < delay; i += 1000)
            {
                // if we see schema, we can proceed to the next check directly
                if (!Schema.instance.getVersion().equals(SchemaConstants.emptyVersion))
                {
                    logger.debug("got schema: {}", Schema.instance.getVersion());
                    break;
                }
                Uninterruptibles.sleepUninterruptibly(1, TimeUnit.SECONDS);
            }
            // if our schema hasn't matched yet, wait until it has
            // we do this by waiting for all in-flight migration requests and responses to complete
            // (post CASSANDRA-1391 we don't expect this to be necessary very often, but it doesn't hurt to be careful)
            if (!MigrationManager.isReadyForBootstrap())
            {
                setMode(Mode.JOINING, "waiting for schema information to complete", true);
                MigrationManager.waitUntilReadyForBootstrap();
            }
            setMode(Mode.JOINING, "schema complete, ready to bootstrap", true);
            setMode(Mode.JOINING, "waiting for pending range calculation", true);
            PendingRangeCalculatorService.instance.blockUntilFinished();
            setMode(Mode.JOINING, "calculation complete, ready to bootstrap", true);

            logger.debug("... got ring + schema info");

            if (useStrictConsistency &&
                    (
                        tokenMetadata.getBootstrapTokens().valueSet().size() > 0 ||
                        tokenMetadata.getLeavingEndpoints().size() > 0 ||
                        tokenMetadata.getMovingEndpoints().size() > 0
                    ))
            {
                throw new UnsupportedOperationException("Other bootstrapping/leaving/moving nodes detected, cannot bootstrap while cassandra.consistent.rangemovement is true");
            }

            // get bootstrap tokens
            if (!replacing)
            {
                if (tokenMetadata.isMember(FBUtilities.getBroadcastAddress()))
                {
                    String s = "This node is already a member of the token ring; bootstrap aborted. (If replacing a dead node, remove the old one from the ring first.)";
                    throw new UnsupportedOperationException(s);
                }
                setMode(Mode.JOINING, "getting bootstrap token", true);
                bootstrapTokens = BootStrapper.getBootstrapTokens(tokenMetadata, FBUtilities.getBroadcastAddress());
            }
            else
            {
                if (!isReplacingSameAddress())
                {
                    try
                    {
                        // Sleep additionally to make sure that the server actually is not alive
                        // and giving it more time to gossip if alive.
                        Thread.sleep(LoadBroadcaster.BROADCAST_INTERVAL);
                    }
                    catch (InterruptedException e)
                    {
                        throw new AssertionError(e);
                    }

                    // check for operator errors...
                    for (Token token : bootstrapTokens)
                    {
                        InetAddress existing = tokenMetadata.getEndpoint(token);
                        if (existing != null)
                        {
                            long nanoDelay = delay * 1000000L;
                            if (Gossiper.instance.getEndpointStateForEndpoint(existing).getUpdateTimestamp() > (System.nanoTime() - nanoDelay))
                                throw new UnsupportedOperationException("Cannot replace a live node... ");
                            current.add(existing);
                        }
                        else
                        {
                            throw new UnsupportedOperationException("Cannot replace token " + token + " which does not exist!");
                        }
                    }
                }
                else
                {
                    try
                    {
                        Thread.sleep(RING_DELAY);
                    }
                    catch (InterruptedException e)
                    {
                        throw new AssertionError(e);
                    }

                }
                setMode(Mode.JOINING, "Replacing a node with token(s): " + bootstrapTokens, true);
            }

            dataAvailable = bootstrap(bootstrapTokens);
        }
        else
        {
            bootstrapTokens = SystemKeyspace.getSavedTokens();
            if (bootstrapTokens.isEmpty())
            {
                Collection<String> initialTokens = DatabaseDescriptor.getInitialTokens();
                if (initialTokens.size() < 1)
                {
                    bootstrapTokens = BootStrapper.getRandomTokens(tokenMetadata, DatabaseDescriptor.getNumTokens());
                    if (DatabaseDescriptor.getNumTokens() == 1)
                        logger.warn("Generated random token {}. Random tokens will result in an unbalanced ring; see http://wiki.apache.org/cassandra/Operations", bootstrapTokens);
                    else
                        logger.info("Generated random tokens. tokens are {}", bootstrapTokens);
                }
                else
                {
                    bootstrapTokens = new ArrayList<>(initialTokens.size());
                    for (String token : initialTokens)
                        bootstrapTokens.add(getTokenFactory().fromString(token));
                    logger.info("Saved tokens not found. Using configuration value: {}", bootstrapTokens);
                }
            }
            else
            {
                if (bootstrapTokens.size() != DatabaseDescriptor.getNumTokens())
                    throw new ConfigurationException("Cannot change the number of tokens from " + bootstrapTokens.size() + " to " + DatabaseDescriptor.getNumTokens());
                else
                    logger.info("Using saved tokens {}", bootstrapTokens);
            }
        }

        // if we don't have system_traces keyspace at this point, then create it manually
        maybeAddOrUpdateKeyspace(TraceKeyspace.metadata());
        maybeAddOrUpdateKeyspace(SystemDistributedKeyspace.metadata());

        if (!isSurveyMode)
        {
            if (dataAvailable)
            {
                finishJoiningRing(bootstrap);
                // remove the existing info about the replaced node.
                if (!current.isEmpty())
                {
                    for (InetAddress existing : current)
                        Gossiper.instance.replacedEndpoint(existing);
                }
            }
            else
            {
                logger.warn("Some data streaming failed. Use nodetool to check bootstrap state and resume. For more, see `nodetool help bootstrap`. {}", SystemKeyspace.getBootstrapState());
            }
        }
        else
        {
            logger.info("Startup complete, but write survey mode is active, not becoming an active ring member. Use JMX (StorageService->joinRing()) to finalize ring joining.");
        }
    }

    public static boolean isReplacingSameAddress()
    {
        return DatabaseDescriptor.getReplaceAddress().equals(FBUtilities.getBroadcastAddress());
    }

    public void gossipSnitchInfo()
    {
        IEndpointSnitch snitch = DatabaseDescriptor.getEndpointSnitch();
        String dc = snitch.getDatacenter(FBUtilities.getBroadcastAddress());
        String rack = snitch.getRack(FBUtilities.getBroadcastAddress());
        Gossiper.instance.addLocalApplicationState(ApplicationState.DC, StorageService.instance.valueFactory.datacenter(dc));
        Gossiper.instance.addLocalApplicationState(ApplicationState.RACK, StorageService.instance.valueFactory.rack(rack));
    }
    
    public void joinRing() throws IOException 
    {
        SystemKeyspace.BootstrapState state = SystemKeyspace.getBootstrapState();
        joinRing(state.equals(SystemKeyspace.BootstrapState.IN_PROGRESS));
    }

    private synchronized void joinRing(boolean resumedBootstrap) throws IOException
    {
        if (!joined)
        {
            logger.info("Joining ring by operator request");
            try
            {
                joinTokenRing(0);
            }
            catch (ConfigurationException e)
            {
                throw new IOException(e.getMessage());
            }
        }
        else if (isSurveyMode)
        {
            logger.info("Leaving write survey mode and joining ring at operator request");
<<<<<<< HEAD
            finishJoiningRing();
            isSurveyMode = false;
=======
            finishJoiningRing(resumedBootstrap);
>>>>>>> 544249f7
        }
    }
    
    private void executePreJoinTasks(boolean bootstrap)
    {
        StreamSupport.stream(ColumnFamilyStore.all().spliterator(), false)
                .filter(cfs -> Schema.instance.getUserKeyspaces().contains(cfs.keyspace.getName()))
                .forEach(cfs -> cfs.indexManager.executePreJoinTasksBlocking(bootstrap));
    }

    private void finishJoiningRing(boolean didBootstrap)
    {
        // start participating in the ring.
        SystemKeyspace.setBootstrapState(SystemKeyspace.BootstrapState.COMPLETED);
        executePreJoinTasks(didBootstrap);
        setTokens(bootstrapTokens);

        assert tokenMetadata.sortedTokens().size() > 0;
        doAuthSetup();
    }

    private void doAuthSetup()
    {
        maybeAddOrUpdateKeyspace(AuthKeyspace.metadata());

        DatabaseDescriptor.getRoleManager().setup();
        DatabaseDescriptor.getAuthenticator().setup();
        DatabaseDescriptor.getAuthorizer().setup();
        MigrationManager.instance.register(new AuthMigrationListener());
        authSetupComplete = true;
    }

    public boolean isAuthSetupComplete()
    {
        return authSetupComplete;
    }

    private void maybeAddKeyspace(KeyspaceMetadata ksm)
    {
        try
        {
            MigrationManager.announceNewKeyspace(ksm, 0, false);
        }
        catch (AlreadyExistsException e)
        {
            logger.debug("Attempted to create new keyspace {}, but it already exists", ksm.name);
        }
    }

    /**
     * Ensure the schema of a pseudo-system keyspace (a distributed system keyspace: traces, auth and the so-called distributedKeyspace),
     * is up to date with what we expected (creating it if it doesn't exist and updating tables that may have been upgraded).
     */
    private void maybeAddOrUpdateKeyspace(KeyspaceMetadata expected)
    {
        // Note that want to deal with the keyspace and its table a bit differently: for the keyspace definition
        // itself, we want to create it if it doesn't exist yet, but if it does exist, we don't want to modify it,
        // because user can modify the definition to change the replication factor (#6016) and we don't want to
        // override it. For the tables however, we have to deal with the fact that new version can add new columns
        // (#8162 being an example), so even if the table definition exists, we still need to force the "current"
        // version of the schema, the one the node will be expecting.

        KeyspaceMetadata defined = Schema.instance.getKSMetaData(expected.name);
        // If the keyspace doesn't exist, create it
        if (defined == null)
        {
            maybeAddKeyspace(expected);
            defined = Schema.instance.getKSMetaData(expected.name);
        }

        // While the keyspace exists, it might miss table or have outdated one
        // There is also the potential for a race, as schema migrations add the bare
        // keyspace into Schema.instance before adding its tables, so double check that
        // all the expected tables are present
        for (CFMetaData expectedTable : expected.tables)
        {
            CFMetaData definedTable = defined.tables.get(expectedTable.cfName).orElse(null);
            if (definedTable == null || !definedTable.equals(expectedTable))
                MigrationManager.forceAnnounceNewColumnFamily(expectedTable);
        }
    }

    public boolean isJoined()
    {
        return tokenMetadata.isMember(FBUtilities.getBroadcastAddress()) && !isSurveyMode;
    }

    public void rebuild(String sourceDc)
    {
        rebuild(sourceDc, null, null, null);
    }

    public void rebuild(String sourceDc, String keyspace, String tokens, String specificSources)
    {
        // check on going rebuild
        if (!isRebuilding.compareAndSet(false, true))
        {
            throw new IllegalStateException("Node is still rebuilding. Check nodetool netstats.");
        }

        // check the arguments
        if (keyspace == null && tokens != null)
        {
            throw new IllegalArgumentException("Cannot specify tokens without keyspace.");
        }

        logger.info("rebuild from dc: {}, {}, {}", sourceDc == null ? "(any dc)" : sourceDc,
                    keyspace == null ? "(All keyspaces)" : keyspace,
                    tokens == null ? "(All tokens)" : tokens);

        try
        {
            RangeStreamer streamer = new RangeStreamer(tokenMetadata,
                                                       null,
                                                       FBUtilities.getBroadcastAddress(),
                                                       "Rebuild",
                                                       useStrictConsistency && !replacing,
                                                       DatabaseDescriptor.getEndpointSnitch(),
                                                       streamStateStore,
                                                       false);
            streamer.addSourceFilter(new RangeStreamer.FailureDetectorSourceFilter(FailureDetector.instance));
            if (sourceDc != null)
                streamer.addSourceFilter(new RangeStreamer.SingleDatacenterFilter(DatabaseDescriptor.getEndpointSnitch(), sourceDc));

            if (keyspace == null)
            {
                for (String keyspaceName : Schema.instance.getNonLocalStrategyKeyspaces())
                    streamer.addRanges(keyspaceName, getLocalRanges(keyspaceName));
            }
            else if (tokens == null)
            {
                streamer.addRanges(keyspace, getLocalRanges(keyspace));
            }
            else
            {
                Token.TokenFactory factory = getTokenFactory();
                List<Range<Token>> ranges = new ArrayList<>();
                Pattern rangePattern = Pattern.compile("\\(\\s*(-?\\w+)\\s*,\\s*(-?\\w+)\\s*\\]");
                try (Scanner tokenScanner = new Scanner(tokens))
                {
                    while (tokenScanner.findInLine(rangePattern) != null)
                    {
                        MatchResult range = tokenScanner.match();
                        Token startToken = factory.fromString(range.group(1));
                        Token endToken = factory.fromString(range.group(2));
                        logger.info("adding range: ({},{}]", startToken, endToken);
                        ranges.add(new Range<>(startToken, endToken));
                    }
                    if (tokenScanner.hasNext())
                        throw new IllegalArgumentException("Unexpected string: " + tokenScanner.next());
                }

                // Ensure all specified ranges are actually ranges owned by this host
                Collection<Range<Token>> localRanges = getLocalRanges(keyspace);
                for (Range<Token> specifiedRange : ranges)
                {
                    boolean foundParentRange = false;
                    for (Range<Token> localRange : localRanges)
                    {
                        if (localRange.contains(specifiedRange))
                        {
                            foundParentRange = true;
                            break;
                        }
                    }
                    if (!foundParentRange)
                    {
                        throw new IllegalArgumentException(String.format("The specified range %s is not a range that is owned by this node. Please ensure that all token ranges specified to be rebuilt belong to this node.", specifiedRange.toString()));
                    }
                }

                if (specificSources != null)
                {
                    String[] stringHosts = specificSources.split(",");
                    Set<InetAddress> sources = new HashSet<>(stringHosts.length);
                    for (String stringHost : stringHosts)
                    {
                        try
                        {
                            InetAddress endpoint = InetAddress.getByName(stringHost);
                            if (FBUtilities.getBroadcastAddress().equals(endpoint))
                            {
                                throw new IllegalArgumentException("This host was specified as a source for rebuilding. Sources for a rebuild can only be other nodes in the cluster.");
                            }
                            sources.add(endpoint);
                        }
                        catch (UnknownHostException ex)
                        {
                            throw new IllegalArgumentException("Unknown host specified " + stringHost, ex);
                        }
                    }
                    streamer.addSourceFilter(new RangeStreamer.WhitelistedSourcesFilter(sources));
                }

                streamer.addRanges(keyspace, ranges);
            }

            StreamResultFuture resultFuture = streamer.fetchAsync();
            // wait for result
            resultFuture.get();
        }
        catch (InterruptedException e)
        {
            throw new RuntimeException("Interrupted while waiting on rebuild streaming");
        }
        catch (ExecutionException e)
        {
            // This is used exclusively through JMX, so log the full trace but only throw a simple RTE
            logger.error("Error while rebuilding node", e.getCause());
            throw new RuntimeException("Error while rebuilding node: " + e.getCause().getMessage());
        }
        finally
        {
            // rebuild is done (successfully or not)
            isRebuilding.set(false);
        }
    }

    public void setRpcTimeout(long value)
    {
        DatabaseDescriptor.setRpcTimeout(value);
        logger.info("set rpc timeout to {} ms", value);
    }

    public long getRpcTimeout()
    {
        return DatabaseDescriptor.getRpcTimeout();
    }

    public void setReadRpcTimeout(long value)
    {
        DatabaseDescriptor.setReadRpcTimeout(value);
        logger.info("set read rpc timeout to {} ms", value);
    }

    public long getReadRpcTimeout()
    {
        return DatabaseDescriptor.getReadRpcTimeout();
    }

    public void setRangeRpcTimeout(long value)
    {
        DatabaseDescriptor.setRangeRpcTimeout(value);
        logger.info("set range rpc timeout to {} ms", value);
    }

    public long getRangeRpcTimeout()
    {
        return DatabaseDescriptor.getRangeRpcTimeout();
    }

    public void setWriteRpcTimeout(long value)
    {
        DatabaseDescriptor.setWriteRpcTimeout(value);
        logger.info("set write rpc timeout to {} ms", value);
    }

    public long getWriteRpcTimeout()
    {
        return DatabaseDescriptor.getWriteRpcTimeout();
    }

    public void setCounterWriteRpcTimeout(long value)
    {
        DatabaseDescriptor.setCounterWriteRpcTimeout(value);
        logger.info("set counter write rpc timeout to {} ms", value);
    }

    public long getCounterWriteRpcTimeout()
    {
        return DatabaseDescriptor.getCounterWriteRpcTimeout();
    }

    public void setCasContentionTimeout(long value)
    {
        DatabaseDescriptor.setCasContentionTimeout(value);
        logger.info("set cas contention rpc timeout to {} ms", value);
    }

    public long getCasContentionTimeout()
    {
        return DatabaseDescriptor.getCasContentionTimeout();
    }

    public void setTruncateRpcTimeout(long value)
    {
        DatabaseDescriptor.setTruncateRpcTimeout(value);
        logger.info("set truncate rpc timeout to {} ms", value);
    }

    public long getTruncateRpcTimeout()
    {
        return DatabaseDescriptor.getTruncateRpcTimeout();
    }

    public void setStreamingSocketTimeout(int value)
    {
        DatabaseDescriptor.setStreamingSocketTimeout(value);
        logger.info("set streaming socket timeout to {} ms", value);
    }

    public int getStreamingSocketTimeout()
    {
        return DatabaseDescriptor.getStreamingSocketTimeout();
    }

    public void setStreamThroughputMbPerSec(int value)
    {
        DatabaseDescriptor.setStreamThroughputOutboundMegabitsPerSec(value);
        logger.info("setstreamthroughput: throttle set to {}", value);
    }

    public int getStreamThroughputMbPerSec()
    {
        return DatabaseDescriptor.getStreamThroughputOutboundMegabitsPerSec();
    }

    public void setInterDCStreamThroughputMbPerSec(int value)
    {
        DatabaseDescriptor.setInterDCStreamThroughputOutboundMegabitsPerSec(value);
        logger.info("setinterdcstreamthroughput: throttle set to {}", value);
    }

    public int getInterDCStreamThroughputMbPerSec()
    {
        return DatabaseDescriptor.getInterDCStreamThroughputOutboundMegabitsPerSec();
    }


    public int getCompactionThroughputMbPerSec()
    {
        return DatabaseDescriptor.getCompactionThroughputMbPerSec();
    }

    public void setCompactionThroughputMbPerSec(int value)
    {
        DatabaseDescriptor.setCompactionThroughputMbPerSec(value);
        CompactionManager.instance.setRate(value);
    }

    public boolean isIncrementalBackupsEnabled()
    {
        return DatabaseDescriptor.isIncrementalBackupsEnabled();
    }

    public void setIncrementalBackupsEnabled(boolean value)
    {
        DatabaseDescriptor.setIncrementalBackupsEnabled(value);
    }

    private void setMode(Mode m, boolean log)
    {
        setMode(m, null, log);
    }

    private void setMode(Mode m, String msg, boolean log)
    {
        operationMode = m;
        String logMsg = msg == null ? m.toString() : String.format("%s: %s", m, msg);
        if (log)
            logger.info(logMsg);
        else
            logger.debug(logMsg);
    }

    /**
     * Bootstrap node by fetching data from other nodes.
     * If node is bootstrapping as a new node, then this also announces bootstrapping to the cluster.
     *
     * This blocks until streaming is done.
     *
     * @param tokens bootstrapping tokens
     * @return true if bootstrap succeeds.
     */
    private boolean bootstrap(final Collection<Token> tokens)
    {
        isBootstrapMode = true;
        SystemKeyspace.updateTokens(tokens); // DON'T use setToken, that makes us part of the ring locally which is incorrect until we are done bootstrapping

        if (!replacing || !isReplacingSameAddress())
        {
            // if not an existing token then bootstrap
            List<Pair<ApplicationState, VersionedValue>> states = new ArrayList<>();
            states.add(Pair.create(ApplicationState.TOKENS, valueFactory.tokens(tokens)));
            states.add(Pair.create(ApplicationState.STATUS, replacing?
                                                            valueFactory.bootReplacing(DatabaseDescriptor.getReplaceAddress()) :
                                                            valueFactory.bootstrapping(tokens)));
            Gossiper.instance.addLocalApplicationStates(states);
            setMode(Mode.JOINING, "sleeping " + RING_DELAY + " ms for pending range setup", true);
            Uninterruptibles.sleepUninterruptibly(RING_DELAY, TimeUnit.MILLISECONDS);
        }
        else
        {
            // Dont set any state for the node which is bootstrapping the existing token...
            tokenMetadata.updateNormalTokens(tokens, FBUtilities.getBroadcastAddress());
            SystemKeyspace.removeEndpoint(DatabaseDescriptor.getReplaceAddress());
        }
        if (!Gossiper.instance.seenAnySeed())
            throw new IllegalStateException("Unable to contact any seeds!");

        if (Boolean.getBoolean("cassandra.reset_bootstrap_progress"))
        {
            logger.info("Resetting bootstrap progress to start fresh");
            SystemKeyspace.resetAvailableRanges();
        }

        setMode(Mode.JOINING, "Starting to bootstrap...", true);
        BootStrapper bootstrapper = new BootStrapper(FBUtilities.getBroadcastAddress(), tokens, tokenMetadata);
        bootstrapper.addProgressListener(progressSupport);
        ListenableFuture<StreamState> bootstrapStream = bootstrapper.bootstrap(streamStateStore, useStrictConsistency && !replacing); // handles token update
        Futures.addCallback(bootstrapStream, new FutureCallback<StreamState>()
        {
            @Override
            public void onSuccess(StreamState streamState)
            {
                isBootstrapMode = false;
                logger.info("Bootstrap completed! for the tokens {}", tokens);
            }

            @Override
            public void onFailure(Throwable e)
            {
                logger.warn("Error during bootstrap.", e);
            }
        });
        try
        {
            bootstrapStream.get();
            return true;
        }
        catch (Throwable e)
        {
            logger.error("Error while waiting on bootstrap to complete. Bootstrap will have to be restarted.", e);
            return false;
        }
    }

    public boolean resumeBootstrap()
    {
        if (isBootstrapMode && SystemKeyspace.bootstrapInProgress())
        {
            logger.info("Resuming bootstrap...");

            // get bootstrap tokens saved in system keyspace
            final Collection<Token> tokens = SystemKeyspace.getSavedTokens();
            // already bootstrapped ranges are filtered during bootstrap
            BootStrapper bootstrapper = new BootStrapper(FBUtilities.getBroadcastAddress(), tokens, tokenMetadata);
            bootstrapper.addProgressListener(progressSupport);
            ListenableFuture<StreamState> bootstrapStream = bootstrapper.bootstrap(streamStateStore, useStrictConsistency && !replacing); // handles token update
            Futures.addCallback(bootstrapStream, new FutureCallback<StreamState>()
            {
                @Override
                public void onSuccess(StreamState streamState)
                {
                    isBootstrapMode = false;
                    // start participating in the ring.
                    // pretend we are in survey mode so we can use joinRing() here
                    isSurveyMode = true;
                    try
                    {
                        progressSupport.progress("bootstrap", ProgressEvent.createNotification("Joining ring..."));
                        joinRing(true);
                    }
                    catch (IOException ignore)
                    {
                        // joinRing with survey mode does not throw IOException
                    }
                    progressSupport.progress("bootstrap", new ProgressEvent(ProgressEventType.COMPLETE, 1, 1, "Resume bootstrap complete"));
                    logger.info("Resume complete");
                }

                @Override
                public void onFailure(Throwable e)
                {
                    String message = "Error during bootstrap: " + e.getCause().getMessage();
                    logger.error(message, e.getCause());
                    progressSupport.progress("bootstrap", new ProgressEvent(ProgressEventType.ERROR, 1, 1, message));
                    progressSupport.progress("bootstrap", new ProgressEvent(ProgressEventType.COMPLETE, 1, 1, "Resume bootstrap complete"));
                }
            });
            return true;
        }
        else
        {
            logger.info("Resuming bootstrap is requested, but the node is already bootstrapped.");
            return false;
        }
    }

    public boolean isBootstrapMode()
    {
        return isBootstrapMode;
    }

    public TokenMetadata getTokenMetadata()
    {
        return tokenMetadata;
    }

    /**
     * for a keyspace, return the ranges and corresponding listen addresses.
     * @param keyspace
     * @return the endpoint map
     */
    public Map<List<String>, List<String>> getRangeToEndpointMap(String keyspace)
    {
        /* All the ranges for the tokens */
        Map<List<String>, List<String>> map = new HashMap<>();
        for (Map.Entry<Range<Token>,List<InetAddress>> entry : getRangeToAddressMap(keyspace).entrySet())
        {
            map.put(entry.getKey().asList(), stringify(entry.getValue()));
        }
        return map;
    }

    /**
     * Return the rpc address associated with an endpoint as a string.
     * @param endpoint The endpoint to get rpc address for
     * @return the rpc address
     */
    public String getRpcaddress(InetAddress endpoint)
    {
        if (endpoint.equals(FBUtilities.getBroadcastAddress()))
            return FBUtilities.getBroadcastRpcAddress().getHostAddress();
        else if (Gossiper.instance.getEndpointStateForEndpoint(endpoint).getApplicationState(ApplicationState.RPC_ADDRESS) == null)
            return endpoint.getHostAddress();
        else
            return Gossiper.instance.getEndpointStateForEndpoint(endpoint).getApplicationState(ApplicationState.RPC_ADDRESS).value;
    }

    /**
     * for a keyspace, return the ranges and corresponding RPC addresses for a given keyspace.
     * @param keyspace
     * @return the endpoint map
     */
    public Map<List<String>, List<String>> getRangeToRpcaddressMap(String keyspace)
    {
        /* All the ranges for the tokens */
        Map<List<String>, List<String>> map = new HashMap<>();
        for (Map.Entry<Range<Token>, List<InetAddress>> entry : getRangeToAddressMap(keyspace).entrySet())
        {
            List<String> rpcaddrs = new ArrayList<>(entry.getValue().size());
            for (InetAddress endpoint: entry.getValue())
            {
                rpcaddrs.add(getRpcaddress(endpoint));
            }
            map.put(entry.getKey().asList(), rpcaddrs);
        }
        return map;
    }

    public Map<List<String>, List<String>> getPendingRangeToEndpointMap(String keyspace)
    {
        // some people just want to get a visual representation of things. Allow null and set it to the first
        // non-system keyspace.
        if (keyspace == null)
            keyspace = Schema.instance.getNonLocalStrategyKeyspaces().get(0);

        Map<List<String>, List<String>> map = new HashMap<>();
        for (Map.Entry<Range<Token>, Collection<InetAddress>> entry : tokenMetadata.getPendingRangesMM(keyspace).asMap().entrySet())
        {
            List<InetAddress> l = new ArrayList<>(entry.getValue());
            map.put(entry.getKey().asList(), stringify(l));
        }
        return map;
    }

    public Map<Range<Token>, List<InetAddress>> getRangeToAddressMap(String keyspace)
    {
        return getRangeToAddressMap(keyspace, tokenMetadata.sortedTokens());
    }

    public Map<Range<Token>, List<InetAddress>> getRangeToAddressMapInLocalDC(String keyspace)
    {
        Predicate<InetAddress> isLocalDC = new Predicate<InetAddress>()
        {
            public boolean apply(InetAddress address)
            {
                return isLocalDC(address);
            }
        };

        Map<Range<Token>, List<InetAddress>> origMap = getRangeToAddressMap(keyspace, getTokensInLocalDC());
        Map<Range<Token>, List<InetAddress>> filteredMap = Maps.newHashMap();
        for (Map.Entry<Range<Token>, List<InetAddress>> entry : origMap.entrySet())
        {
            List<InetAddress> endpointsInLocalDC = Lists.newArrayList(Collections2.filter(entry.getValue(), isLocalDC));
            filteredMap.put(entry.getKey(), endpointsInLocalDC);
        }

        return filteredMap;
    }

    private List<Token> getTokensInLocalDC()
    {
        List<Token> filteredTokens = Lists.newArrayList();
        for (Token token : tokenMetadata.sortedTokens())
        {
            InetAddress endpoint = tokenMetadata.getEndpoint(token);
            if (isLocalDC(endpoint))
                filteredTokens.add(token);
        }
        return filteredTokens;
    }

    private boolean isLocalDC(InetAddress targetHost)
    {
        String remoteDC = DatabaseDescriptor.getEndpointSnitch().getDatacenter(targetHost);
        String localDC = DatabaseDescriptor.getEndpointSnitch().getDatacenter(FBUtilities.getBroadcastAddress());
        return remoteDC.equals(localDC);
    }

    private Map<Range<Token>, List<InetAddress>> getRangeToAddressMap(String keyspace, List<Token> sortedTokens)
    {
        // some people just want to get a visual representation of things. Allow null and set it to the first
        // non-system keyspace.
        if (keyspace == null)
            keyspace = Schema.instance.getNonLocalStrategyKeyspaces().get(0);

        List<Range<Token>> ranges = getAllRanges(sortedTokens);
        return constructRangeToEndpointMap(keyspace, ranges);
    }


    /**
     * The same as {@code describeRing(String)} but converts TokenRange to the String for JMX compatibility
     *
     * @param keyspace The keyspace to fetch information about
     *
     * @return a List of TokenRange(s) converted to String for the given keyspace
     */
    public List<String> describeRingJMX(String keyspace) throws IOException
    {
        List<TokenRange> tokenRanges;
        try
        {
            tokenRanges = describeRing(keyspace);
        }
        catch (InvalidRequestException e)
        {
            throw new IOException(e.getMessage());
        }
        List<String> result = new ArrayList<>(tokenRanges.size());

        for (TokenRange tokenRange : tokenRanges)
            result.add(tokenRange.toString());

        return result;
    }

    /**
     * The TokenRange for a given keyspace.
     *
     * @param keyspace The keyspace to fetch information about
     *
     * @return a List of TokenRange(s) for the given keyspace
     *
     * @throws InvalidRequestException if there is no ring information available about keyspace
     */
    public List<TokenRange> describeRing(String keyspace) throws InvalidRequestException
    {
        return describeRing(keyspace, false);
    }

    /**
     * The same as {@code describeRing(String)} but considers only the part of the ring formed by nodes in the local DC.
     */
    public List<TokenRange> describeLocalRing(String keyspace) throws InvalidRequestException
    {
        return describeRing(keyspace, true);
    }

    private List<TokenRange> describeRing(String keyspace, boolean includeOnlyLocalDC) throws InvalidRequestException
    {
        if (!Schema.instance.getKeyspaces().contains(keyspace))
            throw new InvalidRequestException("No such keyspace: " + keyspace);

        if (keyspace == null || Keyspace.open(keyspace).getReplicationStrategy() instanceof LocalStrategy)
            throw new InvalidRequestException("There is no ring for the keyspace: " + keyspace);

        List<TokenRange> ranges = new ArrayList<>();
        Token.TokenFactory tf = getTokenFactory();

        Map<Range<Token>, List<InetAddress>> rangeToAddressMap =
                includeOnlyLocalDC
                        ? getRangeToAddressMapInLocalDC(keyspace)
                        : getRangeToAddressMap(keyspace);

        for (Map.Entry<Range<Token>, List<InetAddress>> entry : rangeToAddressMap.entrySet())
        {
            Range<Token> range = entry.getKey();
            List<InetAddress> addresses = entry.getValue();
            List<String> endpoints = new ArrayList<>(addresses.size());
            List<String> rpc_endpoints = new ArrayList<>(addresses.size());
            List<EndpointDetails> epDetails = new ArrayList<>(addresses.size());

            for (InetAddress endpoint : addresses)
            {
                EndpointDetails details = new EndpointDetails();
                details.host = endpoint.getHostAddress();
                details.datacenter = DatabaseDescriptor.getEndpointSnitch().getDatacenter(endpoint);
                details.rack = DatabaseDescriptor.getEndpointSnitch().getRack(endpoint);

                endpoints.add(details.host);
                rpc_endpoints.add(getRpcaddress(endpoint));

                epDetails.add(details);
            }

            TokenRange tr = new TokenRange(tf.toString(range.left.getToken()), tf.toString(range.right.getToken()), endpoints)
                                    .setEndpoint_details(epDetails)
                                    .setRpc_endpoints(rpc_endpoints);

            ranges.add(tr);
        }

        return ranges;
    }

    public Map<String, String> getTokenToEndpointMap()
    {
        Map<Token, InetAddress> mapInetAddress = tokenMetadata.getNormalAndBootstrappingTokenToEndpointMap();
        // in order to preserve tokens in ascending order, we use LinkedHashMap here
        Map<String, String> mapString = new LinkedHashMap<>(mapInetAddress.size());
        List<Token> tokens = new ArrayList<>(mapInetAddress.keySet());
        Collections.sort(tokens);
        for (Token token : tokens)
        {
            mapString.put(token.toString(), mapInetAddress.get(token).getHostAddress());
        }
        return mapString;
    }

    public String getLocalHostId()
    {
        return getTokenMetadata().getHostId(FBUtilities.getBroadcastAddress()).toString();
    }

    public UUID getLocalHostUUID()
    {
        return getTokenMetadata().getHostId(FBUtilities.getBroadcastAddress());
    }

    public Map<String, String> getHostIdMap()
    {
        return getEndpointToHostId();
    }

    public Map<String, String> getEndpointToHostId()
    {
        Map<String, String> mapOut = new HashMap<>();
        for (Map.Entry<InetAddress, UUID> entry : getTokenMetadata().getEndpointToHostIdMapForReading().entrySet())
            mapOut.put(entry.getKey().getHostAddress(), entry.getValue().toString());
        return mapOut;
    }

    public Map<String, String> getHostIdToEndpoint()
    {
        Map<String, String> mapOut = new HashMap<>();
        for (Map.Entry<InetAddress, UUID> entry : getTokenMetadata().getEndpointToHostIdMapForReading().entrySet())
            mapOut.put(entry.getValue().toString(), entry.getKey().getHostAddress());
        return mapOut;
    }

    /**
     * Construct the range to endpoint mapping based on the true view
     * of the world.
     * @param ranges
     * @return mapping of ranges to the replicas responsible for them.
    */
    private Map<Range<Token>, List<InetAddress>> constructRangeToEndpointMap(String keyspace, List<Range<Token>> ranges)
    {
        Map<Range<Token>, List<InetAddress>> rangeToEndpointMap = new HashMap<>(ranges.size());
        for (Range<Token> range : ranges)
        {
            rangeToEndpointMap.put(range, Keyspace.open(keyspace).getReplicationStrategy().getNaturalEndpoints(range.right));
        }
        return rangeToEndpointMap;
    }

    public void beforeChange(InetAddress endpoint, EndpointState currentState, ApplicationState newStateKey, VersionedValue newValue)
    {
        // no-op
    }

    /*
     * Handle the reception of a new particular ApplicationState for a particular endpoint. Note that the value of the
     * ApplicationState has not necessarily "changed" since the last known value, if we already received the same update
     * from somewhere else.
     *
     * onChange only ever sees one ApplicationState piece change at a time (even if many ApplicationState updates were
     * received at the same time), so we perform a kind of state machine here. We are concerned with two events: knowing
     * the token associated with an endpoint, and knowing its operation mode. Nodes can start in either bootstrap or
     * normal mode, and from bootstrap mode can change mode to normal. A node in bootstrap mode needs to have
     * pendingranges set in TokenMetadata; a node in normal mode should instead be part of the token ring.
     *
     * Normal progression of ApplicationState.STATUS values for a node should be like this:
     * STATUS_BOOTSTRAPPING,token
     *   if bootstrapping. stays this way until all files are received.
     * STATUS_NORMAL,token
     *   ready to serve reads and writes.
     * STATUS_LEAVING,token
     *   get ready to leave the cluster as part of a decommission
     * STATUS_LEFT,token
     *   set after decommission is completed.
     *
     * Other STATUS values that may be seen (possibly anywhere in the normal progression):
     * STATUS_MOVING,newtoken
     *   set if node is currently moving to a new token in the ring
     * REMOVING_TOKEN,deadtoken
     *   set if the node is dead and is being removed by its REMOVAL_COORDINATOR
     * REMOVED_TOKEN,deadtoken
     *   set if the node is dead and has been removed by its REMOVAL_COORDINATOR
     *
     * Note: Any time a node state changes from STATUS_NORMAL, it will not be visible to new nodes. So it follows that
     * you should never bootstrap a new node during a removenode, decommission or move.
     */
    public void onChange(InetAddress endpoint, ApplicationState state, VersionedValue value)
    {
        if (state == ApplicationState.STATUS)
        {
            String[] pieces = splitValue(value);
            assert (pieces.length > 0);

            String moveName = pieces[0];

            switch (moveName)
            {
                case VersionedValue.STATUS_BOOTSTRAPPING_REPLACE:
                    handleStateBootreplacing(endpoint, pieces);
                    break;
                case VersionedValue.STATUS_BOOTSTRAPPING:
                    handleStateBootstrap(endpoint);
                    break;
                case VersionedValue.STATUS_NORMAL:
                    handleStateNormal(endpoint, VersionedValue.STATUS_NORMAL);
                    break;
                case VersionedValue.SHUTDOWN:
                    handleStateNormal(endpoint, VersionedValue.SHUTDOWN);
                    break;
                case VersionedValue.REMOVING_TOKEN:
                case VersionedValue.REMOVED_TOKEN:
                    handleStateRemoving(endpoint, pieces);
                    break;
                case VersionedValue.STATUS_LEAVING:
                    handleStateLeaving(endpoint);
                    break;
                case VersionedValue.STATUS_LEFT:
                    handleStateLeft(endpoint, pieces);
                    break;
                case VersionedValue.STATUS_MOVING:
                    handleStateMoving(endpoint, pieces);
                    break;
            }
        }
        else
        {
            EndpointState epState = Gossiper.instance.getEndpointStateForEndpoint(endpoint);
            if (epState == null || Gossiper.instance.isDeadState(epState))
            {
                logger.debug("Ignoring state change for dead or unknown endpoint: {}", endpoint);
                return;
            }

            if (getTokenMetadata().isMember(endpoint))
            {
                switch (state)
                {
                    case RELEASE_VERSION:
                        SystemKeyspace.updatePeerInfo(endpoint, "release_version", value.value);
                        break;
                    case DC:
                        updateTopology(endpoint);
                        SystemKeyspace.updatePeerInfo(endpoint, "data_center", value.value);
                        break;
                    case RACK:
                        updateTopology(endpoint);
                        SystemKeyspace.updatePeerInfo(endpoint, "rack", value.value);
                        break;
                    case RPC_ADDRESS:
                        try
                        {
                            SystemKeyspace.updatePeerInfo(endpoint, "rpc_address", InetAddress.getByName(value.value));
                        }
                        catch (UnknownHostException e)
                        {
                            throw new RuntimeException(e);
                        }
                        break;
                    case SCHEMA:
                        SystemKeyspace.updatePeerInfo(endpoint, "schema_version", UUID.fromString(value.value));
                        MigrationManager.instance.scheduleSchemaPull(endpoint, epState);
                        break;
                    case HOST_ID:
                        SystemKeyspace.updatePeerInfo(endpoint, "host_id", UUID.fromString(value.value));
                        break;
                    case RPC_READY:
                        notifyRpcChange(endpoint, epState.isRpcReady());
                        break;
                    case NET_VERSION:
                        updateNetVersion(endpoint, value);
                        break;
                }
            }
        }
    }

    private static String[] splitValue(VersionedValue value)
    {
        return value.value.split(VersionedValue.DELIMITER_STR, -1);
    }

    private void updateNetVersion(InetAddress endpoint, VersionedValue value)
    {
        try
        {
            MessagingService.instance().setVersion(endpoint, Integer.parseInt(value.value));
        }
        catch (NumberFormatException e)
        {
            throw new AssertionError("Got invalid value for NET_VERSION application state: " + value.value);
        }
    }

    public void updateTopology(InetAddress endpoint)
    {
        if (getTokenMetadata().isMember(endpoint))
        {
            getTokenMetadata().updateTopology(endpoint);
        }
    }

    public void updateTopology()
    {
        getTokenMetadata().updateTopology();
    }

    private void updatePeerInfo(InetAddress endpoint)
    {
        EndpointState epState = Gossiper.instance.getEndpointStateForEndpoint(endpoint);
        for (Map.Entry<ApplicationState, VersionedValue> entry : epState.states())
        {
            switch (entry.getKey())
            {
                case RELEASE_VERSION:
                    SystemKeyspace.updatePeerInfo(endpoint, "release_version", entry.getValue().value);
                    break;
                case DC:
                    SystemKeyspace.updatePeerInfo(endpoint, "data_center", entry.getValue().value);
                    break;
                case RACK:
                    SystemKeyspace.updatePeerInfo(endpoint, "rack", entry.getValue().value);
                    break;
                case RPC_ADDRESS:
                    try
                    {
                        SystemKeyspace.updatePeerInfo(endpoint, "rpc_address", InetAddress.getByName(entry.getValue().value));
                    }
                    catch (UnknownHostException e)
                    {
                        throw new RuntimeException(e);
                    }
                    break;
                case SCHEMA:
                    SystemKeyspace.updatePeerInfo(endpoint, "schema_version", UUID.fromString(entry.getValue().value));
                    break;
                case HOST_ID:
                    SystemKeyspace.updatePeerInfo(endpoint, "host_id", UUID.fromString(entry.getValue().value));
                    break;
            }
        }
    }

    private void notifyRpcChange(InetAddress endpoint, boolean ready)
    {
        if (ready)
            notifyUp(endpoint);
        else
            notifyDown(endpoint);
    }

    private void notifyUp(InetAddress endpoint)
    {
        if (!isRpcReady(endpoint) || !Gossiper.instance.isAlive(endpoint))
            return;

        for (IEndpointLifecycleSubscriber subscriber : lifecycleSubscribers)
            subscriber.onUp(endpoint);
    }

    private void notifyDown(InetAddress endpoint)
    {
        for (IEndpointLifecycleSubscriber subscriber : lifecycleSubscribers)
            subscriber.onDown(endpoint);
    }

    private void notifyJoined(InetAddress endpoint)
    {
        if (!isStatus(endpoint, VersionedValue.STATUS_NORMAL))
            return;

        for (IEndpointLifecycleSubscriber subscriber : lifecycleSubscribers)
            subscriber.onJoinCluster(endpoint);
    }

    private void notifyMoved(InetAddress endpoint)
    {
        for (IEndpointLifecycleSubscriber subscriber : lifecycleSubscribers)
            subscriber.onMove(endpoint);
    }

    private void notifyLeft(InetAddress endpoint)
    {
        for (IEndpointLifecycleSubscriber subscriber : lifecycleSubscribers)
            subscriber.onLeaveCluster(endpoint);
    }

    private boolean isStatus(InetAddress endpoint, String status)
    {
        return Gossiper.instance.getEndpointStateForEndpoint(endpoint).getStatus().equals(status);
    }

    public boolean isRpcReady(InetAddress endpoint)
    {
        return MessagingService.instance().getVersion(endpoint) < MessagingService.VERSION_22 ||
                Gossiper.instance.getEndpointStateForEndpoint(endpoint).isRpcReady();
    }

    public void setRpcReady(boolean value)
    {
        Gossiper.instance.addLocalApplicationState(ApplicationState.RPC_READY, valueFactory.rpcReady(value));
    }

    private Collection<Token> getTokensFor(InetAddress endpoint)
    {
        try
        {
            EndpointState state = Gossiper.instance.getEndpointStateForEndpoint(endpoint);
            if (state == null)
                return Collections.emptyList();

            VersionedValue versionedValue = state.getApplicationState(ApplicationState.TOKENS);
            if (versionedValue == null)
                return Collections.emptyList();

            return TokenSerializer.deserialize(tokenMetadata.partitioner, new DataInputStream(new ByteArrayInputStream(versionedValue.toBytes())));
        }
        catch (IOException e)
        {
            throw new RuntimeException(e);
        }
    }

    /**
     * Handle node bootstrap
     *
     * @param endpoint bootstrapping node
     */
    private void handleStateBootstrap(InetAddress endpoint)
    {
        Collection<Token> tokens;
        // explicitly check for TOKENS, because a bootstrapping node might be bootstrapping in legacy mode; that is, not using vnodes and no token specified
        tokens = getTokensFor(endpoint);

        if (logger.isDebugEnabled())
            logger.debug("Node {} state bootstrapping, token {}", endpoint, tokens);

        // if this node is present in token metadata, either we have missed intermediate states
        // or the node had crashed. Print warning if needed, clear obsolete stuff and
        // continue.
        if (tokenMetadata.isMember(endpoint))
        {
            // If isLeaving is false, we have missed both LEAVING and LEFT. However, if
            // isLeaving is true, we have only missed LEFT. Waiting time between completing
            // leave operation and rebootstrapping is relatively short, so the latter is quite
            // common (not enough time for gossip to spread). Therefore we report only the
            // former in the log.
            if (!tokenMetadata.isLeaving(endpoint))
                logger.info("Node {} state jump to bootstrap", endpoint);
            tokenMetadata.removeEndpoint(endpoint);
        }

        tokenMetadata.addBootstrapTokens(tokens, endpoint);
        PendingRangeCalculatorService.instance.update();

        tokenMetadata.updateHostId(Gossiper.instance.getHostId(endpoint), endpoint);
    }

    private void handleStateBootreplacing(InetAddress newNode, String[] pieces)
    {
        InetAddress oldNode;
        try
        {
            oldNode = InetAddress.getByName(pieces[1]);
        }
        catch (Exception e)
        {
            logger.error("Node {} tried to replace malformed endpoint {}.", newNode, pieces[1], e);
            return;
        }

        if (FailureDetector.instance.isAlive(oldNode))
        {
            throw new RuntimeException(String.format("Node %s is trying to replace alive node %s.", newNode, oldNode));
        }

        Optional<InetAddress> replacingNode = tokenMetadata.getReplacingNode(newNode);
        if (replacingNode.isPresent() && !replacingNode.get().equals(oldNode))
        {
            throw new RuntimeException(String.format("Node %s is already replacing %s but is trying to replace %s.",
                                                     newNode, replacingNode.get(), oldNode));
        }

        Collection<Token> tokens = getTokensFor(newNode);

        if (logger.isDebugEnabled())
            logger.debug("Node {} is replacing {}, tokens {}", newNode, oldNode, tokens);

        tokenMetadata.addReplaceTokens(tokens, newNode, oldNode);
        PendingRangeCalculatorService.instance.update();

        tokenMetadata.updateHostId(Gossiper.instance.getHostId(newNode), newNode);
    }

    /**
     * Handle node move to normal state. That is, node is entering token ring and participating
     * in reads.
     *
     * @param endpoint node
     */
    private void handleStateNormal(final InetAddress endpoint, final String status)
    {
        Collection<Token> tokens = getTokensFor(endpoint);
        Set<Token> tokensToUpdateInMetadata = new HashSet<>();
        Set<Token> tokensToUpdateInSystemKeyspace = new HashSet<>();
        Set<InetAddress> endpointsToRemove = new HashSet<>();

        if (logger.isDebugEnabled())
            logger.debug("Node {} state {}, token {}", endpoint, status, tokens);

        if (tokenMetadata.isMember(endpoint))
            logger.info("Node {} state jump to {}", endpoint, status);

        if (tokens.isEmpty() && status.equals(VersionedValue.STATUS_NORMAL))
            logger.error("Node {} is in state normal but it has no tokens, state: {}",
                         endpoint,
                         Gossiper.instance.getEndpointStateForEndpoint(endpoint));

        Optional<InetAddress> replacingNode = tokenMetadata.getReplacingNode(endpoint);
        if (replacingNode.isPresent())
        {
            assert !endpoint.equals(replacingNode.get()) : "Pending replacement endpoint with same address is not supported";
            logger.info("Node {} will complete replacement of {} for tokens {}", endpoint, replacingNode.get(), tokens);
            if (FailureDetector.instance.isAlive(replacingNode.get()))
            {
                logger.error("Node {} cannot complete replacement of alive node {}.", endpoint, replacingNode.get());
                return;
            }
            endpointsToRemove.add(replacingNode.get());
        }

        Optional<InetAddress> replacementNode = tokenMetadata.getReplacementNode(endpoint);
        if (replacementNode.isPresent())
        {
            logger.warn("Node {} is currently being replaced by node {}.", endpoint, replacementNode.get());
        }

        updatePeerInfo(endpoint);
        // Order Matters, TM.updateHostID() should be called before TM.updateNormalToken(), (see CASSANDRA-4300).
        UUID hostId = Gossiper.instance.getHostId(endpoint);
        InetAddress existing = tokenMetadata.getEndpointForHostId(hostId);
        if (replacing && isReplacingSameAddress() && Gossiper.instance.getEndpointStateForEndpoint(DatabaseDescriptor.getReplaceAddress()) != null
            && (hostId.equals(Gossiper.instance.getHostId(DatabaseDescriptor.getReplaceAddress()))))
            logger.warn("Not updating token metadata for {} because I am replacing it", endpoint);
        else
        {
            if (existing != null && !existing.equals(endpoint))
            {
                if (existing.equals(FBUtilities.getBroadcastAddress()))
                {
                    logger.warn("Not updating host ID {} for {} because it's mine", hostId, endpoint);
                    tokenMetadata.removeEndpoint(endpoint);
                    endpointsToRemove.add(endpoint);
                }
                else if (Gossiper.instance.compareEndpointStartup(endpoint, existing) > 0)
                {
                    logger.warn("Host ID collision for {} between {} and {}; {} is the new owner", hostId, existing, endpoint, endpoint);
                    tokenMetadata.removeEndpoint(existing);
                    endpointsToRemove.add(existing);
                    tokenMetadata.updateHostId(hostId, endpoint);
                }
                else
                {
                    logger.warn("Host ID collision for {} between {} and {}; ignored {}", hostId, existing, endpoint, endpoint);
                    tokenMetadata.removeEndpoint(endpoint);
                    endpointsToRemove.add(endpoint);
                }
            }
            else
                tokenMetadata.updateHostId(hostId, endpoint);
        }

        for (final Token token : tokens)
        {
            // we don't want to update if this node is responsible for the token and it has a later startup time than endpoint.
            InetAddress currentOwner = tokenMetadata.getEndpoint(token);
            if (currentOwner == null)
            {
                logger.debug("New node {} at token {}", endpoint, token);
                tokensToUpdateInMetadata.add(token);
                tokensToUpdateInSystemKeyspace.add(token);
            }
            else if (endpoint.equals(currentOwner))
            {
                // set state back to normal, since the node may have tried to leave, but failed and is now back up
                tokensToUpdateInMetadata.add(token);
                tokensToUpdateInSystemKeyspace.add(token);
            }
            else if (Gossiper.instance.compareEndpointStartup(endpoint, currentOwner) > 0)
            {
                tokensToUpdateInMetadata.add(token);
                tokensToUpdateInSystemKeyspace.add(token);

                // currentOwner is no longer current, endpoint is.  Keep track of these moves, because when
                // a host no longer has any tokens, we'll want to remove it.
                Multimap<InetAddress, Token> epToTokenCopy = getTokenMetadata().getEndpointToTokenMapForReading();
                epToTokenCopy.get(currentOwner).remove(token);
                if (epToTokenCopy.get(currentOwner).size() < 1)
                    endpointsToRemove.add(currentOwner);

                logger.info("Nodes {} and {} have the same token {}.  {} is the new owner",
                            endpoint,
                            currentOwner,
                            token,
                            endpoint);
            }
            else
            {
                logger.info("Nodes {} and {} have the same token {}.  Ignoring {}",
                            endpoint,
                            currentOwner,
                            token,
                            endpoint);
            }
        }

        // capture because updateNormalTokens clears moving and member status
        boolean isMember = tokenMetadata.isMember(endpoint);
        boolean isMoving = tokenMetadata.isMoving(endpoint);
        tokenMetadata.updateNormalTokens(tokensToUpdateInMetadata, endpoint);
        for (InetAddress ep : endpointsToRemove)
        {
            removeEndpoint(ep);
            if (replacing && DatabaseDescriptor.getReplaceAddress().equals(ep))
                Gossiper.instance.replacementQuarantine(ep); // quarantine locally longer than normally; see CASSANDRA-8260
        }
        if (!tokensToUpdateInSystemKeyspace.isEmpty())
            SystemKeyspace.updateTokens(endpoint, tokensToUpdateInSystemKeyspace);

        if (isMoving || operationMode == Mode.MOVING)
        {
            tokenMetadata.removeFromMoving(endpoint);
            notifyMoved(endpoint);
        }
        else if (!isMember) // prior to this, the node was not a member
        {
            notifyJoined(endpoint);
        }

        PendingRangeCalculatorService.instance.update();
    }

    /**
     * Handle node preparing to leave the ring
     *
     * @param endpoint node
     */
    private void handleStateLeaving(InetAddress endpoint)
    {
        Collection<Token> tokens = getTokensFor(endpoint);

        if (logger.isDebugEnabled())
            logger.debug("Node {} state leaving, tokens {}", endpoint, tokens);

        // If the node is previously unknown or tokens do not match, update tokenmetadata to
        // have this node as 'normal' (it must have been using this token before the
        // leave). This way we'll get pending ranges right.
        if (!tokenMetadata.isMember(endpoint))
        {
            logger.info("Node {} state jump to leaving", endpoint);
            tokenMetadata.updateNormalTokens(tokens, endpoint);
        }
        else if (!tokenMetadata.getTokens(endpoint).containsAll(tokens))
        {
            logger.warn("Node {} 'leaving' token mismatch. Long network partition?", endpoint);
            tokenMetadata.updateNormalTokens(tokens, endpoint);
        }

        // at this point the endpoint is certainly a member with this token, so let's proceed
        // normally
        tokenMetadata.addLeavingEndpoint(endpoint);
        PendingRangeCalculatorService.instance.update();
    }

    /**
     * Handle node leaving the ring. This will happen when a node is decommissioned
     *
     * @param endpoint If reason for leaving is decommission, endpoint is the leaving node.
     * @param pieces STATE_LEFT,token
     */
    private void handleStateLeft(InetAddress endpoint, String[] pieces)
    {
        assert pieces.length >= 2;
        Collection<Token> tokens = getTokensFor(endpoint);

        if (logger.isDebugEnabled())
            logger.debug("Node {} state left, tokens {}", endpoint, tokens);

        excise(tokens, endpoint, extractExpireTime(pieces));
    }

    /**
     * Handle node moving inside the ring.
     *
     * @param endpoint moving endpoint address
     * @param pieces STATE_MOVING, token
     */
    private void handleStateMoving(InetAddress endpoint, String[] pieces)
    {
        assert pieces.length >= 2;
        Token token = getTokenFactory().fromString(pieces[1]);

        if (logger.isDebugEnabled())
            logger.debug("Node {} state moving, new token {}", endpoint, token);

        tokenMetadata.addMovingEndpoint(token, endpoint);

        PendingRangeCalculatorService.instance.update();
    }

    /**
     * Handle notification that a node being actively removed from the ring via 'removenode'
     *
     * @param endpoint node
     * @param pieces either REMOVED_TOKEN (node is gone) or REMOVING_TOKEN (replicas need to be restored)
     */
    private void handleStateRemoving(InetAddress endpoint, String[] pieces)
    {
        assert (pieces.length > 0);

        if (endpoint.equals(FBUtilities.getBroadcastAddress()))
        {
            logger.info("Received removenode gossip about myself. Is this node rejoining after an explicit removenode?");
            try
            {
                drain();
            }
            catch (Exception e)
            {
                throw new RuntimeException(e);
            }
            return;
        }
        if (tokenMetadata.isMember(endpoint))
        {
            String state = pieces[0];
            Collection<Token> removeTokens = tokenMetadata.getTokens(endpoint);

            if (VersionedValue.REMOVED_TOKEN.equals(state))
            {
                excise(removeTokens, endpoint, extractExpireTime(pieces));
            }
            else if (VersionedValue.REMOVING_TOKEN.equals(state))
            {
                if (logger.isDebugEnabled())
                    logger.debug("Tokens {} removed manually (endpoint was {})", removeTokens, endpoint);

                // Note that the endpoint is being removed
                tokenMetadata.addLeavingEndpoint(endpoint);
                PendingRangeCalculatorService.instance.update();

                // find the endpoint coordinating this removal that we need to notify when we're done
                String[] coordinator = splitValue(Gossiper.instance.getEndpointStateForEndpoint(endpoint).getApplicationState(ApplicationState.REMOVAL_COORDINATOR));
                UUID hostId = UUID.fromString(coordinator[1]);
                // grab any data we are now responsible for and notify responsible node
                restoreReplicaCount(endpoint, tokenMetadata.getEndpointForHostId(hostId));
            }
        }
        else // now that the gossiper has told us about this nonexistent member, notify the gossiper to remove it
        {
            if (VersionedValue.REMOVED_TOKEN.equals(pieces[0]))
                addExpireTimeIfFound(endpoint, extractExpireTime(pieces));
            removeEndpoint(endpoint);
        }
    }

    private void excise(Collection<Token> tokens, InetAddress endpoint)
    {
        logger.info("Removing tokens {} for {}", tokens, endpoint);

        if (tokenMetadata.isMember(endpoint))
            HintsService.instance.excise(tokenMetadata.getHostId(endpoint));

        removeEndpoint(endpoint);
        tokenMetadata.removeEndpoint(endpoint);
        if (!tokens.isEmpty())
            tokenMetadata.removeBootstrapTokens(tokens);
        notifyLeft(endpoint);
        PendingRangeCalculatorService.instance.update();
    }

    private void excise(Collection<Token> tokens, InetAddress endpoint, long expireTime)
    {
        addExpireTimeIfFound(endpoint, expireTime);
        excise(tokens, endpoint);
    }

    /** unlike excise we just need this endpoint gone without going through any notifications **/
    private void removeEndpoint(InetAddress endpoint)
    {
        Gossiper.instance.removeEndpoint(endpoint);
        SystemKeyspace.removeEndpoint(endpoint);
    }

    protected void addExpireTimeIfFound(InetAddress endpoint, long expireTime)
    {
        if (expireTime != 0L)
        {
            Gossiper.instance.addExpireTimeForEndpoint(endpoint, expireTime);
        }
    }

    protected long extractExpireTime(String[] pieces)
    {
        return Long.parseLong(pieces[2]);
    }

    /**
     * Finds living endpoints responsible for the given ranges
     *
     * @param keyspaceName the keyspace ranges belong to
     * @param ranges the ranges to find sources for
     * @return multimap of addresses to ranges the address is responsible for
     */
    private Multimap<InetAddress, Range<Token>> getNewSourceRanges(String keyspaceName, Set<Range<Token>> ranges)
    {
        InetAddress myAddress = FBUtilities.getBroadcastAddress();
        Multimap<Range<Token>, InetAddress> rangeAddresses = Keyspace.open(keyspaceName).getReplicationStrategy().getRangeAddresses(tokenMetadata.cloneOnlyTokenMap());
        Multimap<InetAddress, Range<Token>> sourceRanges = HashMultimap.create();
        IFailureDetector failureDetector = FailureDetector.instance;

        // find alive sources for our new ranges
        for (Range<Token> range : ranges)
        {
            Collection<InetAddress> possibleRanges = rangeAddresses.get(range);
            IEndpointSnitch snitch = DatabaseDescriptor.getEndpointSnitch();
            List<InetAddress> sources = snitch.getSortedListByProximity(myAddress, possibleRanges);

            assert (!sources.contains(myAddress));

            for (InetAddress source : sources)
            {
                if (failureDetector.isAlive(source))
                {
                    sourceRanges.put(source, range);
                    break;
                }
            }
        }
        return sourceRanges;
    }

    /**
     * Sends a notification to a node indicating we have finished replicating data.
     *
     * @param remote node to send notification to
     */
    private void sendReplicationNotification(InetAddress remote)
    {
        // notify the remote token
        MessageOut msg = new MessageOut(MessagingService.Verb.REPLICATION_FINISHED);
        IFailureDetector failureDetector = FailureDetector.instance;
        if (logger.isDebugEnabled())
            logger.debug("Notifying {} of replication completion\n", remote);
        while (failureDetector.isAlive(remote))
        {
            AsyncOneResponse iar = MessagingService.instance().sendRR(msg, remote);
            try
            {
                iar.get(DatabaseDescriptor.getRpcTimeout(), TimeUnit.MILLISECONDS);
                return; // done
            }
            catch(TimeoutException e)
            {
                // try again
            }
        }
    }

    /**
     * Called when an endpoint is removed from the ring. This function checks
     * whether this node becomes responsible for new ranges as a
     * consequence and streams data if needed.
     *
     * This is rather ineffective, but it does not matter so much
     * since this is called very seldom
     *
     * @param endpoint the node that left
     */
    private void restoreReplicaCount(InetAddress endpoint, final InetAddress notifyEndpoint)
    {
        Multimap<String, Map.Entry<InetAddress, Collection<Range<Token>>>> rangesToFetch = HashMultimap.create();

        InetAddress myAddress = FBUtilities.getBroadcastAddress();

        for (String keyspaceName : Schema.instance.getNonLocalStrategyKeyspaces())
        {
            Multimap<Range<Token>, InetAddress> changedRanges = getChangedRangesForLeaving(keyspaceName, endpoint);
            Set<Range<Token>> myNewRanges = new HashSet<>();
            for (Map.Entry<Range<Token>, InetAddress> entry : changedRanges.entries())
            {
                if (entry.getValue().equals(myAddress))
                    myNewRanges.add(entry.getKey());
            }
            Multimap<InetAddress, Range<Token>> sourceRanges = getNewSourceRanges(keyspaceName, myNewRanges);
            for (Map.Entry<InetAddress, Collection<Range<Token>>> entry : sourceRanges.asMap().entrySet())
            {
                rangesToFetch.put(keyspaceName, entry);
            }
        }

        StreamPlan stream = new StreamPlan("Restore replica count");
        for (String keyspaceName : rangesToFetch.keySet())
        {
            for (Map.Entry<InetAddress, Collection<Range<Token>>> entry : rangesToFetch.get(keyspaceName))
            {
                InetAddress source = entry.getKey();
                InetAddress preferred = SystemKeyspace.getPreferredIP(source);
                Collection<Range<Token>> ranges = entry.getValue();
                if (logger.isDebugEnabled())
                    logger.debug("Requesting from {} ranges {}", source, StringUtils.join(ranges, ", "));
                stream.requestRanges(source, preferred, keyspaceName, ranges);
            }
        }
        StreamResultFuture future = stream.execute();
        Futures.addCallback(future, new FutureCallback<StreamState>()
        {
            public void onSuccess(StreamState finalState)
            {
                sendReplicationNotification(notifyEndpoint);
            }

            public void onFailure(Throwable t)
            {
                logger.warn("Streaming to restore replica count failed", t);
                // We still want to send the notification
                sendReplicationNotification(notifyEndpoint);
            }
        });
    }

    // needs to be modified to accept either a keyspace or ARS.
    private Multimap<Range<Token>, InetAddress> getChangedRangesForLeaving(String keyspaceName, InetAddress endpoint)
    {
        // First get all ranges the leaving endpoint is responsible for
        Collection<Range<Token>> ranges = getRangesForEndpoint(keyspaceName, endpoint);

        if (logger.isDebugEnabled())
            logger.debug("Node {} ranges [{}]", endpoint, StringUtils.join(ranges, ", "));

        Map<Range<Token>, List<InetAddress>> currentReplicaEndpoints = new HashMap<>(ranges.size());

        // Find (for each range) all nodes that store replicas for these ranges as well
        TokenMetadata metadata = tokenMetadata.cloneOnlyTokenMap(); // don't do this in the loop! #7758
        for (Range<Token> range : ranges)
            currentReplicaEndpoints.put(range, Keyspace.open(keyspaceName).getReplicationStrategy().calculateNaturalEndpoints(range.right, metadata));

        TokenMetadata temp = tokenMetadata.cloneAfterAllLeft();

        // endpoint might or might not be 'leaving'. If it was not leaving (that is, removenode
        // command was used), it is still present in temp and must be removed.
        if (temp.isMember(endpoint))
            temp.removeEndpoint(endpoint);

        Multimap<Range<Token>, InetAddress> changedRanges = HashMultimap.create();

        // Go through the ranges and for each range check who will be
        // storing replicas for these ranges when the leaving endpoint
        // is gone. Whoever is present in newReplicaEndpoints list, but
        // not in the currentReplicaEndpoints list, will be needing the
        // range.
        for (Range<Token> range : ranges)
        {
            Collection<InetAddress> newReplicaEndpoints = Keyspace.open(keyspaceName).getReplicationStrategy().calculateNaturalEndpoints(range.right, temp);
            newReplicaEndpoints.removeAll(currentReplicaEndpoints.get(range));
            if (logger.isDebugEnabled())
                if (newReplicaEndpoints.isEmpty())
                    logger.debug("Range {} already in all replicas", range);
                else
                    logger.debug("Range {} will be responsibility of {}", range, StringUtils.join(newReplicaEndpoints, ", "));
            changedRanges.putAll(range, newReplicaEndpoints);
        }

        return changedRanges;
    }

    public void onJoin(InetAddress endpoint, EndpointState epState)
    {
        for (Map.Entry<ApplicationState, VersionedValue> entry : epState.states())
        {
            onChange(endpoint, entry.getKey(), entry.getValue());
        }
        MigrationManager.instance.scheduleSchemaPull(endpoint, epState);
    }

    public void onAlive(InetAddress endpoint, EndpointState state)
    {
        MigrationManager.instance.scheduleSchemaPull(endpoint, state);

        if (tokenMetadata.isMember(endpoint))
            notifyUp(endpoint);
    }

    public void onRemove(InetAddress endpoint)
    {
        tokenMetadata.removeEndpoint(endpoint);
        PendingRangeCalculatorService.instance.update();
    }

    public void onDead(InetAddress endpoint, EndpointState state)
    {
        MessagingService.instance().convict(endpoint);
        notifyDown(endpoint);
    }

    public void onRestart(InetAddress endpoint, EndpointState state)
    {
        // If we have restarted before the node was even marked down, we need to reset the connection pool
        if (state.isAlive())
            onDead(endpoint, state);

        // Then, the node may have been upgraded and changed its messaging protocol version. If so, we
        // want to update that before we mark the node live again to avoid problems like CASSANDRA-11128.
        VersionedValue netVersion = state.getApplicationState(ApplicationState.NET_VERSION);
        if (netVersion != null)
            updateNetVersion(endpoint, netVersion);
    }


    public String getLoadString()
    {
        return FileUtils.stringifyFileSize(StorageMetrics.load.getCount());
    }

    public Map<String, String> getLoadMap()
    {
        Map<String, String> map = new HashMap<>();
        for (Map.Entry<InetAddress,Double> entry : LoadBroadcaster.instance.getLoadInfo().entrySet())
        {
            map.put(entry.getKey().getHostAddress(), FileUtils.stringifyFileSize(entry.getValue()));
        }
        // gossiper doesn't see its own updates, so we need to special-case the local node
        map.put(FBUtilities.getBroadcastAddress().getHostAddress(), getLoadString());
        return map;
    }

    // TODO
    public final void deliverHints(String host)
    {
        throw new UnsupportedOperationException();
    }

    public Collection<Token> getLocalTokens()
    {
        Collection<Token> tokens = SystemKeyspace.getSavedTokens();
        assert tokens != null && !tokens.isEmpty(); // should not be called before initServer sets this
        return tokens;
    }

    @Nullable
    public InetAddress getEndpointForHostId(UUID hostId)
    {
        return tokenMetadata.getEndpointForHostId(hostId);
    }

    @Nullable
    public UUID getHostIdForEndpoint(InetAddress address)
    {
        return tokenMetadata.getHostId(address);
    }

    /* These methods belong to the MBean interface */

    public List<String> getTokens()
    {
        return getTokens(FBUtilities.getBroadcastAddress());
    }

    public List<String> getTokens(String endpoint) throws UnknownHostException
    {
        return getTokens(InetAddress.getByName(endpoint));
    }

    private List<String> getTokens(InetAddress endpoint)
    {
        List<String> strTokens = new ArrayList<>();
        for (Token tok : getTokenMetadata().getTokens(endpoint))
            strTokens.add(tok.toString());
        return strTokens;
    }

    public String getReleaseVersion()
    {
        return FBUtilities.getReleaseVersionString();
    }

    public String getSchemaVersion()
    {
        return Schema.instance.getVersion().toString();
    }

    public List<String> getLeavingNodes()
    {
        return stringify(tokenMetadata.getLeavingEndpoints());
    }

    public List<String> getMovingNodes()
    {
        List<String> endpoints = new ArrayList<>();

        for (Pair<Token, InetAddress> node : tokenMetadata.getMovingEndpoints())
        {
            endpoints.add(node.right.getHostAddress());
        }

        return endpoints;
    }

    public List<String> getJoiningNodes()
    {
        return stringify(tokenMetadata.getBootstrapTokens().valueSet());
    }

    public List<String> getLiveNodes()
    {
        return stringify(Gossiper.instance.getLiveMembers());
    }

    public Set<InetAddress> getLiveRingMembers()
    {
        return getLiveRingMembers(false);
    }

    public Set<InetAddress> getLiveRingMembers(boolean excludeDeadStates)
    {
        Set<InetAddress> ret = new HashSet<>();
        for (InetAddress ep : Gossiper.instance.getLiveMembers())
        {
            if (excludeDeadStates)
            {
                EndpointState epState = Gossiper.instance.getEndpointStateForEndpoint(ep);
                if (epState == null || Gossiper.instance.isDeadState(epState))
                    continue;
            }

            if (tokenMetadata.isMember(ep))
                ret.add(ep);
        }
        return ret;
    }


    public List<String> getUnreachableNodes()
    {
        return stringify(Gossiper.instance.getUnreachableMembers());
    }

    public String[] getAllDataFileLocations()
    {
        String[] locations = DatabaseDescriptor.getAllDataFileLocations();
        for (int i = 0; i < locations.length; i++)
            locations[i] = FileUtils.getCanonicalPath(locations[i]);
        return locations;
    }

    public String getCommitLogLocation()
    {
        return FileUtils.getCanonicalPath(DatabaseDescriptor.getCommitLogLocation());
    }

    public String getSavedCachesLocation()
    {
        return FileUtils.getCanonicalPath(DatabaseDescriptor.getSavedCachesLocation());
    }

    private List<String> stringify(Iterable<InetAddress> endpoints)
    {
        List<String> stringEndpoints = new ArrayList<>();
        for (InetAddress ep : endpoints)
        {
            stringEndpoints.add(ep.getHostAddress());
        }
        return stringEndpoints;
    }

    public int getCurrentGenerationNumber()
    {
        return Gossiper.instance.getCurrentGenerationNumber(FBUtilities.getBroadcastAddress());
    }

    public int forceKeyspaceCleanup(String keyspaceName, String... tables) throws IOException, ExecutionException, InterruptedException
    {
        return forceKeyspaceCleanup(0, keyspaceName, tables);
    }

    public int forceKeyspaceCleanup(int jobs, String keyspaceName, String... tables) throws IOException, ExecutionException, InterruptedException
    {
        if (SchemaConstants.isSystemKeyspace(keyspaceName))
            throw new RuntimeException("Cleanup of the system keyspace is neither necessary nor wise");

        CompactionManager.AllSSTableOpStatus status = CompactionManager.AllSSTableOpStatus.SUCCESSFUL;
        for (ColumnFamilyStore cfStore : getValidColumnFamilies(false, false, keyspaceName, tables))
        {
            CompactionManager.AllSSTableOpStatus oneStatus = cfStore.forceCleanup(jobs);
            if (oneStatus != CompactionManager.AllSSTableOpStatus.SUCCESSFUL)
                status = oneStatus;
        }
        return status.statusCode;
    }

    public int scrub(boolean disableSnapshot, boolean skipCorrupted, String keyspaceName, String... tables) throws IOException, ExecutionException, InterruptedException
    {
        return scrub(disableSnapshot, skipCorrupted, true, 0, keyspaceName, tables);
    }

    public int scrub(boolean disableSnapshot, boolean skipCorrupted, boolean checkData, String keyspaceName, String... tables) throws IOException, ExecutionException, InterruptedException
    {
        return scrub(disableSnapshot, skipCorrupted, checkData, 0, keyspaceName, tables);
    }

    public int scrub(boolean disableSnapshot, boolean skipCorrupted, boolean checkData, int jobs, String keyspaceName, String... tables) throws IOException, ExecutionException, InterruptedException
    {
        CompactionManager.AllSSTableOpStatus status = CompactionManager.AllSSTableOpStatus.SUCCESSFUL;
        for (ColumnFamilyStore cfStore : getValidColumnFamilies(true, false, keyspaceName, tables))
        {
            CompactionManager.AllSSTableOpStatus oneStatus = cfStore.scrub(disableSnapshot, skipCorrupted, checkData, jobs);
            if (oneStatus != CompactionManager.AllSSTableOpStatus.SUCCESSFUL)
                status = oneStatus;
        }
        return status.statusCode;
    }

    public int verify(boolean extendedVerify, String keyspaceName, String... tableNames) throws IOException, ExecutionException, InterruptedException
    {
        CompactionManager.AllSSTableOpStatus status = CompactionManager.AllSSTableOpStatus.SUCCESSFUL;
        for (ColumnFamilyStore cfStore : getValidColumnFamilies(false, false, keyspaceName, tableNames))
        {
            CompactionManager.AllSSTableOpStatus oneStatus = cfStore.verify(extendedVerify);
            if (oneStatus != CompactionManager.AllSSTableOpStatus.SUCCESSFUL)
                status = oneStatus;
        }
        return status.statusCode;
    }

    public int upgradeSSTables(String keyspaceName, boolean excludeCurrentVersion, String... tableNames) throws IOException, ExecutionException, InterruptedException
    {
        return upgradeSSTables(keyspaceName, excludeCurrentVersion, 0, tableNames);
    }

    public int upgradeSSTables(String keyspaceName, boolean excludeCurrentVersion, int jobs, String... tableNames) throws IOException, ExecutionException, InterruptedException
    {
        CompactionManager.AllSSTableOpStatus status = CompactionManager.AllSSTableOpStatus.SUCCESSFUL;
        for (ColumnFamilyStore cfStore : getValidColumnFamilies(true, true, keyspaceName, tableNames))
        {
            CompactionManager.AllSSTableOpStatus oneStatus = cfStore.sstablesRewrite(excludeCurrentVersion, jobs);
            if (oneStatus != CompactionManager.AllSSTableOpStatus.SUCCESSFUL)
                status = oneStatus;
        }
        return status.statusCode;
    }

    public void forceKeyspaceCompaction(boolean splitOutput, String keyspaceName, String... tableNames) throws IOException, ExecutionException, InterruptedException
    {
        for (ColumnFamilyStore cfStore : getValidColumnFamilies(true, false, keyspaceName, tableNames))
        {
            cfStore.forceMajorCompaction(splitOutput);
        }
    }

    public int relocateSSTables(String keyspaceName, String ... columnFamilies) throws IOException, ExecutionException, InterruptedException
    {
        return relocateSSTables(0, keyspaceName, columnFamilies);
    }

    public int relocateSSTables(int jobs, String keyspaceName, String ... columnFamilies) throws IOException, ExecutionException, InterruptedException
    {
        CompactionManager.AllSSTableOpStatus status = CompactionManager.AllSSTableOpStatus.SUCCESSFUL;
        for (ColumnFamilyStore cfs : getValidColumnFamilies(false, false, keyspaceName, columnFamilies))
        {
            CompactionManager.AllSSTableOpStatus oneStatus = cfs.relocateSSTables(jobs);
            if (oneStatus != CompactionManager.AllSSTableOpStatus.SUCCESSFUL)
                status = oneStatus;
        }
        return status.statusCode;
    }

    public int garbageCollect(String tombstoneOptionString, int jobs, String keyspaceName, String ... columnFamilies) throws IOException, ExecutionException, InterruptedException
    {
        TombstoneOption tombstoneOption = TombstoneOption.valueOf(tombstoneOptionString);
        CompactionManager.AllSSTableOpStatus status = CompactionManager.AllSSTableOpStatus.SUCCESSFUL;
        for (ColumnFamilyStore cfs : getValidColumnFamilies(false, false, keyspaceName, columnFamilies))
        {
            CompactionManager.AllSSTableOpStatus oneStatus = cfs.garbageCollect(tombstoneOption, jobs);
            if (oneStatus != CompactionManager.AllSSTableOpStatus.SUCCESSFUL)
                status = oneStatus;
        }
        return status.statusCode;
    }

    /**
     * Takes the snapshot of a multiple column family from different keyspaces. A snapshot name must be specified.
     *
     * @param tag
     *            the tag given to the snapshot; may not be null or empty
     * @param options
     *            Map of options (skipFlush is the only supported option for now)
     * @param entities
     *            list of keyspaces / tables in the form of empty | ks1 ks2 ... | ks1.cf1,ks2.cf2,...
     */
    @Override
    public void takeSnapshot(String tag, Map<String, String> options, String... entities) throws IOException
    {
        boolean skipFlush = Boolean.parseBoolean(options.getOrDefault("skipFlush", "false"));

        if (entities != null && entities.length > 0 && entities[0].contains("."))
        {
            takeMultipleTableSnapshot(tag, skipFlush, entities);
        }
        else
        {
            takeSnapshot(tag, skipFlush, entities);
        }
    }

    /**
     * Takes the snapshot of a specific table. A snapshot name must be
     * specified.
     *
     * @param keyspaceName
     *            the keyspace which holds the specified table
     * @param tableName
     *            the table to snapshot
     * @param tag
     *            the tag given to the snapshot; may not be null or empty
     */
    public void takeTableSnapshot(String keyspaceName, String tableName, String tag)
            throws IOException
    {
        takeMultipleTableSnapshot(tag, false, keyspaceName + "." + tableName);
    }

    public void forceKeyspaceCompactionForTokenRange(String keyspaceName, String startToken, String endToken, String... tableNames) throws IOException, ExecutionException, InterruptedException
    {
        Collection<Range<Token>> tokenRanges = createRepairRangeFrom(startToken, endToken);

        for (ColumnFamilyStore cfStore : getValidColumnFamilies(true, false, keyspaceName, tableNames))
        {
            cfStore.forceCompactionForTokenRange(tokenRanges);
        }
    }

    /**
     * Takes the snapshot for the given keyspaces. A snapshot name must be specified.
     *
     * @param tag the tag given to the snapshot; may not be null or empty
     * @param keyspaceNames the names of the keyspaces to snapshot; empty means "all."
     */
    public void takeSnapshot(String tag, String... keyspaceNames) throws IOException
    {
        takeSnapshot(tag, false, keyspaceNames);
    }

    /**
     * Takes the snapshot of a multiple column family from different keyspaces. A snapshot name must be specified.
     *
     * @param tag
     *            the tag given to the snapshot; may not be null or empty
     * @param tableList
     *            list of tables from different keyspace in the form of ks1.cf1 ks2.cf2
     */
    public void takeMultipleTableSnapshot(String tag, String... tableList)
            throws IOException
    {
        takeMultipleTableSnapshot(tag, false, tableList);
    }

    /**
     * Takes the snapshot for the given keyspaces. A snapshot name must be specified.
     *
     * @param tag the tag given to the snapshot; may not be null or empty
     * @param skipFlush Skip blocking flush of memtable
     * @param keyspaceNames the names of the keyspaces to snapshot; empty means "all."
     */
    private void takeSnapshot(String tag, boolean skipFlush, String... keyspaceNames) throws IOException
    {
        if (operationMode == Mode.JOINING)
            throw new IOException("Cannot snapshot until bootstrap completes");
        if (tag == null || tag.equals(""))
            throw new IOException("You must supply a snapshot name.");

        Iterable<Keyspace> keyspaces;
        if (keyspaceNames.length == 0)
        {
            keyspaces = Keyspace.all();
        }
        else
        {
            ArrayList<Keyspace> t = new ArrayList<>(keyspaceNames.length);
            for (String keyspaceName : keyspaceNames)
                t.add(getValidKeyspace(keyspaceName));
            keyspaces = t;
        }

        // Do a check to see if this snapshot exists before we actually snapshot
        for (Keyspace keyspace : keyspaces)
            if (keyspace.snapshotExists(tag))
                throw new IOException("Snapshot " + tag + " already exists.");


        for (Keyspace keyspace : keyspaces)
            keyspace.snapshot(tag, null, skipFlush);
    }

    /**
     * Takes the snapshot of a multiple column family from different keyspaces. A snapshot name must be specified.
     *
     *
     * @param tag
     *            the tag given to the snapshot; may not be null or empty
     * @param skipFlush
     *            Skip blocking flush of memtable
     * @param tableList
     *            list of tables from different keyspace in the form of ks1.cf1 ks2.cf2
     */
    private void takeMultipleTableSnapshot(String tag, boolean skipFlush, String... tableList)
            throws IOException
    {
        Map<Keyspace, List<String>> keyspaceColumnfamily = new HashMap<Keyspace, List<String>>();
        for (String table : tableList)
        {
            String splittedString[] = StringUtils.split(table, '.');
            if (splittedString.length == 2)
            {
                String keyspaceName = splittedString[0];
                String tableName = splittedString[1];

                if (keyspaceName == null)
                    throw new IOException("You must supply a keyspace name");
                if (operationMode.equals(Mode.JOINING))
                    throw new IOException("Cannot snapshot until bootstrap completes");

                if (tableName == null)
                    throw new IOException("You must supply a table name");
                if (tag == null || tag.equals(""))
                    throw new IOException("You must supply a snapshot name.");

                Keyspace keyspace = getValidKeyspace(keyspaceName);
                ColumnFamilyStore columnFamilyStore = keyspace.getColumnFamilyStore(tableName);
                // As there can be multiple column family from same keyspace check if snapshot exist for that specific
                // columnfamily and not for whole keyspace

                if (columnFamilyStore.snapshotExists(tag))
                    throw new IOException("Snapshot " + tag + " already exists.");
                if (!keyspaceColumnfamily.containsKey(keyspace))
                {
                    keyspaceColumnfamily.put(keyspace, new ArrayList<String>());
                }

                // Add Keyspace columnfamily to map in order to support atomicity for snapshot process.
                // So no snapshot should happen if any one of the above conditions fail for any keyspace or columnfamily
                keyspaceColumnfamily.get(keyspace).add(tableName);

            }
            else
            {
                throw new IllegalArgumentException(
                        "Cannot take a snapshot on secondary index or invalid column family name. You must supply a column family name in the form of keyspace.columnfamily");
            }
        }

        for (Entry<Keyspace, List<String>> entry : keyspaceColumnfamily.entrySet())
        {
            for (String table : entry.getValue())
                entry.getKey().snapshot(tag, table, skipFlush);
        }

    }

    private Keyspace getValidKeyspace(String keyspaceName) throws IOException
    {
        if (!Schema.instance.getKeyspaces().contains(keyspaceName))
        {
            throw new IOException("Keyspace " + keyspaceName + " does not exist");
        }
        return Keyspace.open(keyspaceName);
    }

    /**
     * Remove the snapshot with the given name from the given keyspaces.
     * If no tag is specified we will remove all snapshots.
     */
    public void clearSnapshot(String tag, String... keyspaceNames) throws IOException
    {
        if(tag == null)
            tag = "";

        Set<String> keyspaces = new HashSet<>();
        for (String dataDir : DatabaseDescriptor.getAllDataFileLocations())
        {
            for(String keyspaceDir : new File(dataDir).list())
            {
                // Only add a ks if it has been specified as a param, assuming params were actually provided.
                if (keyspaceNames.length > 0 && !Arrays.asList(keyspaceNames).contains(keyspaceDir))
                    continue;
                keyspaces.add(keyspaceDir);
            }
        }

        for (String keyspace : keyspaces)
            Keyspace.clearSnapshot(tag, keyspace);

        if (logger.isDebugEnabled())
            logger.debug("Cleared out snapshot directories");
    }

    public Map<String, TabularData> getSnapshotDetails()
    {
        Map<String, TabularData> snapshotMap = new HashMap<>();
        for (Keyspace keyspace : Keyspace.all())
        {
            if (SchemaConstants.isSystemKeyspace(keyspace.getName()))
                continue;

            for (ColumnFamilyStore cfStore : keyspace.getColumnFamilyStores())
            {
                for (Map.Entry<String, Pair<Long,Long>> snapshotDetail : cfStore.getSnapshotDetails().entrySet())
                {
                    TabularDataSupport data = (TabularDataSupport)snapshotMap.get(snapshotDetail.getKey());
                    if (data == null)
                    {
                        data = new TabularDataSupport(SnapshotDetailsTabularData.TABULAR_TYPE);
                        snapshotMap.put(snapshotDetail.getKey(), data);
                    }

                    SnapshotDetailsTabularData.from(snapshotDetail.getKey(), keyspace.getName(), cfStore.getColumnFamilyName(), snapshotDetail, data);
                }
            }
        }
        return snapshotMap;
    }

    public long trueSnapshotsSize()
    {
        long total = 0;
        for (Keyspace keyspace : Keyspace.all())
        {
            if (SchemaConstants.isSystemKeyspace(keyspace.getName()))
                continue;

            for (ColumnFamilyStore cfStore : keyspace.getColumnFamilyStores())
            {
                total += cfStore.trueSnapshotsSize();
            }
        }

        return total;
    }

    public void refreshSizeEstimates() throws ExecutionException
    {
        FBUtilities.waitOnFuture(ScheduledExecutors.optionalTasks.submit(SizeEstimatesRecorder.instance));
    }

    /**
     * @param allowIndexes Allow index CF names to be passed in
     * @param autoAddIndexes Automatically add secondary indexes if a CF has them
     * @param keyspaceName keyspace
     * @param cfNames CFs
     * @throws java.lang.IllegalArgumentException when given CF name does not exist
     */
    public Iterable<ColumnFamilyStore> getValidColumnFamilies(boolean allowIndexes, boolean autoAddIndexes, String keyspaceName, String... cfNames) throws IOException
    {
        Keyspace keyspace = getValidKeyspace(keyspaceName);
        return keyspace.getValidColumnFamilies(allowIndexes, autoAddIndexes, cfNames);
    }

    /**
     * Flush all memtables for a keyspace and column families.
     * @param keyspaceName
     * @param tableNames
     * @throws IOException
     */
    public void forceKeyspaceFlush(String keyspaceName, String... tableNames) throws IOException
    {
        for (ColumnFamilyStore cfStore : getValidColumnFamilies(true, false, keyspaceName, tableNames))
        {
            logger.debug("Forcing flush on keyspace {}, CF {}", keyspaceName, cfStore.name);
            cfStore.forceBlockingFlush();
        }
    }

    public int repairAsync(String keyspace, Map<String, String> repairSpec)
    {
        RepairOption option = RepairOption.parse(repairSpec, tokenMetadata.partitioner);
        // if ranges are not specified
        if (option.getRanges().isEmpty())
        {
            if (option.isPrimaryRange())
            {
                // when repairing only primary range, neither dataCenters nor hosts can be set
                if (option.getDataCenters().isEmpty() && option.getHosts().isEmpty())
                    option.getRanges().addAll(getPrimaryRanges(keyspace));
                    // except dataCenters only contain local DC (i.e. -local)
                else if (option.isInLocalDCOnly())
                    option.getRanges().addAll(getPrimaryRangesWithinDC(keyspace));
                else
                    throw new IllegalArgumentException("You need to run primary range repair on all nodes in the cluster.");
            }
            else
            {
                option.getRanges().addAll(getLocalRanges(keyspace));
            }
        }
        return forceRepairAsync(keyspace, option, false);
    }

    @Deprecated
    public int forceRepairAsync(String keyspace,
                                boolean isSequential,
                                Collection<String> dataCenters,
                                Collection<String> hosts,
                                boolean primaryRange,
                                boolean fullRepair,
                                String... tableNames)
    {
        return forceRepairAsync(keyspace, isSequential ? RepairParallelism.SEQUENTIAL.ordinal() : RepairParallelism.PARALLEL.ordinal(), dataCenters, hosts, primaryRange, fullRepair, tableNames);
    }

    @Deprecated
    public int forceRepairAsync(String keyspace,
                                int parallelismDegree,
                                Collection<String> dataCenters,
                                Collection<String> hosts,
                                boolean primaryRange,
                                boolean fullRepair,
                                String... tableNames)
    {
        if (parallelismDegree < 0 || parallelismDegree > RepairParallelism.values().length - 1)
        {
            throw new IllegalArgumentException("Invalid parallelism degree specified: " + parallelismDegree);
        }
        RepairParallelism parallelism = RepairParallelism.values()[parallelismDegree];
        if (FBUtilities.isWindows && parallelism != RepairParallelism.PARALLEL)
        {
            logger.warn("Snapshot-based repair is not yet supported on Windows.  Reverting to parallel repair.");
            parallelism = RepairParallelism.PARALLEL;
        }

        RepairOption options = new RepairOption(parallelism, primaryRange, !fullRepair, false, 1, Collections.<Range<Token>>emptyList(), false, false);
        if (dataCenters != null)
        {
            options.getDataCenters().addAll(dataCenters);
        }
        if (hosts != null)
        {
            options.getHosts().addAll(hosts);
        }
        if (primaryRange)
        {
            // when repairing only primary range, neither dataCenters nor hosts can be set
            if (options.getDataCenters().isEmpty() && options.getHosts().isEmpty())
                options.getRanges().addAll(getPrimaryRanges(keyspace));
                // except dataCenters only contain local DC (i.e. -local)
            else if (options.getDataCenters().size() == 1 && options.getDataCenters().contains(DatabaseDescriptor.getLocalDataCenter()))
                options.getRanges().addAll(getPrimaryRangesWithinDC(keyspace));
            else
                throw new IllegalArgumentException("You need to run primary range repair on all nodes in the cluster.");
        }
        else
        {
            options.getRanges().addAll(getLocalRanges(keyspace));
        }
        if (tableNames != null)
        {
            for (String table : tableNames)
            {
                options.getColumnFamilies().add(table);
            }
        }
        return forceRepairAsync(keyspace, options, true);
    }

    @Deprecated
    public int forceRepairAsync(String keyspace,
                                boolean isSequential,
                                boolean isLocal,
                                boolean primaryRange,
                                boolean fullRepair,
                                String... tableNames)
    {
        Set<String> dataCenters = null;
        if (isLocal)
        {
            dataCenters = Sets.newHashSet(DatabaseDescriptor.getLocalDataCenter());
        }
        return forceRepairAsync(keyspace, isSequential, dataCenters, null, primaryRange, fullRepair, tableNames);
    }

    @Deprecated
    public int forceRepairRangeAsync(String beginToken,
                                     String endToken,
                                     String keyspaceName,
                                     boolean isSequential,
                                     Collection<String> dataCenters,
                                     Collection<String> hosts,
                                     boolean fullRepair,
                                     String... tableNames)
    {
        return forceRepairRangeAsync(beginToken, endToken, keyspaceName,
                                     isSequential ? RepairParallelism.SEQUENTIAL.ordinal() : RepairParallelism.PARALLEL.ordinal(),
                                     dataCenters, hosts, fullRepair, tableNames);
    }

    @Deprecated
    public int forceRepairRangeAsync(String beginToken,
                                     String endToken,
                                     String keyspaceName,
                                     int parallelismDegree,
                                     Collection<String> dataCenters,
                                     Collection<String> hosts,
                                     boolean fullRepair,
                                     String... tableNames)
    {
        if (parallelismDegree < 0 || parallelismDegree > RepairParallelism.values().length - 1)
        {
            throw new IllegalArgumentException("Invalid parallelism degree specified: " + parallelismDegree);
        }
        RepairParallelism parallelism = RepairParallelism.values()[parallelismDegree];
        if (FBUtilities.isWindows && parallelism != RepairParallelism.PARALLEL)
        {
            logger.warn("Snapshot-based repair is not yet supported on Windows.  Reverting to parallel repair.");
            parallelism = RepairParallelism.PARALLEL;
        }

        if (!fullRepair)
            logger.warn("Incremental repair can't be requested with subrange repair " +
                        "because each subrange repair would generate an anti-compacted table. " +
                        "The repair will occur but without anti-compaction.");
        Collection<Range<Token>> repairingRange = createRepairRangeFrom(beginToken, endToken);

        RepairOption options = new RepairOption(parallelism, false, !fullRepair, false, 1, repairingRange, true, false);
        if (dataCenters != null)
        {
            options.getDataCenters().addAll(dataCenters);
        }
        if (hosts != null)
        {
            options.getHosts().addAll(hosts);
        }
        if (tableNames != null)
        {
            for (String table : tableNames)
            {
                options.getColumnFamilies().add(table);
            }
        }

        logger.info("starting user-requested repair of range {} for keyspace {} and column families {}",
                    repairingRange, keyspaceName, tableNames);
        return forceRepairAsync(keyspaceName, options, true);
    }

    @Deprecated
    public int forceRepairRangeAsync(String beginToken,
                                     String endToken,
                                     String keyspaceName,
                                     boolean isSequential,
                                     boolean isLocal,
                                     boolean fullRepair,
                                     String... tableNames)
    {
        Set<String> dataCenters = null;
        if (isLocal)
        {
            dataCenters = Sets.newHashSet(DatabaseDescriptor.getLocalDataCenter());
        }
        return forceRepairRangeAsync(beginToken, endToken, keyspaceName, isSequential, dataCenters, null, fullRepair, tableNames);
    }

    /**
     * Create collection of ranges that match ring layout from given tokens.
     *
     * @param beginToken beginning token of the range
     * @param endToken end token of the range
     * @return collection of ranges that match ring layout in TokenMetadata
     */
    @VisibleForTesting
    Collection<Range<Token>> createRepairRangeFrom(String beginToken, String endToken)
    {
        Token parsedBeginToken = getTokenFactory().fromString(beginToken);
        Token parsedEndToken = getTokenFactory().fromString(endToken);

        // Break up given range to match ring layout in TokenMetadata
        ArrayList<Range<Token>> repairingRange = new ArrayList<>();

        ArrayList<Token> tokens = new ArrayList<>(tokenMetadata.sortedTokens());
        if (!tokens.contains(parsedBeginToken))
        {
            tokens.add(parsedBeginToken);
        }
        if (!tokens.contains(parsedEndToken))
        {
            tokens.add(parsedEndToken);
        }
        // tokens now contain all tokens including our endpoints
        Collections.sort(tokens);

        int start = tokens.indexOf(parsedBeginToken), end = tokens.indexOf(parsedEndToken);
        for (int i = start; i != end; i = (i+1) % tokens.size())
        {
            Range<Token> range = new Range<>(tokens.get(i), tokens.get((i+1) % tokens.size()));
            repairingRange.add(range);
        }

        return repairingRange;
    }

    public TokenFactory getTokenFactory()
    {
        return tokenMetadata.partitioner.getTokenFactory();
    }

    public int forceRepairAsync(String keyspace, RepairOption options, boolean legacy)
    {
        if (options.getRanges().isEmpty() || Keyspace.open(keyspace).getReplicationStrategy().getReplicationFactor() < 2)
            return 0;

        int cmd = nextRepairCommand.incrementAndGet();
        new Thread(createRepairTask(cmd, keyspace, options, legacy)).start();
        return cmd;
    }

    private FutureTask<Object> createRepairTask(final int cmd, final String keyspace, final RepairOption options, boolean legacy)
    {
        if (!options.getDataCenters().isEmpty() && !options.getDataCenters().contains(DatabaseDescriptor.getLocalDataCenter()))
        {
            throw new IllegalArgumentException("the local data center must be part of the repair");
        }

        RepairRunnable task = new RepairRunnable(this, cmd, options, keyspace);
        task.addProgressListener(progressSupport);
        if (legacy)
            task.addProgressListener(legacyProgressSupport);
        return new FutureTask<>(task, null);
    }

    public void forceTerminateAllRepairSessions()
    {
        ActiveRepairService.instance.terminateSessions();
    }

    /* End of MBean interface methods */

    /**
     * Get the "primary ranges" for the specified keyspace and endpoint.
     * "Primary ranges" are the ranges that the node is responsible for storing replica primarily.
     * The node that stores replica primarily is defined as the first node returned
     * by {@link AbstractReplicationStrategy#calculateNaturalEndpoints}.
     *
     * @param keyspace Keyspace name to check primary ranges
     * @param ep endpoint we are interested in.
     * @return primary ranges for the specified endpoint.
     */
    public Collection<Range<Token>> getPrimaryRangesForEndpoint(String keyspace, InetAddress ep)
    {
        AbstractReplicationStrategy strategy = Keyspace.open(keyspace).getReplicationStrategy();
        Collection<Range<Token>> primaryRanges = new HashSet<>();
        TokenMetadata metadata = tokenMetadata.cloneOnlyTokenMap();
        for (Token token : metadata.sortedTokens())
        {
            List<InetAddress> endpoints = strategy.calculateNaturalEndpoints(token, metadata);
            if (endpoints.size() > 0 && endpoints.get(0).equals(ep))
                primaryRanges.add(new Range<>(metadata.getPredecessor(token), token));
        }
        return primaryRanges;
    }

    /**
     * Get the "primary ranges" within local DC for the specified keyspace and endpoint.
     *
     * @see #getPrimaryRangesForEndpoint(String, java.net.InetAddress)
     * @param keyspace Keyspace name to check primary ranges
     * @param referenceEndpoint endpoint we are interested in.
     * @return primary ranges within local DC for the specified endpoint.
     */
    public Collection<Range<Token>> getPrimaryRangeForEndpointWithinDC(String keyspace, InetAddress referenceEndpoint)
    {
        TokenMetadata metadata = tokenMetadata.cloneOnlyTokenMap();
        String localDC = DatabaseDescriptor.getEndpointSnitch().getDatacenter(referenceEndpoint);
        Collection<InetAddress> localDcNodes = metadata.getTopology().getDatacenterEndpoints().get(localDC);
        AbstractReplicationStrategy strategy = Keyspace.open(keyspace).getReplicationStrategy();

        Collection<Range<Token>> localDCPrimaryRanges = new HashSet<>();
        for (Token token : metadata.sortedTokens())
        {
            List<InetAddress> endpoints = strategy.calculateNaturalEndpoints(token, metadata);
            for (InetAddress endpoint : endpoints)
            {
                if (localDcNodes.contains(endpoint))
                {
                    if (endpoint.equals(referenceEndpoint))
                    {
                        localDCPrimaryRanges.add(new Range<>(metadata.getPredecessor(token), token));
                    }
                    break;
                }
            }
        }

        return localDCPrimaryRanges;
    }

    /**
     * Get all ranges an endpoint is responsible for (by keyspace)
     * @param ep endpoint we are interested in.
     * @return ranges for the specified endpoint.
     */
    Collection<Range<Token>> getRangesForEndpoint(String keyspaceName, InetAddress ep)
    {
        return Keyspace.open(keyspaceName).getReplicationStrategy().getAddressRanges().get(ep);
    }

    /**
     * Get all ranges that span the ring given a set
     * of tokens. All ranges are in sorted order of
     * ranges.
     * @return ranges in sorted order
    */
    public List<Range<Token>> getAllRanges(List<Token> sortedTokens)
    {
        if (logger.isTraceEnabled())
            logger.trace("computing ranges for {}", StringUtils.join(sortedTokens, ", "));

        if (sortedTokens.isEmpty())
            return Collections.emptyList();
        int size = sortedTokens.size();
        List<Range<Token>> ranges = new ArrayList<>(size + 1);
        for (int i = 1; i < size; ++i)
        {
            Range<Token> range = new Range<>(sortedTokens.get(i - 1), sortedTokens.get(i));
            ranges.add(range);
        }
        Range<Token> range = new Range<>(sortedTokens.get(size - 1), sortedTokens.get(0));
        ranges.add(range);

        return ranges;
    }

    /**
     * This method returns the N endpoints that are responsible for storing the
     * specified key i.e for replication.
     *
     * @param keyspaceName keyspace name also known as keyspace
     * @param cf Column family name
     * @param key key for which we need to find the endpoint
     * @return the endpoint responsible for this key
     */
    public List<InetAddress> getNaturalEndpoints(String keyspaceName, String cf, String key)
    {
        KeyspaceMetadata ksMetaData = Schema.instance.getKSMetaData(keyspaceName);
        if (ksMetaData == null)
            throw new IllegalArgumentException("Unknown keyspace '" + keyspaceName + "'");

        CFMetaData cfMetaData = ksMetaData.getTableOrViewNullable(cf);
        if (cfMetaData == null)
            throw new IllegalArgumentException("Unknown table '" + cf + "' in keyspace '" + keyspaceName + "'");

        return getNaturalEndpoints(keyspaceName, tokenMetadata.partitioner.getToken(cfMetaData.getKeyValidator().fromString(key)));
    }

    public List<InetAddress> getNaturalEndpoints(String keyspaceName, ByteBuffer key)
    {
        return getNaturalEndpoints(keyspaceName, tokenMetadata.partitioner.getToken(key));
    }

    /**
     * This method returns the N endpoints that are responsible for storing the
     * specified key i.e for replication.
     *
     * @param keyspaceName keyspace name also known as keyspace
     * @param pos position for which we need to find the endpoint
     * @return the endpoint responsible for this token
     */
    public List<InetAddress> getNaturalEndpoints(String keyspaceName, RingPosition pos)
    {
        return Keyspace.open(keyspaceName).getReplicationStrategy().getNaturalEndpoints(pos);
    }

    /**
     * Returns the endpoints currently responsible for storing the token plus pending ones
     */
    public Iterable<InetAddress> getNaturalAndPendingEndpoints(String keyspaceName, Token token)
    {
        return Iterables.concat(getNaturalEndpoints(keyspaceName, token), tokenMetadata.pendingEndpointsFor(token, keyspaceName));
    }

    /**
     * This method attempts to return N endpoints that are responsible for storing the
     * specified key i.e for replication.
     *
     * @param keyspace keyspace name also known as keyspace
     * @param key key for which we need to find the endpoint
     * @return the endpoint responsible for this key
     */
    public List<InetAddress> getLiveNaturalEndpoints(Keyspace keyspace, ByteBuffer key)
    {
        return getLiveNaturalEndpoints(keyspace, tokenMetadata.decorateKey(key));
    }

    public List<InetAddress> getLiveNaturalEndpoints(Keyspace keyspace, RingPosition pos)
    {
        List<InetAddress> endpoints = keyspace.getReplicationStrategy().getNaturalEndpoints(pos);
        List<InetAddress> liveEps = new ArrayList<>(endpoints.size());

        for (InetAddress endpoint : endpoints)
        {
            if (FailureDetector.instance.isAlive(endpoint))
                liveEps.add(endpoint);
        }

        return liveEps;
    }

    public void setLoggingLevel(String classQualifier, String rawLevel) throws Exception
    {
        ch.qos.logback.classic.Logger logBackLogger = (ch.qos.logback.classic.Logger) LoggerFactory.getLogger(classQualifier);

        // if both classQualifer and rawLevel are empty, reload from configuration
        if (StringUtils.isBlank(classQualifier) && StringUtils.isBlank(rawLevel) )
        {
            JMXConfiguratorMBean jmxConfiguratorMBean = JMX.newMBeanProxy(ManagementFactory.getPlatformMBeanServer(),
                    new ObjectName("ch.qos.logback.classic:Name=default,Type=ch.qos.logback.classic.jmx.JMXConfigurator"),
                    JMXConfiguratorMBean.class);
            jmxConfiguratorMBean.reloadDefaultConfiguration();
            return;
        }
        // classQualifer is set, but blank level given
        else if (StringUtils.isNotBlank(classQualifier) && StringUtils.isBlank(rawLevel) )
        {
            if (logBackLogger.getLevel() != null || hasAppenders(logBackLogger))
                logBackLogger.setLevel(null);
            return;
        }

        ch.qos.logback.classic.Level level = ch.qos.logback.classic.Level.toLevel(rawLevel);
        logBackLogger.setLevel(level);
        logger.info("set log level to {} for classes under '{}' (if the level doesn't look like '{}' then the logger couldn't parse '{}')", level, classQualifier, rawLevel, rawLevel);
    }

    /**
     * @return the runtime logging levels for all the configured loggers
     */
    @Override
    public Map<String,String>getLoggingLevels()
    {
        Map<String, String> logLevelMaps = Maps.newLinkedHashMap();
        LoggerContext lc = (LoggerContext) LoggerFactory.getILoggerFactory();
        for (ch.qos.logback.classic.Logger logger : lc.getLoggerList())
        {
            if(logger.getLevel() != null || hasAppenders(logger))
                logLevelMaps.put(logger.getName(), logger.getLevel().toString());
        }
        return logLevelMaps;
    }

    private boolean hasAppenders(ch.qos.logback.classic.Logger logger)
    {
        Iterator<Appender<ILoggingEvent>> it = logger.iteratorForAppenders();
        return it.hasNext();
    }

    /**
     * @return list of Token ranges (_not_ keys!) together with estimated key count,
     *      breaking up the data this node is responsible for into pieces of roughly keysPerSplit
     */
    public List<Pair<Range<Token>, Long>> getSplits(String keyspaceName, String cfName, Range<Token> range, int keysPerSplit)
    {
        Keyspace t = Keyspace.open(keyspaceName);
        ColumnFamilyStore cfs = t.getColumnFamilyStore(cfName);
        List<DecoratedKey> keys = keySamples(Collections.singleton(cfs), range);

        long totalRowCountEstimate = cfs.estimatedKeysForRange(range);

        // splitCount should be much smaller than number of key samples, to avoid huge sampling error
        int minSamplesPerSplit = 4;
        int maxSplitCount = keys.size() / minSamplesPerSplit + 1;
        int splitCount = Math.max(1, Math.min(maxSplitCount, (int)(totalRowCountEstimate / keysPerSplit)));

        List<Token> tokens = keysToTokens(range, keys);
        return getSplits(tokens, splitCount, cfs);
    }

    private List<Pair<Range<Token>, Long>> getSplits(List<Token> tokens, int splitCount, ColumnFamilyStore cfs)
    {
        double step = (double) (tokens.size() - 1) / splitCount;
        Token prevToken = tokens.get(0);
        List<Pair<Range<Token>, Long>> splits = Lists.newArrayListWithExpectedSize(splitCount);
        for (int i = 1; i <= splitCount; i++)
        {
            int index = (int) Math.round(i * step);
            Token token = tokens.get(index);
            Range<Token> range = new Range<>(prevToken, token);
            // always return an estimate > 0 (see CASSANDRA-7322)
            splits.add(Pair.create(range, Math.max(cfs.metadata.params.minIndexInterval, cfs.estimatedKeysForRange(range))));
            prevToken = token;
        }
        return splits;
    }

    private List<Token> keysToTokens(Range<Token> range, List<DecoratedKey> keys)
    {
        List<Token> tokens = Lists.newArrayListWithExpectedSize(keys.size() + 2);
        tokens.add(range.left);
        for (DecoratedKey key : keys)
            tokens.add(key.getToken());
        tokens.add(range.right);
        return tokens;
    }

    private List<DecoratedKey> keySamples(Iterable<ColumnFamilyStore> cfses, Range<Token> range)
    {
        List<DecoratedKey> keys = new ArrayList<>();
        for (ColumnFamilyStore cfs : cfses)
            Iterables.addAll(keys, cfs.keySamples(range));
        FBUtilities.sortSampledKeys(keys, range);
        return keys;
    }

    /**
     * Broadcast leaving status and update local tokenMetadata accordingly
     */
    private void startLeaving()
    {
        Gossiper.instance.addLocalApplicationState(ApplicationState.STATUS, valueFactory.leaving(getLocalTokens()));
        tokenMetadata.addLeavingEndpoint(FBUtilities.getBroadcastAddress());
        PendingRangeCalculatorService.instance.update();
    }

    public void decommission() throws InterruptedException
    {
        if (!tokenMetadata.isMember(FBUtilities.getBroadcastAddress()))
            throw new UnsupportedOperationException("local node is not a member of the token ring yet");
        if (tokenMetadata.cloneAfterAllLeft().sortedTokens().size() < 2)
            throw new UnsupportedOperationException("no other normal nodes in the ring; decommission would be pointless");
        if (operationMode != Mode.LEAVING && operationMode != Mode.NORMAL)
            throw new UnsupportedOperationException("Node in " + operationMode + " state; wait for status to become normal or restart");
        if (isDecommissioning.compareAndSet(true, true))
            throw new IllegalStateException("Node is still decommissioning. Check nodetool netstats.");

        if (logger.isDebugEnabled())
            logger.debug("DECOMMISSIONING");

        try
        {
            PendingRangeCalculatorService.instance.blockUntilFinished();
            for (String keyspaceName : Schema.instance.getNonLocalStrategyKeyspaces())
            {
                if (tokenMetadata.getPendingRanges(keyspaceName, FBUtilities.getBroadcastAddress()).size() > 0)
                    throw new UnsupportedOperationException("data is currently moving to this node; unable to leave the ring");
            }

            startLeaving();
            long timeout = Math.max(RING_DELAY, BatchlogManager.instance.getBatchlogTimeout());
            setMode(Mode.LEAVING, "sleeping " + timeout + " ms for batch processing and pending range setup", true);
            Thread.sleep(timeout);

            Runnable finishLeaving = new Runnable()
            {
                public void run()
                {
                    shutdownClientServers();
                    Gossiper.instance.stop();
                    try
                    {
                        MessagingService.instance().shutdown();
                    }
                    catch (IOError ioe)
                    {
                        logger.info("failed to shutdown message service: {}", ioe);
                    }
                    StageManager.shutdownNow();
                    SystemKeyspace.setBootstrapState(SystemKeyspace.BootstrapState.DECOMMISSIONED);
                    setMode(Mode.DECOMMISSIONED, true);
                    // let op be responsible for killing the process
                }
            };
            unbootstrap(finishLeaving);
        }
        catch (InterruptedException e)
        {
            throw new RuntimeException("Node interrupted while decommissioning");
        }
        catch (ExecutionException e)
        {
            logger.error("Error while decommissioning node ", e.getCause());
            throw new RuntimeException("Error while decommissioning node: " + e.getCause().getMessage());
        }
        finally
        {
            isDecommissioning.set(false);
        }
    }

    private void leaveRing()
    {
        SystemKeyspace.setBootstrapState(SystemKeyspace.BootstrapState.NEEDS_BOOTSTRAP);
        tokenMetadata.removeEndpoint(FBUtilities.getBroadcastAddress());
        PendingRangeCalculatorService.instance.update();

        Gossiper.instance.addLocalApplicationState(ApplicationState.STATUS, valueFactory.left(getLocalTokens(),Gossiper.computeExpireTime()));
        int delay = Math.max(RING_DELAY, Gossiper.intervalInMillis * 2);
        logger.info("Announcing that I have left the ring for {}ms", delay);
        Uninterruptibles.sleepUninterruptibly(delay, TimeUnit.MILLISECONDS);
    }

    private void unbootstrap(Runnable onFinish) throws ExecutionException, InterruptedException
    {
        Map<String, Multimap<Range<Token>, InetAddress>> rangesToStream = new HashMap<>();

        for (String keyspaceName : Schema.instance.getNonLocalStrategyKeyspaces())
        {
            Multimap<Range<Token>, InetAddress> rangesMM = getChangedRangesForLeaving(keyspaceName, FBUtilities.getBroadcastAddress());

            if (logger.isDebugEnabled())
                logger.debug("Ranges needing transfer are [{}]", StringUtils.join(rangesMM.keySet(), ","));

            rangesToStream.put(keyspaceName, rangesMM);
        }

        setMode(Mode.LEAVING, "replaying batch log and streaming data to other nodes", true);

        // Start with BatchLog replay, which may create hints but no writes since this is no longer a valid endpoint.
        Future<?> batchlogReplay = BatchlogManager.instance.startBatchlogReplay();
        Future<StreamState> streamSuccess = streamRanges(rangesToStream);

        // Wait for batch log to complete before streaming hints.
        logger.debug("waiting for batch log processing.");
        batchlogReplay.get();

        setMode(Mode.LEAVING, "streaming hints to other nodes", true);

        Future hintsSuccess = streamHints();

        // wait for the transfer runnables to signal the latch.
        logger.debug("waiting for stream acks.");
        streamSuccess.get();
        hintsSuccess.get();
        logger.debug("stream acks all received.");
        leaveRing();
        onFinish.run();
    }

    private Future streamHints()
    {
        return HintsService.instance.transferHints(this::getPreferredHintsStreamTarget);
    }

    /**
     * Find the best target to stream hints to. Currently the closest peer according to the snitch
     */
    private UUID getPreferredHintsStreamTarget()
    {
        List<InetAddress> candidates = new ArrayList<>(StorageService.instance.getTokenMetadata().cloneAfterAllLeft().getAllEndpoints());
        candidates.remove(FBUtilities.getBroadcastAddress());
        for (Iterator<InetAddress> iter = candidates.iterator(); iter.hasNext(); )
        {
            InetAddress address = iter.next();
            if (!FailureDetector.instance.isAlive(address))
                iter.remove();
        }

        if (candidates.isEmpty())
        {
            logger.warn("Unable to stream hints since no live endpoints seen");
            throw new RuntimeException("Unable to stream hints since no live endpoints seen");
        }
        else
        {
            // stream to the closest peer as chosen by the snitch
            DatabaseDescriptor.getEndpointSnitch().sortByProximity(FBUtilities.getBroadcastAddress(), candidates);
            InetAddress hintsDestinationHost = candidates.get(0);
            InetAddress preferred = SystemKeyspace.getPreferredIP(hintsDestinationHost);
            return tokenMetadata.getHostId(preferred);
        }
    }

    public void move(String newToken) throws IOException
    {
        try
        {
            getTokenFactory().validate(newToken);
        }
        catch (ConfigurationException e)
        {
            throw new IOException(e.getMessage());
        }
        move(getTokenFactory().fromString(newToken));
    }

    /**
     * move the node to new token or find a new token to boot to according to load
     *
     * @param newToken new token to boot to, or if null, find balanced token to boot to
     *
     * @throws IOException on any I/O operation error
     */
    private void move(Token newToken) throws IOException
    {
        if (newToken == null)
            throw new IOException("Can't move to the undefined (null) token.");

        if (tokenMetadata.sortedTokens().contains(newToken))
            throw new IOException("target token " + newToken + " is already owned by another node.");

        // address of the current node
        InetAddress localAddress = FBUtilities.getBroadcastAddress();

        // This doesn't make any sense in a vnodes environment.
        if (getTokenMetadata().getTokens(localAddress).size() > 1)
        {
            logger.error("Invalid request to move(Token); This node has more than one token and cannot be moved thusly.");
            throw new UnsupportedOperationException("This node has more than one token and cannot be moved thusly.");
        }

        List<String> keyspacesToProcess = Schema.instance.getNonLocalStrategyKeyspaces();

        PendingRangeCalculatorService.instance.blockUntilFinished();
        // checking if data is moving to this node
        for (String keyspaceName : keyspacesToProcess)
        {
            if (tokenMetadata.getPendingRanges(keyspaceName, localAddress).size() > 0)
                throw new UnsupportedOperationException("data is currently moving to this node; unable to leave the ring");
        }

        Gossiper.instance.addLocalApplicationState(ApplicationState.STATUS, valueFactory.moving(newToken));
        setMode(Mode.MOVING, String.format("Moving %s from %s to %s.", localAddress, getLocalTokens().iterator().next(), newToken), true);

        setMode(Mode.MOVING, String.format("Sleeping %s ms before start streaming/fetching ranges", RING_DELAY), true);
        Uninterruptibles.sleepUninterruptibly(RING_DELAY, TimeUnit.MILLISECONDS);

        RangeRelocator relocator = new RangeRelocator(Collections.singleton(newToken), keyspacesToProcess);

        if (relocator.streamsNeeded())
        {
            setMode(Mode.MOVING, "fetching new ranges and streaming old ranges", true);
            try
            {
                relocator.stream().get();
            }
            catch (ExecutionException | InterruptedException e)
            {
                throw new RuntimeException("Interrupted while waiting for stream/fetch ranges to finish: " + e.getMessage());
            }
        }
        else
        {
            setMode(Mode.MOVING, "No ranges to fetch/stream", true);
        }

        setTokens(Collections.singleton(newToken)); // setting new token as we have everything settled

        if (logger.isDebugEnabled())
            logger.debug("Successfully moved to new token {}", getLocalTokens().iterator().next());
    }

    private class RangeRelocator
    {
        private final StreamPlan streamPlan = new StreamPlan("Relocation");

        private RangeRelocator(Collection<Token> tokens, List<String> keyspaceNames)
        {
            calculateToFromStreams(tokens, keyspaceNames);
        }

        private void calculateToFromStreams(Collection<Token> newTokens, List<String> keyspaceNames)
        {
            InetAddress localAddress = FBUtilities.getBroadcastAddress();
            IEndpointSnitch snitch = DatabaseDescriptor.getEndpointSnitch();
            TokenMetadata tokenMetaCloneAllSettled = tokenMetadata.cloneAfterAllSettled();
            // clone to avoid concurrent modification in calculateNaturalEndpoints
            TokenMetadata tokenMetaClone = tokenMetadata.cloneOnlyTokenMap();

            for (String keyspace : keyspaceNames)
            {
                // replication strategy of the current keyspace
                AbstractReplicationStrategy strategy = Keyspace.open(keyspace).getReplicationStrategy();
                Multimap<InetAddress, Range<Token>> endpointToRanges = strategy.getAddressRanges();

                logger.debug("Calculating ranges to stream and request for keyspace {}", keyspace);
                for (Token newToken : newTokens)
                {
                    // getting collection of the currently used ranges by this keyspace
                    Collection<Range<Token>> currentRanges = endpointToRanges.get(localAddress);
                    // collection of ranges which this node will serve after move to the new token
                    Collection<Range<Token>> updatedRanges = strategy.getPendingAddressRanges(tokenMetaClone, newToken, localAddress);

                    // ring ranges and endpoints associated with them
                    // this used to determine what nodes should we ping about range data
                    Multimap<Range<Token>, InetAddress> rangeAddresses = strategy.getRangeAddresses(tokenMetaClone);

                    // calculated parts of the ranges to request/stream from/to nodes in the ring
                    Pair<Set<Range<Token>>, Set<Range<Token>>> rangesPerKeyspace = calculateStreamAndFetchRanges(currentRanges, updatedRanges);

                    /**
                     * In this loop we are going through all ranges "to fetch" and determining
                     * nodes in the ring responsible for data we are interested in
                     */
                    Multimap<Range<Token>, InetAddress> rangesToFetchWithPreferredEndpoints = ArrayListMultimap.create();
                    for (Range<Token> toFetch : rangesPerKeyspace.right)
                    {
                        for (Range<Token> range : rangeAddresses.keySet())
                        {
                            if (range.contains(toFetch))
                            {
                                List<InetAddress> endpoints = null;

                                if (useStrictConsistency)
                                {
                                    Set<InetAddress> oldEndpoints = Sets.newHashSet(rangeAddresses.get(range));
                                    Set<InetAddress> newEndpoints = Sets.newHashSet(strategy.calculateNaturalEndpoints(toFetch.right, tokenMetaCloneAllSettled));

                                    //Due to CASSANDRA-5953 we can have a higher RF then we have endpoints.
                                    //So we need to be careful to only be strict when endpoints == RF
                                    if (oldEndpoints.size() == strategy.getReplicationFactor())
                                    {
                                        oldEndpoints.removeAll(newEndpoints);

                                        //No relocation required
                                        if (oldEndpoints.isEmpty())
                                            continue;

                                        assert oldEndpoints.size() == 1 : "Expected 1 endpoint but found " + oldEndpoints.size();
                                    }

                                    endpoints = Lists.newArrayList(oldEndpoints.iterator().next());
                                }
                                else
                                {
                                    endpoints = snitch.getSortedListByProximity(localAddress, rangeAddresses.get(range));
                                }

                                // storing range and preferred endpoint set
                                rangesToFetchWithPreferredEndpoints.putAll(toFetch, endpoints);
                            }
                        }

                        Collection<InetAddress> addressList = rangesToFetchWithPreferredEndpoints.get(toFetch);
                        if (addressList == null || addressList.isEmpty())
                            continue;

                        if (useStrictConsistency)
                        {
                            if (addressList.size() > 1)
                                throw new IllegalStateException("Multiple strict sources found for " + toFetch);

                            InetAddress sourceIp = addressList.iterator().next();
                            if (Gossiper.instance.isEnabled() && !Gossiper.instance.getEndpointStateForEndpoint(sourceIp).isAlive())
                                throw new RuntimeException("A node required to move the data consistently is down ("+sourceIp+").  If you wish to move the data from a potentially inconsistent replica, restart the node with -Dcassandra.consistent.rangemovement=false");
                        }
                    }

                    // calculating endpoints to stream current ranges to if needed
                    // in some situations node will handle current ranges as part of the new ranges
                    Multimap<InetAddress, Range<Token>> endpointRanges = HashMultimap.create();
                    for (Range<Token> toStream : rangesPerKeyspace.left)
                    {
                        Set<InetAddress> currentEndpoints = ImmutableSet.copyOf(strategy.calculateNaturalEndpoints(toStream.right, tokenMetaClone));
                        Set<InetAddress> newEndpoints = ImmutableSet.copyOf(strategy.calculateNaturalEndpoints(toStream.right, tokenMetaCloneAllSettled));
                        logger.debug("Range: {} Current endpoints: {} New endpoints: {}", toStream, currentEndpoints, newEndpoints);
                        for (InetAddress address : Sets.difference(newEndpoints, currentEndpoints))
                        {
                            logger.debug("Range {} has new owner {}", toStream, address);
                            endpointRanges.put(address, toStream);
                        }
                    }

                    // stream ranges
                    for (InetAddress address : endpointRanges.keySet())
                    {
                        logger.debug("Will stream range {} of keyspace {} to endpoint {}", endpointRanges.get(address), keyspace, address);
                        InetAddress preferred = SystemKeyspace.getPreferredIP(address);
                        streamPlan.transferRanges(address, preferred, keyspace, endpointRanges.get(address));
                    }

                    // stream requests
                    Multimap<InetAddress, Range<Token>> workMap = RangeStreamer.getWorkMap(rangesToFetchWithPreferredEndpoints, keyspace, FailureDetector.instance, useStrictConsistency);
                    for (InetAddress address : workMap.keySet())
                    {
                        logger.debug("Will request range {} of keyspace {} from endpoint {}", workMap.get(address), keyspace, address);
                        InetAddress preferred = SystemKeyspace.getPreferredIP(address);
                        streamPlan.requestRanges(address, preferred, keyspace, workMap.get(address));
                    }

                    logger.debug("Keyspace {}: work map {}.", keyspace, workMap);
                }
            }
        }

        public Future<StreamState> stream()
        {
            return streamPlan.execute();
        }

        public boolean streamsNeeded()
        {
            return !streamPlan.isEmpty();
        }
    }

    /**
     * Get the status of a token removal.
     */
    public String getRemovalStatus()
    {
        if (removingNode == null)
        {
            return "No token removals in process.";
        }
        return String.format("Removing token (%s). Waiting for replication confirmation from [%s].",
                             tokenMetadata.getToken(removingNode),
                             StringUtils.join(replicatingNodes, ","));
    }

    /**
     * Force a remove operation to complete. This may be necessary if a remove operation
     * blocks forever due to node/stream failure. removeNode() must be called
     * first, this is a last resort measure.  No further attempt will be made to restore replicas.
     */
    public void forceRemoveCompletion()
    {
        if (!replicatingNodes.isEmpty()  || !tokenMetadata.getLeavingEndpoints().isEmpty())
        {
            logger.warn("Removal not confirmed for for {}", StringUtils.join(this.replicatingNodes, ","));
            for (InetAddress endpoint : tokenMetadata.getLeavingEndpoints())
            {
                UUID hostId = tokenMetadata.getHostId(endpoint);
                Gossiper.instance.advertiseTokenRemoved(endpoint, hostId);
                excise(tokenMetadata.getTokens(endpoint), endpoint);
            }
            replicatingNodes.clear();
            removingNode = null;
        }
        else
        {
            logger.warn("No nodes to force removal on, call 'removenode' first");
        }
    }

    /**
     * Remove a node that has died, attempting to restore the replica count.
     * If the node is alive, decommission should be attempted.  If decommission
     * fails, then removeNode should be called.  If we fail while trying to
     * restore the replica count, finally forceRemoveCompleteion should be
     * called to forcibly remove the node without regard to replica count.
     *
     * @param hostIdString Host ID for the node
     */
    public void removeNode(String hostIdString)
    {
        InetAddress myAddress = FBUtilities.getBroadcastAddress();
        UUID localHostId = tokenMetadata.getHostId(myAddress);
        UUID hostId = UUID.fromString(hostIdString);
        InetAddress endpoint = tokenMetadata.getEndpointForHostId(hostId);

        if (endpoint == null)
            throw new UnsupportedOperationException("Host ID not found.");

        if (!tokenMetadata.isMember(endpoint))
            throw new UnsupportedOperationException("Node to be removed is not a member of the token ring");

        if (endpoint.equals(myAddress))
             throw new UnsupportedOperationException("Cannot remove self");

        if (Gossiper.instance.getLiveMembers().contains(endpoint))
            throw new UnsupportedOperationException("Node " + endpoint + " is alive and owns this ID. Use decommission command to remove it from the ring");

        // A leaving endpoint that is dead is already being removed.
        if (tokenMetadata.isLeaving(endpoint))
            logger.warn("Node {} is already being removed, continuing removal anyway", endpoint);

        if (!replicatingNodes.isEmpty())
            throw new UnsupportedOperationException("This node is already processing a removal. Wait for it to complete, or use 'removenode force' if this has failed.");

        Collection<Token> tokens = tokenMetadata.getTokens(endpoint);

        // Find the endpoints that are going to become responsible for data
        for (String keyspaceName : Schema.instance.getNonLocalStrategyKeyspaces())
        {
            // if the replication factor is 1 the data is lost so we shouldn't wait for confirmation
            if (Keyspace.open(keyspaceName).getReplicationStrategy().getReplicationFactor() == 1)
                continue;

            // get all ranges that change ownership (that is, a node needs
            // to take responsibility for new range)
            Multimap<Range<Token>, InetAddress> changedRanges = getChangedRangesForLeaving(keyspaceName, endpoint);
            IFailureDetector failureDetector = FailureDetector.instance;
            for (InetAddress ep : changedRanges.values())
            {
                if (failureDetector.isAlive(ep))
                    replicatingNodes.add(ep);
                else
                    logger.warn("Endpoint {} is down and will not receive data for re-replication of {}", ep, endpoint);
            }
        }
        removingNode = endpoint;

        tokenMetadata.addLeavingEndpoint(endpoint);
        PendingRangeCalculatorService.instance.update();

        // the gossiper will handle spoofing this node's state to REMOVING_TOKEN for us
        // we add our own token so other nodes to let us know when they're done
        Gossiper.instance.advertiseRemoving(endpoint, hostId, localHostId);

        // kick off streaming commands
        restoreReplicaCount(endpoint, myAddress);

        // wait for ReplicationFinishedVerbHandler to signal we're done
        while (!replicatingNodes.isEmpty())
        {
            Uninterruptibles.sleepUninterruptibly(100, TimeUnit.MILLISECONDS);
        }

        excise(tokens, endpoint);

        // gossiper will indicate the token has left
        Gossiper.instance.advertiseTokenRemoved(endpoint, hostId);

        replicatingNodes.clear();
        removingNode = null;
    }

    public void confirmReplication(InetAddress node)
    {
        // replicatingNodes can be empty in the case where this node used to be a removal coordinator,
        // but restarted before all 'replication finished' messages arrived. In that case, we'll
        // still go ahead and acknowledge it.
        if (!replicatingNodes.isEmpty())
        {
            replicatingNodes.remove(node);
        }
        else
        {
            logger.info("Received unexpected REPLICATION_FINISHED message from {}. Was this node recently a removal coordinator?", node);
        }
    }

    public String getOperationMode()
    {
        return operationMode.toString();
    }

    public boolean isStarting()
    {
        return operationMode == Mode.STARTING;
    }

    public boolean isMoving()
    {
        return operationMode == Mode.MOVING;
    }

    public boolean isJoining()
    {
        return operationMode == Mode.JOINING;
    }

    public String getDrainProgress()
    {
        return String.format("Drained %s/%s ColumnFamilies", remainingCFs, totalCFs);
    }

    /**
     * Shuts node off to writes, empties memtables and the commit log.
     * There are two differences between drain and the normal shutdown hook:
     * - Drain waits for in-progress streaming to complete
     * - Drain flushes *all* columnfamilies (shutdown hook only flushes non-durable CFs)
     */
    public synchronized void drain() throws IOException, InterruptedException, ExecutionException
    {
        inShutdownHook = true;

        BatchlogManager.instance.shutdown();

        HintsService.instance.pauseDispatch();

        ExecutorService counterMutationStage = StageManager.getStage(Stage.COUNTER_MUTATION);
        ExecutorService viewMutationStage = StageManager.getStage(Stage.VIEW_MUTATION);
        ExecutorService mutationStage = StageManager.getStage(Stage.MUTATION);
        if (mutationStage.isTerminated()
            && counterMutationStage.isTerminated()
            && viewMutationStage.isTerminated())
        {
            logger.warn("Cannot drain node (did it already happen?)");
            return;
        }
        setMode(Mode.DRAINING, "starting drain process", true);
        shutdownClientServers();
        ScheduledExecutors.optionalTasks.shutdown();
        Gossiper.instance.stop();

        setMode(Mode.DRAINING, "shutting down MessageService", false);
        MessagingService.instance().shutdown();

        setMode(Mode.DRAINING, "clearing mutation stage", false);
        viewMutationStage.shutdown();
        counterMutationStage.shutdown();
        mutationStage.shutdown();
        viewMutationStage.awaitTermination(3600, TimeUnit.SECONDS);
        counterMutationStage.awaitTermination(3600, TimeUnit.SECONDS);
        mutationStage.awaitTermination(3600, TimeUnit.SECONDS);

        StorageProxy.instance.verifyNoHintsInProgress();

        setMode(Mode.DRAINING, "flushing column families", false);

        // disable autocompaction - we don't want to start any new compactions while we are draining
        for (Keyspace keyspace : Keyspace.all())
            for (ColumnFamilyStore cfs : keyspace.getColumnFamilyStores())
                cfs.disableAutoCompaction();

        // count CFs first, since forceFlush could block for the flushWriter to get a queue slot empty
        totalCFs = 0;
        for (Keyspace keyspace : Keyspace.nonSystem())
            totalCFs += keyspace.getColumnFamilyStores().size();
        remainingCFs = totalCFs;
        // flush
        List<Future<?>> flushes = new ArrayList<>();
        for (Keyspace keyspace : Keyspace.nonSystem())
        {
            for (ColumnFamilyStore cfs : keyspace.getColumnFamilyStores())
                flushes.add(cfs.forceFlush());
        }
        // wait for the flushes.
        // TODO this is a godawful way to track progress, since they flush in parallel.  a long one could
        // thus make several short ones "instant" if we wait for them later.
        for (Future f : flushes)
        {
            FBUtilities.waitOnFuture(f);
            remainingCFs--;
        }
        // flush the system ones after all the rest are done, just in case flushing modifies any system state
        // like CASSANDRA-5151. don't bother with progress tracking since system data is tiny.
        flushes.clear();
        for (Keyspace keyspace : Keyspace.system())
        {
            for (ColumnFamilyStore cfs : keyspace.getColumnFamilyStores())
                flushes.add(cfs.forceFlush());
        }
        FBUtilities.waitOnFutures(flushes);

        HintsService.instance.shutdownBlocking();

        // Interrupt on going compaction and shutdown to prevent further compaction
        CompactionManager.instance.forceShutdown();

        // whilst we've flushed all the CFs, which will have recycled all completed segments, we want to ensure
        // there are no segments to replay, so we force the recycling of any remaining (should be at most one)
        CommitLog.instance.forceRecycleAllSegments();

        CommitLog.instance.shutdownBlocking();

        // wait for miscellaneous tasks like sstable and commitlog segment deletion
        ScheduledExecutors.nonPeriodicTasks.shutdown();
        if (!ScheduledExecutors.nonPeriodicTasks.awaitTermination(1, TimeUnit.MINUTES))
            logger.warn("Miscellaneous task executor still busy after one minute; proceeding with shutdown");

        ColumnFamilyStore.shutdownPostFlushExecutor();

        setMode(Mode.DRAINED, true);
    }

    // Never ever do this at home. Used by tests.
    @VisibleForTesting
    public IPartitioner setPartitionerUnsafe(IPartitioner newPartitioner)
    {
        IPartitioner oldPartitioner = DatabaseDescriptor.setPartitionerUnsafe(newPartitioner);
        tokenMetadata = tokenMetadata.cloneWithNewPartitioner(newPartitioner);
        valueFactory = new VersionedValue.VersionedValueFactory(newPartitioner);
        return oldPartitioner;
    }

    TokenMetadata setTokenMetadataUnsafe(TokenMetadata tmd)
    {
        TokenMetadata old = tokenMetadata;
        tokenMetadata = tmd;
        return old;
    }

    public void truncate(String keyspace, String table) throws TimeoutException, IOException
    {
        try
        {
            StorageProxy.truncateBlocking(keyspace, table);
        }
        catch (UnavailableException e)
        {
            throw new IOException(e.getMessage());
        }
    }

    public Map<InetAddress, Float> getOwnership()
    {
        List<Token> sortedTokens = tokenMetadata.sortedTokens();
        // describeOwnership returns tokens in an unspecified order, let's re-order them
        Map<Token, Float> tokenMap = new TreeMap<Token, Float>(tokenMetadata.partitioner.describeOwnership(sortedTokens));
        Map<InetAddress, Float> nodeMap = new LinkedHashMap<>();
        for (Map.Entry<Token, Float> entry : tokenMap.entrySet())
        {
            InetAddress endpoint = tokenMetadata.getEndpoint(entry.getKey());
            Float tokenOwnership = entry.getValue();
            if (nodeMap.containsKey(endpoint))
                nodeMap.put(endpoint, nodeMap.get(endpoint) + tokenOwnership);
            else
                nodeMap.put(endpoint, tokenOwnership);
        }
        return nodeMap;
    }

    /**
     * Calculates ownership. If there are multiple DC's and the replication strategy is DC aware then ownership will be
     * calculated per dc, i.e. each DC will have total ring ownership divided amongst its nodes. Without replication
     * total ownership will be a multiple of the number of DC's and this value will then go up within each DC depending
     * on the number of replicas within itself. For DC unaware replication strategies, ownership without replication
     * will be 100%.
     *
     * @throws IllegalStateException when node is not configured properly.
     */
    public LinkedHashMap<InetAddress, Float> effectiveOwnership(String keyspace) throws IllegalStateException
    {
        AbstractReplicationStrategy strategy;
        if (keyspace != null)
        {
            Keyspace keyspaceInstance = Schema.instance.getKeyspaceInstance(keyspace);
            if (keyspaceInstance == null)
                throw new IllegalArgumentException("The keyspace " + keyspace + ", does not exist");

            if (keyspaceInstance.getReplicationStrategy() instanceof LocalStrategy)
                throw new IllegalStateException("Ownership values for keyspaces with LocalStrategy are meaningless");
            strategy = keyspaceInstance.getReplicationStrategy();
        }
        else
        {
            List<String> userKeyspaces = Schema.instance.getUserKeyspaces();

            if (userKeyspaces.size() > 0)
            {
                keyspace = userKeyspaces.get(0);
                AbstractReplicationStrategy replicationStrategy = Schema.instance.getKeyspaceInstance(keyspace).getReplicationStrategy();
                for (String keyspaceName : userKeyspaces)
                {
                    if (!Schema.instance.getKeyspaceInstance(keyspaceName).getReplicationStrategy().hasSameSettings(replicationStrategy))
                        throw new IllegalStateException("Non-system keyspaces don't have the same replication settings, effective ownership information is meaningless");
                }
            }
            else
            {
                keyspace = "system_traces";
            }

            Keyspace keyspaceInstance = Schema.instance.getKeyspaceInstance(keyspace);
            if (keyspaceInstance == null)
                throw new IllegalArgumentException("The node does not have " + keyspace + " yet, probably still bootstrapping");
            strategy = keyspaceInstance.getReplicationStrategy();
        }

        TokenMetadata metadata = tokenMetadata.cloneOnlyTokenMap();

        Collection<Collection<InetAddress>> endpointsGroupedByDc = new ArrayList<>();
        // mapping of dc's to nodes, use sorted map so that we get dcs sorted
        SortedMap<String, Collection<InetAddress>> sortedDcsToEndpoints = new TreeMap<>();
        sortedDcsToEndpoints.putAll(metadata.getTopology().getDatacenterEndpoints().asMap());
        for (Collection<InetAddress> endpoints : sortedDcsToEndpoints.values())
            endpointsGroupedByDc.add(endpoints);

        Map<Token, Float> tokenOwnership = tokenMetadata.partitioner.describeOwnership(tokenMetadata.sortedTokens());
        LinkedHashMap<InetAddress, Float> finalOwnership = Maps.newLinkedHashMap();

        Multimap<InetAddress, Range<Token>> endpointToRanges = strategy.getAddressRanges();
        // calculate ownership per dc
        for (Collection<InetAddress> endpoints : endpointsGroupedByDc)
        {
            // calculate the ownership with replication and add the endpoint to the final ownership map
            for (InetAddress endpoint : endpoints)
            {
                float ownership = 0.0f;
                for (Range<Token> range : endpointToRanges.get(endpoint))
                {
                    if (tokenOwnership.containsKey(range.right))
                        ownership += tokenOwnership.get(range.right);
                }
                finalOwnership.put(endpoint, ownership);
            }
        }
        return finalOwnership;
    }

    public List<String> getKeyspaces()
    {
        List<String> keyspaceNamesList = new ArrayList<>(Schema.instance.getKeyspaces());
        return Collections.unmodifiableList(keyspaceNamesList);
    }

    public List<String> getNonSystemKeyspaces()
    {
        return Collections.unmodifiableList(Schema.instance.getNonSystemKeyspaces());
    }

    public List<String> getNonLocalStrategyKeyspaces()
    {
        return Collections.unmodifiableList(Schema.instance.getNonLocalStrategyKeyspaces());
    }

    public Map<String, String> getViewBuildStatuses(String keyspace, String view)
    {
        Map<UUID, String> coreViewStatus = SystemDistributedKeyspace.viewStatus(keyspace, view);
        Map<InetAddress, UUID> hostIdToEndpoint = tokenMetadata.getEndpointToHostIdMapForReading();
        Map<String, String> result = new HashMap<>();

        for (Map.Entry<InetAddress, UUID> entry : hostIdToEndpoint.entrySet())
        {
            UUID hostId = entry.getValue();
            InetAddress endpoint = entry.getKey();
            result.put(endpoint.toString(),
                       coreViewStatus.containsKey(hostId)
                       ? coreViewStatus.get(hostId)
                       : "UNKNOWN");
        }

        return Collections.unmodifiableMap(result);
    }

    public void setDynamicUpdateInterval(int dynamicUpdateInterval)
    {
        if (DatabaseDescriptor.getEndpointSnitch() instanceof DynamicEndpointSnitch)
        {

            try
            {
                updateSnitch(null, true, dynamicUpdateInterval, null, null);
            }
            catch (ClassNotFoundException e)
            {
                throw new RuntimeException(e);
            }
        }
    }

    public int getDynamicUpdateInterval()
    {
        return DatabaseDescriptor.getDynamicUpdateInterval();
    }

    public void updateSnitch(String epSnitchClassName, Boolean dynamic, Integer dynamicUpdateInterval, Integer dynamicResetInterval, Double dynamicBadnessThreshold) throws ClassNotFoundException
    {
        // apply dynamic snitch configuration
        if (dynamicUpdateInterval != null)
            DatabaseDescriptor.setDynamicUpdateInterval(dynamicUpdateInterval);
        if (dynamicResetInterval != null)
            DatabaseDescriptor.setDynamicResetInterval(dynamicResetInterval);
        if (dynamicBadnessThreshold != null)
            DatabaseDescriptor.setDynamicBadnessThreshold(dynamicBadnessThreshold);

        IEndpointSnitch oldSnitch = DatabaseDescriptor.getEndpointSnitch();

        // new snitch registers mbean during construction
        if(epSnitchClassName != null)
        {

            // need to unregister the mbean _before_ the new dynamic snitch is instantiated (and implicitly initialized
            // and its mbean registered)
            if (oldSnitch instanceof DynamicEndpointSnitch)
                ((DynamicEndpointSnitch)oldSnitch).close();

            IEndpointSnitch newSnitch;
            try
            {
                newSnitch = DatabaseDescriptor.createEndpointSnitch(dynamic != null && dynamic, epSnitchClassName);
            }
            catch (ConfigurationException e)
            {
                throw new ClassNotFoundException(e.getMessage());
            }

            if (newSnitch instanceof DynamicEndpointSnitch)
            {
                logger.info("Created new dynamic snitch {} with update-interval={}, reset-interval={}, badness-threshold={}",
                            ((DynamicEndpointSnitch)newSnitch).subsnitch.getClass().getName(), DatabaseDescriptor.getDynamicUpdateInterval(),
                            DatabaseDescriptor.getDynamicResetInterval(), DatabaseDescriptor.getDynamicBadnessThreshold());
            }
            else
            {
                logger.info("Created new non-dynamic snitch {}", newSnitch.getClass().getName());
            }

            // point snitch references to the new instance
            DatabaseDescriptor.setEndpointSnitch(newSnitch);
            for (String ks : Schema.instance.getKeyspaces())
            {
                Keyspace.open(ks).getReplicationStrategy().snitch = newSnitch;
            }
        }
        else
        {
            if (oldSnitch instanceof DynamicEndpointSnitch)
            {
                logger.info("Applying config change to dynamic snitch {} with update-interval={}, reset-interval={}, badness-threshold={}",
                            ((DynamicEndpointSnitch)oldSnitch).subsnitch.getClass().getName(), DatabaseDescriptor.getDynamicUpdateInterval(),
                            DatabaseDescriptor.getDynamicResetInterval(), DatabaseDescriptor.getDynamicBadnessThreshold());

                DynamicEndpointSnitch snitch = (DynamicEndpointSnitch)oldSnitch;
                snitch.applyConfigChanges();
            }
        }

        updateTopology();
    }

    /**
     * Seed data to the endpoints that will be responsible for it at the future
     *
     * @param rangesToStreamByKeyspace keyspaces and data ranges with endpoints included for each
     * @return async Future for whether stream was success
     */
    private Future<StreamState> streamRanges(Map<String, Multimap<Range<Token>, InetAddress>> rangesToStreamByKeyspace)
    {
        // First, we build a list of ranges to stream to each host, per table
        Map<String, Map<InetAddress, List<Range<Token>>>> sessionsToStreamByKeyspace = new HashMap<>();

        for (Map.Entry<String, Multimap<Range<Token>, InetAddress>> entry : rangesToStreamByKeyspace.entrySet())
        {
            String keyspace = entry.getKey();
            Multimap<Range<Token>, InetAddress> rangesWithEndpoints = entry.getValue();

            if (rangesWithEndpoints.isEmpty())
                continue;

            Map<InetAddress, Set<Range<Token>>> transferredRangePerKeyspace = SystemKeyspace.getTransferredRanges("Unbootstrap",
                                                                                                                  keyspace,
                                                                                                                  StorageService.instance.getTokenMetadata().partitioner);
            Map<InetAddress, List<Range<Token>>> rangesPerEndpoint = new HashMap<>();
            for (Map.Entry<Range<Token>, InetAddress> endPointEntry : rangesWithEndpoints.entries())
            {
                Range<Token> range = endPointEntry.getKey();
                InetAddress endpoint = endPointEntry.getValue();

                Set<Range<Token>> transferredRanges = transferredRangePerKeyspace.get(endpoint);
                if (transferredRanges != null && transferredRanges.contains(range))
                {
                    logger.debug("Skipping transferred range {} of keyspace {}, endpoint {}", range, keyspace, endpoint);
                    continue;
                }

                List<Range<Token>> curRanges = rangesPerEndpoint.get(endpoint);
                if (curRanges == null)
                {
                    curRanges = new LinkedList<>();
                    rangesPerEndpoint.put(endpoint, curRanges);
                }
                curRanges.add(range);
            }

            sessionsToStreamByKeyspace.put(keyspace, rangesPerEndpoint);
        }

        StreamPlan streamPlan = new StreamPlan("Unbootstrap");

        // Vinculate StreamStateStore to current StreamPlan to update transferred ranges per StreamSession
        streamPlan.listeners(streamStateStore);

        for (Map.Entry<String, Map<InetAddress, List<Range<Token>>>> entry : sessionsToStreamByKeyspace.entrySet())
        {
            String keyspaceName = entry.getKey();
            Map<InetAddress, List<Range<Token>>> rangesPerEndpoint = entry.getValue();

            for (Map.Entry<InetAddress, List<Range<Token>>> rangesEntry : rangesPerEndpoint.entrySet())
            {
                List<Range<Token>> ranges = rangesEntry.getValue();
                InetAddress newEndpoint = rangesEntry.getKey();
                InetAddress preferred = SystemKeyspace.getPreferredIP(newEndpoint);

                // TODO each call to transferRanges re-flushes, this is potentially a lot of waste
                streamPlan.transferRanges(newEndpoint, preferred, keyspaceName, ranges);
            }
        }
        return streamPlan.execute();
    }

    /**
     * Calculate pair of ranges to stream/fetch for given two range collections
     * (current ranges for keyspace and ranges after move to new token)
     *
     * @param current collection of the ranges by current token
     * @param updated collection of the ranges after token is changed
     * @return pair of ranges to stream/fetch for given current and updated range collections
     */
    public Pair<Set<Range<Token>>, Set<Range<Token>>> calculateStreamAndFetchRanges(Collection<Range<Token>> current, Collection<Range<Token>> updated)
    {
        Set<Range<Token>> toStream = new HashSet<>();
        Set<Range<Token>> toFetch  = new HashSet<>();


        for (Range<Token> r1 : current)
        {
            boolean intersect = false;
            for (Range<Token> r2 : updated)
            {
                if (r1.intersects(r2))
                {
                    // adding difference ranges to fetch from a ring
                    toStream.addAll(r1.subtract(r2));
                    intersect = true;
                }
            }
            if (!intersect)
            {
                toStream.add(r1); // should seed whole old range
            }
        }

        for (Range<Token> r2 : updated)
        {
            boolean intersect = false;
            for (Range<Token> r1 : current)
            {
                if (r2.intersects(r1))
                {
                    // adding difference ranges to fetch from a ring
                    toFetch.addAll(r2.subtract(r1));
                    intersect = true;
                }
            }
            if (!intersect)
            {
                toFetch.add(r2); // should fetch whole old range
            }
        }

        return Pair.create(toStream, toFetch);
    }

    public void bulkLoad(String directory)
    {
        try
        {
            bulkLoadInternal(directory).get();
        }
        catch (Exception e)
        {
            throw new RuntimeException(e);
        }
    }

    public String bulkLoadAsync(String directory)
    {
        return bulkLoadInternal(directory).planId.toString();
    }

    private StreamResultFuture bulkLoadInternal(String directory)
    {
        File dir = new File(directory);

        if (!dir.exists() || !dir.isDirectory())
            throw new IllegalArgumentException("Invalid directory " + directory);

        SSTableLoader.Client client = new SSTableLoader.Client()
        {
            private String keyspace;

            public void init(String keyspace)
            {
                this.keyspace = keyspace;
                try
                {
                    for (Map.Entry<Range<Token>, List<InetAddress>> entry : StorageService.instance.getRangeToAddressMap(keyspace).entrySet())
                    {
                        Range<Token> range = entry.getKey();
                        for (InetAddress endpoint : entry.getValue())
                            addRangeForEndpoint(range, endpoint);
                    }
                }
                catch (Exception e)
                {
                    throw new RuntimeException(e);
                }
            }

            public CFMetaData getTableMetadata(String tableName)
            {
                return Schema.instance.getCFMetaData(keyspace, tableName);
            }
        };

        return new SSTableLoader(dir, client, new OutputHandler.LogOutput()).stream();
    }

    public void rescheduleFailedDeletions()
    {
        LifecycleTransaction.rescheduleFailedDeletions();
    }

    /**
     * #{@inheritDoc}
     */
    public void loadNewSSTables(String ksName, String cfName)
    {
        ColumnFamilyStore.loadNewSSTables(ksName, cfName);
    }

    /**
     * #{@inheritDoc}
     */
    public List<String> sampleKeyRange() // do not rename to getter - see CASSANDRA-4452 for details
    {
        List<DecoratedKey> keys = new ArrayList<>();
        for (Keyspace keyspace : Keyspace.nonLocalStrategy())
        {
            for (Range<Token> range : getPrimaryRangesForEndpoint(keyspace.getName(), FBUtilities.getBroadcastAddress()))
                keys.addAll(keySamples(keyspace.getColumnFamilyStores(), range));
        }

        List<String> sampledKeys = new ArrayList<>(keys.size());
        for (DecoratedKey key : keys)
            sampledKeys.add(key.getToken().toString());
        return sampledKeys;
    }

    public void rebuildSecondaryIndex(String ksName, String cfName, String... idxNames)
    {
        String[] indices = asList(idxNames).stream()
                                           .map(p -> isIndexColumnFamily(p) ? getIndexName(p) : p)
                                           .collect(toList())
                                           .toArray(new String[idxNames.length]);

        ColumnFamilyStore.rebuildSecondaryIndex(ksName, cfName, indices);
    }

    public void resetLocalSchema() throws IOException
    {
        MigrationManager.resetLocalSchema();
    }

    public void setTraceProbability(double probability)
    {
        this.traceProbability = probability;
    }

    public double getTraceProbability()
    {
        return traceProbability;
    }

    public void disableAutoCompaction(String ks, String... tables) throws IOException
    {
        for (ColumnFamilyStore cfs : getValidColumnFamilies(true, true, ks, tables))
        {
            cfs.disableAutoCompaction();
        }
    }

    public void enableAutoCompaction(String ks, String... tables) throws IOException
    {
        for (ColumnFamilyStore cfs : getValidColumnFamilies(true, true, ks, tables))
        {
            cfs.enableAutoCompaction();
        }
    }

    /** Returns the name of the cluster */
    public String getClusterName()
    {
        return DatabaseDescriptor.getClusterName();
    }

    /** Returns the cluster partitioner */
    public String getPartitionerName()
    {
        return DatabaseDescriptor.getPartitionerName();
    }

    public int getTombstoneWarnThreshold()
    {
        return DatabaseDescriptor.getTombstoneWarnThreshold();
    }

    public void setTombstoneWarnThreshold(int threshold)
    {
        DatabaseDescriptor.setTombstoneWarnThreshold(threshold);
    }

    public int getTombstoneFailureThreshold()
    {
        return DatabaseDescriptor.getTombstoneFailureThreshold();
    }

    public void setTombstoneFailureThreshold(int threshold)
    {
        DatabaseDescriptor.setTombstoneFailureThreshold(threshold);
    }

    public int getBatchSizeFailureThreshold()
    {
        return DatabaseDescriptor.getBatchSizeFailThresholdInKB();
    }

    public void setBatchSizeFailureThreshold(int threshold)
    {
        DatabaseDescriptor.setBatchSizeFailThresholdInKB(threshold);
    }

    public void setHintedHandoffThrottleInKB(int throttleInKB)
    {
        DatabaseDescriptor.setHintedHandoffThrottleInKB(throttleInKB);
        logger.info("Updated hinted_handoff_throttle_in_kb to {}", throttleInKB);
    }

    public static List<PartitionPosition> getDiskBoundaries(ColumnFamilyStore cfs, Directories.DataDirectory[] directories)
    {
        if (!cfs.getPartitioner().splitter().isPresent())
            return null;

        Collection<Range<Token>> lr;

        if (StorageService.instance.isBootstrapMode())
        {
            lr = StorageService.instance.getTokenMetadata().getPendingRanges(cfs.keyspace.getName(), FBUtilities.getBroadcastAddress());
        }
        else
        {
            // Reason we use use the future settled TMD is that if we decommission a node, we want to stream
            // from that node to the correct location on disk, if we didn't, we would put new files in the wrong places.
            // We do this to minimize the amount of data we need to move in rebalancedisks once everything settled
            TokenMetadata tmd = StorageService.instance.getTokenMetadata().cloneAfterAllSettled();
            lr = cfs.keyspace.getReplicationStrategy().getAddressRanges(tmd).get(FBUtilities.getBroadcastAddress());
        }

        if (lr == null || lr.isEmpty())
            return null;
        List<Range<Token>> localRanges = Range.sort(lr);

        return getDiskBoundaries(localRanges, cfs.getPartitioner(), directories);
    }

    public static List<PartitionPosition> getDiskBoundaries(ColumnFamilyStore cfs)
    {
        return getDiskBoundaries(cfs, cfs.getDirectories().getWriteableLocations());
    }

    /**
     * Returns a list of disk boundaries, the result will differ depending on whether vnodes are enabled or not.
     *
     * What is returned are upper bounds for the disks, meaning everything from partitioner.minToken up to
     * getDiskBoundaries(..).get(0) should be on the first disk, everything between 0 to 1 should be on the second disk
     * etc.
     *
     * The final entry in the returned list will always be the partitioner maximum tokens upper key bound
     *
     * @param localRanges
     * @param partitioner
     * @param dataDirectories
     * @return
     */
    public static List<PartitionPosition> getDiskBoundaries(List<Range<Token>> localRanges, IPartitioner partitioner, Directories.DataDirectory[] dataDirectories)
    {
        assert partitioner.splitter().isPresent();
        Splitter splitter = partitioner.splitter().get();
        List<Token> boundaries = splitter.splitOwnedRanges(dataDirectories.length, localRanges, DatabaseDescriptor.getNumTokens() > 1);
        List<PartitionPosition> diskBoundaries = new ArrayList<>();
        for (int i = 0; i < boundaries.size() - 1; i++)
            diskBoundaries.add(boundaries.get(i).maxKeyBound());
        diskBoundaries.add(partitioner.getMaximumToken().maxKeyBound());
        return diskBoundaries;
    }
}<|MERGE_RESOLUTION|>--- conflicted
+++ resolved
@@ -27,13 +27,10 @@
 import java.util.concurrent.*;
 import java.util.concurrent.atomic.AtomicBoolean;
 import java.util.concurrent.atomic.AtomicInteger;
-<<<<<<< HEAD
 import java.util.regex.MatchResult;
 import java.util.regex.Pattern;
-=======
 import java.util.stream.StreamSupport;
 
->>>>>>> 544249f7
 import javax.annotation.Nullable;
 import javax.management.*;
 import javax.management.openmbean.TabularData;
@@ -1064,12 +1061,8 @@
         else if (isSurveyMode)
         {
             logger.info("Leaving write survey mode and joining ring at operator request");
-<<<<<<< HEAD
-            finishJoiningRing();
+            finishJoiningRing(resumedBootstrap);
             isSurveyMode = false;
-=======
-            finishJoiningRing(resumedBootstrap);
->>>>>>> 544249f7
         }
     }
     
