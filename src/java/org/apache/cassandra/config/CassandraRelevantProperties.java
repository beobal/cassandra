--- conflicted
+++ resolved
@@ -166,7 +166,6 @@
     REPLACEMENT_ALLOW_EMPTY("cassandra.allow_empty_replace_address", "true"),
 
     /**
-<<<<<<< HEAD
      * Directory where Cassandra puts its logs, defaults to "." which is current directory.
      */
     LOG_DIR("cassandra.logdir", "."),
@@ -181,11 +180,11 @@
     CLOCK_GLOBAL("cassandra.clock", null),
     CLOCK_MONOTONIC_APPROX("cassandra.monotonic_clock.approx", null),
     CLOCK_MONOTONIC_PRECISE("cassandra.monotonic_clock.precise", null),
-=======
+
+    /*
      * Whether {@link org.apache.cassandra.db.ConsistencyLevel#NODE_LOCAL} should be allowed.
      */
     ENABLE_NODELOCAL_QUERIES("cassandra.enable_nodelocal_queries", "false"),
->>>>>>> dd624203
 
     //cassandra properties (without the "cassandra." prefix)
 
