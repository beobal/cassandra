/*
 * Licensed to the Apache Software Foundation (ASF) under one
 * or more contributor license agreements.  See the NOTICE file
 * distributed with this work for additional information
 * regarding copyright ownership.  The ASF licenses this file
 * to you under the Apache License, Version 2.0 (the
 * "License"); you may not use this file except in compliance
 * with the License.  You may obtain a copy of the License at
 *
 *     http://www.apache.org/licenses/LICENSE-2.0
 *
 * Unless required by applicable law or agreed to in writing, software
 * distributed under the License is distributed on an "AS IS" BASIS,
 * WITHOUT WARRANTIES OR CONDITIONS OF ANY KIND, either express or implied.
 * See the License for the specific language governing permissions and
 * limitations under the License.
 */
package org.apache.cassandra.config;

import java.io.File;
import java.util.List;
import java.util.Objects;

import com.google.common.collect.ImmutableList;

import org.slf4j.Logger;
import org.slf4j.LoggerFactory;

import org.apache.cassandra.locator.IEndpointSnitch;
import org.apache.cassandra.locator.InetAddressAndPort;

public class EncryptionOptions
{
<<<<<<< HEAD
    public static final EncryptionOptions DISABLED = new EncryptionOptions().withEnabled(false);
=======
    Logger logger = LoggerFactory.getLogger(EncryptionOptions.class);

    public enum TlsEncryptionPolicy
    {
        UNENCRYPTED("unencrypted"), OPTIONAL("optionally encrypted"), ENCRYPTED("encrypted");

        private final String description;

        TlsEncryptionPolicy(String description)
        {
            this.description = description;
        }

        public String description()
        {
            return description;
        }
    }
>>>>>>> 43929a5d

    public final String keystore;
    public final String keystore_password;
    public final String truststore;
    public final String truststore_password;
    public final List<String> cipher_suites;
    public final String protocol;
    public final String algorithm;
    public final String store_type;
    public final boolean require_client_auth;
    public final boolean require_endpoint_verification;
    // ServerEncryptionOptions does not use the enabled flag at all instead using the existing
    // internode_encryption option. So we force this private and expose through isEnabled
    // so users of ServerEncryptionOptions can't accidentally use this when they should use isEnabled
    // Long term we need to refactor ClientEncryptionOptions and ServerEncyrptionOptions to be separate
    // classes so we can choose appropriate configuration for each.
    // See CASSANDRA-15262 and CASSANDRA-15146
    protected Boolean enabled;
    protected Boolean optional;

    // Calculated by calling applyConfig() after populating/parsing
    protected Boolean isEnabled = null;
    protected Boolean isOptional = null;

    public EncryptionOptions()
    {
        keystore = "conf/.keystore";
        keystore_password = "cassandra";
        truststore = "conf/.truststore";
        truststore_password = "cassandra";
        cipher_suites = ImmutableList.of();
        protocol = "TLS";
        algorithm = null;
        store_type = "JKS";
        require_client_auth = false;
        require_endpoint_verification = false;
        enabled = null;
        optional = null;
    }

    public EncryptionOptions(String keystore, String keystore_password, String truststore, String truststore_password, List<String> cipher_suites, String protocol, String algorithm, String store_type, boolean require_client_auth, boolean require_endpoint_verification, Boolean enabled, Boolean optional)
    {
        this.keystore = keystore;
        this.keystore_password = keystore_password;
        this.truststore = truststore;
        this.truststore_password = truststore_password;
        this.cipher_suites = cipher_suites;
        this.protocol = protocol;
        this.algorithm = algorithm;
        this.store_type = store_type;
        this.require_client_auth = require_client_auth;
        this.require_endpoint_verification = require_endpoint_verification;
        this.enabled = enabled;
        this.optional = optional;
    }

    public EncryptionOptions(EncryptionOptions options)
    {
        keystore = options.keystore;
        keystore_password = options.keystore_password;
        truststore = options.truststore;
        truststore_password = options.truststore_password;
        cipher_suites = options.cipher_suites;
        protocol = options.protocol;
        algorithm = options.algorithm;
        store_type = options.store_type;
        require_client_auth = options.require_client_auth;
        require_endpoint_verification = options.require_endpoint_verification;
        enabled = options.enabled;
        this.optional = options.optional;
    }

    /* Computes enabled and optional before use. Because the configuration can be loaded
     * through pluggable mechanisms this is the only safe way to make sure that
     * enabled and optional are set correctly.
     */
    public EncryptionOptions applyConfig()
    {
        ensureConfigNotApplied();

        isEnabled = this.enabled != null && enabled;

        if (optional != null)
        {
            isOptional = optional;
        }
        // If someone is asking for an _insecure_ connection and not explicitly telling us to refuse
        // encrypted connections AND they have a keystore file, we assume they would like to be able
        // to transition to encrypted connections in the future.
        else if (new File(keystore).exists())
        {
            isOptional = !isEnabled;
        }
        else
        {
            // Otherwise if there's no keystore, not possible to establish an optional secure connection
            isOptional = false;
        }
        return this;
    }

    private void ensureConfigApplied()
    {
        if (isEnabled == null || isOptional == null)
            throw new IllegalStateException("EncryptionOptions.applyConfig must be called first");
    }

    private void ensureConfigNotApplied()
    {
        if (isEnabled != null || isOptional != null)
            throw new IllegalStateException("EncryptionOptions cannot be changed after configuration applied");
    }

    /**
     * Indicates if the channel should be encrypted. Client and Server uses different logic to determine this
     *
     * @return if the channel should be encrypted
     */
    public Boolean isEnabled() {
        ensureConfigApplied();
        return isEnabled;
    }

    /**
     * Sets if encryption should be enabled for this channel. Note that this should only be called by
     * the configuration parser or tests. It is public only for that purpose, mutating enabled state
     * is probably a bad idea.
     * @param enabled value to set
     */
    public void setEnabled(Boolean enabled) {
        ensureConfigNotApplied();
        this.enabled = enabled;
    }

    /**
     * Indicates if the channel may be encrypted (but is not required to be).
     * Explicitly providing a value in the configuration take precedent.
     * If no optional value is set and !isEnabled(), then optional connections are allowed
     * if a keystore exists. Without it, it would be impossible to establish the connections.
     *
     * Return type is Boolean even though it can never be null so that snakeyaml can find it
     * @return if the channel may be encrypted
     */
    public Boolean isOptional()
    {
        ensureConfigApplied();
        return isOptional;
    }

    /**
     * Sets if encryption should be optional for this channel. Note that this should only be called by
     * the configuration parser or tests. It is public only for that purpose, mutating enabled state
     * is probably a bad idea.
     * @param optional value to set
     */
    public void setOptional(boolean optional) {
        ensureConfigNotApplied();
        this.optional = optional;
    }

    public TlsEncryptionPolicy tlsEncryptionPolicy()
    {
        if (isOptional())
        {
            return TlsEncryptionPolicy.OPTIONAL;
        }
        else if (isEnabled())
        {
            return TlsEncryptionPolicy.ENCRYPTED;
        }
        else
        {
            return TlsEncryptionPolicy.UNENCRYPTED;
        }
    }

    public EncryptionOptions withKeyStore(String keystore)
    {
        return new EncryptionOptions(keystore, keystore_password, truststore, truststore_password, cipher_suites,
                                           protocol, algorithm, store_type, require_client_auth, require_endpoint_verification,
                                           enabled, optional).applyConfig();
    }

    public EncryptionOptions withKeyStorePassword(String keystore_password)
    {
        return new EncryptionOptions(keystore, keystore_password, truststore, truststore_password, cipher_suites,
                                           protocol, algorithm, store_type, require_client_auth, require_endpoint_verification,
                                           enabled, optional).applyConfig();
    }

    public EncryptionOptions withTrustStore(String truststore)
    {
        return new EncryptionOptions(keystore, keystore_password, truststore, truststore_password, cipher_suites,
                                           protocol, algorithm, store_type, require_client_auth, require_endpoint_verification,
                                           enabled, optional).applyConfig();
    }

    public EncryptionOptions withTrustStorePassword(String truststore_password)
    {
        return new EncryptionOptions(keystore, keystore_password, truststore, truststore_password, cipher_suites,
                                           protocol, algorithm, store_type, require_client_auth, require_endpoint_verification,
                                           enabled, optional).applyConfig();
    }

    public EncryptionOptions withCipherSuites(List<String> cipher_suites)
    {
        return new EncryptionOptions(keystore, keystore_password, truststore, truststore_password, cipher_suites,
                                           protocol, algorithm, store_type, require_client_auth, require_endpoint_verification,
                                           enabled, optional).applyConfig();
    }

    public EncryptionOptions withCipherSuites(String ... cipher_suites)
    {
        return new EncryptionOptions(keystore, keystore_password, truststore, truststore_password, ImmutableList.copyOf(cipher_suites),
                                           protocol, algorithm, store_type, require_client_auth, require_endpoint_verification,
                                           enabled, optional).applyConfig();
    }

    public EncryptionOptions withProtocol(String protocol)
    {
        return new EncryptionOptions(keystore, keystore_password, truststore, truststore_password, cipher_suites,
                                           protocol, algorithm, store_type, require_client_auth, require_endpoint_verification,
                                           enabled, optional).applyConfig();
    }

    public EncryptionOptions withAlgorithm(String algorithm)
    {
        return new EncryptionOptions(keystore, keystore_password, truststore, truststore_password, cipher_suites,
                                           protocol, algorithm, store_type, require_client_auth, require_endpoint_verification,
                                           enabled, optional).applyConfig();
    }

    public EncryptionOptions withStoreType(String store_type)
    {
        return new EncryptionOptions(keystore, keystore_password, truststore, truststore_password, cipher_suites,
                                           protocol, algorithm, store_type, require_client_auth, require_endpoint_verification,
                                           enabled, optional).applyConfig();
    }

    public EncryptionOptions withRequireClientAuth(boolean require_client_auth)
    {
        return new EncryptionOptions(keystore, keystore_password, truststore, truststore_password, cipher_suites,
                                           protocol, algorithm, store_type, require_client_auth, require_endpoint_verification,
                                           enabled, optional).applyConfig();
    }

    public EncryptionOptions withRequireEndpointVerification(boolean require_endpoint_verification)
    {
        return new EncryptionOptions(keystore, keystore_password, truststore, truststore_password, cipher_suites,
                                           protocol, algorithm, store_type, require_client_auth, require_endpoint_verification,
                                           enabled, optional).applyConfig();
    }

    public EncryptionOptions withEnabled(boolean enabled)
    {
        return new EncryptionOptions(keystore, keystore_password, truststore, truststore_password, cipher_suites,
                                           protocol, algorithm, store_type, require_client_auth, require_endpoint_verification,
                                           enabled, optional).applyConfig();
    }

    public EncryptionOptions withOptional(Boolean optional)
    {
        return new EncryptionOptions(keystore, keystore_password, truststore, truststore_password, cipher_suites,
                                           protocol, algorithm, store_type, require_client_auth, require_endpoint_verification,
                                           enabled, optional).applyConfig();
    }

    /**
     * The method is being mainly used to cache SslContexts therefore, we only consider
     * fields that would make a difference when the TrustStore or KeyStore files are updated
     */
    @Override
    public boolean equals(Object o)
    {
        if (o == this)
            return true;
        if (o == null || getClass() != o.getClass())
            return false;

        EncryptionOptions opt = (EncryptionOptions)o;
        return enabled == opt.enabled &&
               optional == opt.optional &&
               require_client_auth == opt.require_client_auth &&
               require_endpoint_verification == opt.require_endpoint_verification &&
               Objects.equals(keystore, opt.keystore) &&
               Objects.equals(keystore_password, opt.keystore_password) &&
               Objects.equals(truststore, opt.truststore) &&
               Objects.equals(truststore_password, opt.truststore_password) &&
               Objects.equals(protocol, opt.protocol) &&
               Objects.equals(algorithm, opt.algorithm) &&
               Objects.equals(store_type, opt.store_type) &&
               Objects.equals(cipher_suites, opt.cipher_suites);
    }

    /**
     * The method is being mainly used to cache SslContexts therefore, we only consider
     * fields that would make a difference when the TrustStore or KeyStore files are updated
     */
    @Override
    public int hashCode()
    {
        int result = 0;
        result += 31 * (keystore == null ? 0 : keystore.hashCode());
        result += 31 * (keystore_password == null ? 0 : keystore_password.hashCode());
        result += 31 * (truststore == null ? 0 : truststore.hashCode());
        result += 31 * (truststore_password == null ? 0 : truststore_password.hashCode());
        result += 31 * (protocol == null ? 0 : protocol.hashCode());
        result += 31 * (algorithm == null ? 0 : algorithm.hashCode());
        result += 31 * (store_type == null ? 0 : store_type.hashCode());
        result += 31 * (enabled == null ? 0 : Boolean.hashCode(enabled));
        result += 31 * (optional == null ? 0 : Boolean.hashCode(optional));
        result += 31 * (cipher_suites == null ? 0 : cipher_suites.hashCode());
        result += 31 * Boolean.hashCode(require_client_auth);
        result += 31 * Boolean.hashCode(require_endpoint_verification);
        return result;
    }

    public static class ServerEncryptionOptions extends EncryptionOptions
    {
        public enum InternodeEncryption
        {
            all, none, dc, rack
        }

        public final InternodeEncryption internode_encryption;
        public final boolean enable_legacy_ssl_storage_port;

        public ServerEncryptionOptions()
        {
            this.internode_encryption = InternodeEncryption.none;
            this.enable_legacy_ssl_storage_port = false;
        }

        public ServerEncryptionOptions(String keystore, String keystore_password, String truststore, String truststore_password, List<String> cipher_suites, String protocol, String algorithm, String store_type, boolean require_client_auth, boolean require_endpoint_verification, Boolean optional, InternodeEncryption internode_encryption, boolean enable_legacy_ssl_storage_port)
        {
            super(keystore, keystore_password, truststore, truststore_password, cipher_suites, protocol, algorithm, store_type, require_client_auth, require_endpoint_verification, null, optional);
            this.internode_encryption = internode_encryption;
            this.enable_legacy_ssl_storage_port = enable_legacy_ssl_storage_port;
        }

        public ServerEncryptionOptions(ServerEncryptionOptions options)
        {
            super(options);
            this.internode_encryption = options.internode_encryption;
            this.enable_legacy_ssl_storage_port = options.enable_legacy_ssl_storage_port;
        }

        @Override
        public EncryptionOptions applyConfig()
        {
            return applyConfigInternal();
        }

        private ServerEncryptionOptions applyConfigInternal()
        {


            super.applyConfig();

            isEnabled = this.internode_encryption != InternodeEncryption.none;

            if (this.enabled != null && this.enabled && !isEnabled)
            {
                logger.warn("Setting server_encryption_options.enabled has no effect, use internode_encryption");
            }

            // regardless of the optional flag, if the internode encryption is set to rack or dc
            // it must be optional so that unencrypted connections within the rack or dc can be established.
            isOptional = super.isOptional || internode_encryption == InternodeEncryption.rack || internode_encryption == InternodeEncryption.dc;

            return this;
        }

        public boolean shouldEncrypt(InetAddressAndPort endpoint)
        {
            IEndpointSnitch snitch = DatabaseDescriptor.getEndpointSnitch();
            switch (internode_encryption)
            {
                case none:
                    return false; // if nothing needs to be encrypted then return immediately.
                case all:
                    break;
                case dc:
                    if (snitch.getDatacenter(endpoint).equals(snitch.getLocalDatacenter()))
                        return false;
                    break;
                case rack:
                    // for rack then check if the DC's are the same.
                    if (snitch.getRack(endpoint).equals(snitch.getLocalRack())
                        && snitch.getDatacenter(endpoint).equals(snitch.getLocalDatacenter()))
                        return false;
                    break;
            }
            return true;
        }


        public ServerEncryptionOptions withKeyStore(String keystore)
        {
            return new ServerEncryptionOptions(keystore, keystore_password, truststore, truststore_password, cipher_suites,
                                               protocol, algorithm, store_type, require_client_auth, require_endpoint_verification,
                                               optional, internode_encryption, enable_legacy_ssl_storage_port).applyConfigInternal();
        }

        public ServerEncryptionOptions withKeyStorePassword(String keystore_password)
        {
            return new ServerEncryptionOptions(keystore, keystore_password, truststore, truststore_password, cipher_suites,
                                               protocol, algorithm, store_type, require_client_auth, require_endpoint_verification,
                                               optional, internode_encryption, enable_legacy_ssl_storage_port).applyConfigInternal();
        }

        public ServerEncryptionOptions withTrustStore(String truststore)
        {
            return new ServerEncryptionOptions(keystore, keystore_password, truststore, truststore_password, cipher_suites,
                                               protocol, algorithm, store_type, require_client_auth, require_endpoint_verification,
                                               optional, internode_encryption, enable_legacy_ssl_storage_port).applyConfigInternal();
        }

        public ServerEncryptionOptions withTrustStorePassword(String truststore_password)
        {
            return new ServerEncryptionOptions(keystore, keystore_password, truststore, truststore_password, cipher_suites,
                                               protocol, algorithm, store_type, require_client_auth, require_endpoint_verification,
                                               optional, internode_encryption, enable_legacy_ssl_storage_port).applyConfigInternal();
        }

        public ServerEncryptionOptions withCipherSuites(List<String> cipher_suites)
        {
            return new ServerEncryptionOptions(keystore, keystore_password, truststore, truststore_password, cipher_suites,
                                               protocol, algorithm, store_type, require_client_auth, require_endpoint_verification,
                                               optional, internode_encryption, enable_legacy_ssl_storage_port).applyConfigInternal();
        }

        public ServerEncryptionOptions withCipherSuites(String ... cipher_suites)
        {
            return new ServerEncryptionOptions(keystore, keystore_password, truststore, truststore_password, ImmutableList.copyOf(cipher_suites),
                                               protocol, algorithm, store_type, require_client_auth, require_endpoint_verification,
                                               optional, internode_encryption, enable_legacy_ssl_storage_port).applyConfigInternal();
        }

        public ServerEncryptionOptions withProtocol(String protocol)
        {
            return new ServerEncryptionOptions(keystore, keystore_password, truststore, truststore_password, cipher_suites,
                                               protocol, algorithm, store_type, require_client_auth, require_endpoint_verification,
                                               optional, internode_encryption, enable_legacy_ssl_storage_port).applyConfigInternal();
        }

        public ServerEncryptionOptions withAlgorithm(String algorithm)
        {
            return new ServerEncryptionOptions(keystore, keystore_password, truststore, truststore_password, cipher_suites,
                                               protocol, algorithm, store_type, require_client_auth, require_endpoint_verification,
                                               optional, internode_encryption, enable_legacy_ssl_storage_port).applyConfigInternal();
        }

        public ServerEncryptionOptions withStoreType(String store_type)
        {
            return new ServerEncryptionOptions(keystore, keystore_password, truststore, truststore_password, cipher_suites,
                                               protocol, algorithm, store_type, require_client_auth, require_endpoint_verification,
                                               optional, internode_encryption, enable_legacy_ssl_storage_port).applyConfigInternal();
        }

        public ServerEncryptionOptions withRequireClientAuth(boolean require_client_auth)
        {
            return new ServerEncryptionOptions(keystore, keystore_password, truststore, truststore_password, cipher_suites,
                                               protocol, algorithm, store_type, require_client_auth, require_endpoint_verification,
                                               optional, internode_encryption, enable_legacy_ssl_storage_port).applyConfigInternal();
        }

        public ServerEncryptionOptions withRequireEndpointVerification(boolean require_endpoint_verification)
        {
            return new ServerEncryptionOptions(keystore, keystore_password, truststore, truststore_password, cipher_suites,
                                               protocol, algorithm, store_type, require_client_auth, require_endpoint_verification,
                                               optional, internode_encryption, enable_legacy_ssl_storage_port).applyConfigInternal();
        }

        public ServerEncryptionOptions withOptional(boolean optional)
        {
            return new ServerEncryptionOptions(keystore, keystore_password, truststore, truststore_password, cipher_suites,
                                               protocol, algorithm, store_type, require_client_auth, require_endpoint_verification,
                                               optional, internode_encryption, enable_legacy_ssl_storage_port).applyConfigInternal();
        }

        public ServerEncryptionOptions withInternodeEncryption(InternodeEncryption internode_encryption)
        {
            return new ServerEncryptionOptions(keystore, keystore_password, truststore, truststore_password, cipher_suites,
                                               protocol, algorithm, store_type, require_client_auth, require_endpoint_verification,
                                               optional, internode_encryption, enable_legacy_ssl_storage_port).applyConfigInternal();
        }

        public ServerEncryptionOptions withLegacySslStoragePort(boolean enable_legacy_ssl_storage_port)
        {
            return new ServerEncryptionOptions(keystore, keystore_password, truststore, truststore_password, cipher_suites,
                                               protocol, algorithm, store_type, require_client_auth, require_endpoint_verification,
                                               optional, internode_encryption, enable_legacy_ssl_storage_port).applyConfigInternal();
        }

    }
}<|MERGE_RESOLUTION|>--- conflicted
+++ resolved
@@ -31,9 +31,6 @@
 
 public class EncryptionOptions
 {
-<<<<<<< HEAD
-    public static final EncryptionOptions DISABLED = new EncryptionOptions().withEnabled(false);
-=======
     Logger logger = LoggerFactory.getLogger(EncryptionOptions.class);
 
     public enum TlsEncryptionPolicy
@@ -52,7 +49,6 @@
             return description;
         }
     }
->>>>>>> 43929a5d
 
     public final String keystore;
     public final String keystore_password;
