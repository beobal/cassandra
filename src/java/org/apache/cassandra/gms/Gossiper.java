/*
 * Licensed to the Apache Software Foundation (ASF) under one
 * or more contributor license agreements.  See the NOTICE file
 * distributed with this work for additional information
 * regarding copyright ownership.  The ASF licenses this file
 * to you under the Apache License, Version 2.0 (the
 * "License"); you may not use this file except in compliance
 * with the License.  You may obtain a copy of the License at
 *
 *     http://www.apache.org/licenses/LICENSE-2.0
 *
 * Unless required by applicable law or agreed to in writing, software
 * distributed under the License is distributed on an "AS IS" BASIS,
 * WITHOUT WARRANTIES OR CONDITIONS OF ANY KIND, either express or implied.
 * See the License for the specific language governing permissions and
 * limitations under the License.
 */
package org.apache.cassandra.gms;

import java.net.UnknownHostException;
import java.util.*;
import java.util.Map.Entry;
import java.util.concurrent.*;
import java.util.concurrent.locks.ReentrantLock;
import java.util.function.BooleanSupplier;
import java.util.function.Supplier;
import java.util.stream.Collectors;

import javax.annotation.Nullable;

import com.google.common.annotations.VisibleForTesting;
import com.google.common.base.Throwables;
import com.google.common.collect.ImmutableList;
import com.google.common.collect.ImmutableMap;
import com.google.common.collect.Iterables;
import com.google.common.collect.ImmutableSet;
import com.google.common.collect.Sets;
import com.google.common.util.concurrent.ListenableFutureTask;
import com.google.common.util.concurrent.Uninterruptibles;

import org.apache.cassandra.concurrent.JMXEnabledSingleThreadExecutor;
import org.apache.cassandra.locator.InetAddressAndPort;
import org.apache.cassandra.net.NoPayload;
import org.apache.cassandra.net.Verb;
import org.apache.cassandra.utils.CassandraVersion;
import org.apache.cassandra.utils.ExecutorUtils;
import org.apache.cassandra.utils.ExpiringMemoizingSupplier;
import org.apache.cassandra.utils.MBeanWrapper;
import org.apache.cassandra.utils.NoSpamLogger;
import org.apache.cassandra.utils.Pair;
import org.slf4j.Logger;
import org.slf4j.LoggerFactory;

import org.apache.cassandra.concurrent.DebuggableScheduledThreadPoolExecutor;
import org.apache.cassandra.concurrent.JMXEnabledThreadPoolExecutor;
import org.apache.cassandra.concurrent.Stage;
import org.apache.cassandra.config.DatabaseDescriptor;
import org.apache.cassandra.db.SystemKeyspace;
import org.apache.cassandra.dht.Token;
import org.apache.cassandra.net.RequestCallback;
import org.apache.cassandra.net.Message;
import org.apache.cassandra.net.MessagingService;
import org.apache.cassandra.service.StorageService;
import org.apache.cassandra.utils.FBUtilities;
import org.apache.cassandra.utils.JVMStabilityInspector;

import static org.apache.cassandra.config.CassandraRelevantProperties.GOSSIPER_QUARANTINE_DELAY;
import static org.apache.cassandra.net.NoPayload.noPayload;
import static org.apache.cassandra.net.Verb.ECHO_REQ;
import static org.apache.cassandra.net.Verb.GOSSIP_DIGEST_SYN;

/**
 * This module is responsible for Gossiping information for the local endpoint. This abstraction
 * maintains the list of live and dead endpoints. Periodically i.e. every 1 second this module
 * chooses a random node and initiates a round of Gossip with it. A round of Gossip involves 3
 * rounds of messaging. For instance if node A wants to initiate a round of Gossip with node B
 * it starts off by sending node B a GossipDigestSynMessage. Node B on receipt of this message
 * sends node A a GossipDigestAckMessage. On receipt of this message node A sends node B a
 * GossipDigestAck2Message which completes a round of Gossip. This module as and when it hears one
 * of the three above mentioned messages updates the Failure Detector with the liveness information.
 * Upon hearing a GossipShutdownMessage, this module will instantly mark the remote node as down in
 * the Failure Detector.
 *
 * This class is not threadsafe and any state changes should happen in the gossip stage.
 */

public class Gossiper implements IFailureDetectionEventListener, GossiperMBean
{
    public static final String MBEAN_NAME = "org.apache.cassandra.net:type=Gossiper";

    public static class Props
    {
        public static final String DISABLE_THREAD_VALIDATION = "cassandra.gossip.disable_thread_validation";
    }

    private static final DebuggableScheduledThreadPoolExecutor executor = new DebuggableScheduledThreadPoolExecutor("GossipTasks");

    static final ApplicationState[] STATES = ApplicationState.values();
    static final List<String> DEAD_STATES = Arrays.asList(VersionedValue.REMOVING_TOKEN, VersionedValue.REMOVED_TOKEN,
                                                          VersionedValue.STATUS_LEFT, VersionedValue.HIBERNATE);
    static ArrayList<String> SILENT_SHUTDOWN_STATES = new ArrayList<>();
    static
    {
        SILENT_SHUTDOWN_STATES.addAll(DEAD_STATES);
        SILENT_SHUTDOWN_STATES.add(VersionedValue.STATUS_BOOTSTRAPPING);
        SILENT_SHUTDOWN_STATES.add(VersionedValue.STATUS_BOOTSTRAPPING_REPLACE);
    }
    private static final List<String> ADMINISTRATIVELY_INACTIVE_STATES = Arrays.asList(VersionedValue.HIBERNATE,
                                                                                       VersionedValue.REMOVED_TOKEN,
                                                                                       VersionedValue.STATUS_LEFT);
    private volatile ScheduledFuture<?> scheduledGossipTask;
    private static final ReentrantLock taskLock = new ReentrantLock();
    public final static int intervalInMillis = 1000;
    public final static int QUARANTINE_DELAY = GOSSIPER_QUARANTINE_DELAY.getInt(StorageService.RING_DELAY * 2);
    private static final Logger logger = LoggerFactory.getLogger(Gossiper.class);
    private static final NoSpamLogger noSpamLogger = NoSpamLogger.getLogger(logger, 15L, TimeUnit.MINUTES);

    public static final Gossiper instance = new Gossiper(true);

    // Timestamp to prevent processing any in-flight messages for we've not send any SYN yet, see CASSANDRA-12653.
    volatile long firstSynSendAt = 0L;

    public static final long aVeryLongTime = getVeryLongTime();

    // Maximimum difference between generation value and local time we are willing to accept about a peer
    static final int MAX_GENERATION_DIFFERENCE = 86400 * 365;
    private final long fatClientTimeout;
    private final Random random = new Random();

    /* subscribers for interest in EndpointState change */
    private final List<IEndpointStateChangeSubscriber> subscribers = new CopyOnWriteArrayList<>();

    /* live member set */
    @VisibleForTesting
    final Set<InetAddressAndPort> liveEndpoints = new ConcurrentSkipListSet<>();

    /* unreachable member set */
    private final Map<InetAddressAndPort, Long> unreachableEndpoints = new ConcurrentHashMap<>();

    /* initial seeds for joining the cluster */
    @VisibleForTesting
    final Set<InetAddressAndPort> seeds = new ConcurrentSkipListSet<>();

    /* map where key is the endpoint and value is the state associated with the endpoint */
    final ConcurrentMap<InetAddressAndPort, EndpointState> endpointStateMap = new ConcurrentHashMap<>();

    /* map where key is endpoint and value is timestamp when this endpoint was removed from
     * gossip. We will ignore any gossip regarding these endpoints for QUARANTINE_DELAY time
     * after removal to prevent nodes from falsely reincarnating during the time when removal
     * gossip gets propagated to all nodes */
    private final Map<InetAddressAndPort, Long> justRemovedEndpoints = new ConcurrentHashMap<>();

    private final Map<InetAddressAndPort, Long> expireTimeEndpointMap = new ConcurrentHashMap<>();

    private volatile boolean inShadowRound = false;
    // seeds gathered during shadow round that indicated to be in the shadow round phase as well
    private final Set<InetAddressAndPort> seedsInShadowRound = new ConcurrentSkipListSet<>();
    // endpoint states as gathered during shadow round
    private final Map<InetAddressAndPort, EndpointState> endpointShadowStateMap = new ConcurrentHashMap<>();

    private volatile long lastProcessedMessageAt = System.currentTimeMillis();

    /**
     * This property is initially set to {@code true} which means that we have no information about the other nodes.
     * Once all nodes are on at least this node version, it becomes {@code false}, which means that we are not
     * upgrading from the previous version (major, minor).
     *
     * This property and anything that checks it should be removed in 5.0
     */
    private volatile boolean upgradeInProgressPossible = true;

    public void clearUnsafe()
    {
        unreachableEndpoints.clear();
        liveEndpoints.clear();
        justRemovedEndpoints.clear();
        expireTimeEndpointMap.clear();
        endpointStateMap.clear();
        endpointShadowStateMap.clear();
        seedsInShadowRound.clear();
    }

    // returns true when the node does not know the existence of other nodes.
    private static boolean isLoneNode(Map<InetAddressAndPort, EndpointState> epStates)
    {
        return epStates.isEmpty() || epStates.keySet().equals(Collections.singleton(FBUtilities.getBroadcastAddressAndPort()));
    }

    final Supplier<ExpiringMemoizingSupplier.ReturnValue<CassandraVersion>> upgradeFromVersionSupplier = () ->
    {
        // Once there are no prior version nodes we don't need to keep rechecking
        if (!upgradeInProgressPossible)
            return new ExpiringMemoizingSupplier.Memoized<>(null);

        CassandraVersion minVersion = SystemKeyspace.CURRENT_VERSION;

        // Skip the round if the gossiper has not started yet
        // Otherwise, upgradeInProgressPossible can be set to false wrongly.
        // If we don't know any epstate we don't know anything about the cluster.
        // If we only know about ourselves, we can assume that version is CURRENT_VERSION
        if (!isEnabled() || isLoneNode(endpointStateMap))
        {
            return new ExpiringMemoizingSupplier.NotMemoized<>(minVersion);
        }

        // Check the release version of all the peers it heard of. Not necessary the peer that it has/had contacted with.
        boolean allHostsHaveKnownVersion = true;
        for (InetAddressAndPort host : endpointStateMap.keySet())
        {
            CassandraVersion version = getReleaseVersion(host);

            //Raced with changes to gossip state, wait until next iteration
            if (version == null)
                allHostsHaveKnownVersion = false;
            else if (version.compareTo(minVersion) < 0)
                minVersion = version;
        }

        if (minVersion.compareTo(SystemKeyspace.CURRENT_VERSION) < 0)
            return new ExpiringMemoizingSupplier.Memoized<>(minVersion);

        if (!allHostsHaveKnownVersion)
            return new ExpiringMemoizingSupplier.NotMemoized<>(minVersion);

        upgradeInProgressPossible = false;
        return new ExpiringMemoizingSupplier.Memoized<>(null);
    };

    private final Supplier<CassandraVersion> upgradeFromVersionMemoized = ExpiringMemoizingSupplier.memoizeWithExpiration(upgradeFromVersionSupplier, 1, TimeUnit.MINUTES);

    @VisibleForTesting
    public void expireUpgradeFromVersion()
    {
        upgradeInProgressPossible = true;
        ((ExpiringMemoizingSupplier<CassandraVersion>) upgradeFromVersionMemoized).expire();
    }

    private static final boolean disableThreadValidation = Boolean.getBoolean(Props.DISABLE_THREAD_VALIDATION);

    private static long getVeryLongTime()
    {
        String newVLT =  System.getProperty("cassandra.very_long_time_ms");
        if (newVLT != null)
        {
            logger.info("Overriding aVeryLongTime to {}ms", newVLT);
            return Long.parseLong(newVLT);
        }
        return 259200 * 1000; // 3 days
    }

    private static boolean isInGossipStage()
    {
        return ((JMXEnabledSingleThreadExecutor) Stage.GOSSIP.executor()).isExecutedBy(Thread.currentThread());
    }

    private static void checkProperThreadForStateMutation()
    {
        if (disableThreadValidation || isInGossipStage())
            return;

        IllegalStateException e = new IllegalStateException("Attempting gossip state mutation from illegal thread: " + Thread.currentThread().getName());
        if (DatabaseDescriptor.strictRuntimeChecks())
        {
            throw e;
        }
        else
        {
            noSpamLogger.getStatement(Throwables.getStackTraceAsString(e)).error(e.getMessage(), e);
        }
    }

    private class GossipTask implements Runnable
    {
        public void run()
        {
            try
            {
                //wait on messaging service to start listening
                MessagingService.instance().waitUntilListening();

                taskLock.lock();

                /* Update the local heartbeat counter. */
                endpointStateMap.get(FBUtilities.getBroadcastAddressAndPort()).getHeartBeatState().updateHeartBeat();
                if (logger.isTraceEnabled())
                    logger.trace("My heartbeat is now {}", endpointStateMap.get(FBUtilities.getBroadcastAddressAndPort()).getHeartBeatState().getHeartBeatVersion());
                final List<GossipDigest> gDigests = new ArrayList<>();
                Gossiper.instance.makeRandomGossipDigest(gDigests);

                if (gDigests.size() > 0)
                {
                    GossipDigestSyn digestSynMessage = new GossipDigestSyn(DatabaseDescriptor.getClusterName(),
                                                                           DatabaseDescriptor.getPartitionerName(),
                                                                           gDigests);
                    Message<GossipDigestSyn> message = Message.out(GOSSIP_DIGEST_SYN, digestSynMessage);
                    /* Gossip to some random live member */
                    boolean gossipedToSeed = doGossipToLiveMember(message);

                    /* Gossip to some unreachable member with some probability to check if he is back up */
                    maybeGossipToUnreachableMember(message);

                    /* Gossip to a seed if we did not do so above, or we have seen less nodes
                       than there are seeds.  This prevents partitions where each group of nodes
                       is only gossiping to a subset of the seeds.

                       The most straightforward check would be to check that all the seeds have been
                       verified either as live or unreachable.  To avoid that computation each round,
                       we reason that:

                       either all the live nodes are seeds, in which case non-seeds that come online
                       will introduce themselves to a member of the ring by definition,

                       or there is at least one non-seed node in the list, in which case eventually
                       someone will gossip to it, and then do a gossip to a random seed from the
                       gossipedToSeed check.

                       See CASSANDRA-150 for more exposition. */
                    if (!gossipedToSeed || liveEndpoints.size() < seeds.size())
                        maybeGossipToSeed(message);

                    doStatusCheck();
                }
            }
            catch (Exception e)
            {
                JVMStabilityInspector.inspectThrowable(e);
                logger.error("Gossip error", e);
            }
            finally
            {
                taskLock.unlock();
            }
        }
    }

    Gossiper(boolean registerJmx)
    {
        // half of QUARATINE_DELAY, to ensure justRemovedEndpoints has enough leeway to prevent re-gossip
        fatClientTimeout = (QUARANTINE_DELAY / 2);
        /* register with the Failure Detector for receiving Failure detector events */
        FailureDetector.instance.registerFailureDetectionEventListener(this);

        // Register this instance with JMX
        if (registerJmx)
        {
            MBeanWrapper.instance.registerMBean(this, MBEAN_NAME);
        }
    }

    public void setLastProcessedMessageAt(long timeInMillis)
    {
        this.lastProcessedMessageAt = timeInMillis;
    }

    public boolean seenAnySeed()
    {
        for (Map.Entry<InetAddressAndPort, EndpointState> entry : endpointStateMap.entrySet())
        {
            if (seeds.contains(entry.getKey()))
                return true;
            try
            {
                VersionedValue internalIp = entry.getValue().getApplicationState(ApplicationState.INTERNAL_IP);
                VersionedValue internalIpAndPort = entry.getValue().getApplicationState(ApplicationState.INTERNAL_ADDRESS_AND_PORT);
                InetAddressAndPort endpoint = null;
                if (internalIpAndPort != null)
                {
                    endpoint = InetAddressAndPort.getByName(internalIpAndPort.value);
                }
                else if (internalIp != null)
                {
                    endpoint = InetAddressAndPort.getByName(internalIp.value);
                }
                if (endpoint != null && seeds.contains(endpoint))
                    return true;
            }
            catch (UnknownHostException e)
            {
                throw new RuntimeException(e);
            }
        }
        return false;
    }

    /**
     * Register for interesting state changes.
     *
     * @param subscriber module which implements the IEndpointStateChangeSubscriber
     */
    public void register(IEndpointStateChangeSubscriber subscriber)
    {
        subscribers.add(subscriber);
    }

    /**
     * Unregister interest for state changes.
     *
     * @param subscriber module which implements the IEndpointStateChangeSubscriber
     */
    public void unregister(IEndpointStateChangeSubscriber subscriber)
    {
        subscribers.remove(subscriber);
    }

    /**
     * @return a list of live gossip participants, including fat clients
     */
    public Set<InetAddressAndPort> getLiveMembers()
    {
        Set<InetAddressAndPort> liveMembers = new HashSet<>(liveEndpoints);
        if (!liveMembers.contains(FBUtilities.getBroadcastAddressAndPort()))
            liveMembers.add(FBUtilities.getBroadcastAddressAndPort());
        return liveMembers;
    }

    /**
     * @return a list of live ring members.
     */
    public Set<InetAddressAndPort> getLiveTokenOwners()
    {
        return StorageService.instance.getLiveRingMembers(true);
    }

    /**
     * @return a list of unreachable gossip participants, including fat clients
     */
    public Set<InetAddressAndPort> getUnreachableMembers()
    {
        return unreachableEndpoints.keySet();
    }

    /**
     * @return a list of unreachable token owners
     */
    public Set<InetAddressAndPort> getUnreachableTokenOwners()
    {
        Set<InetAddressAndPort> tokenOwners = new HashSet<>();
        for (InetAddressAndPort endpoint : unreachableEndpoints.keySet())
        {
            if (StorageService.instance.getTokenMetadata().isMember(endpoint))
                tokenOwners.add(endpoint);
        }

        return tokenOwners;
    }

    public long getEndpointDowntime(InetAddressAndPort ep)
    {
        Long downtime = unreachableEndpoints.get(ep);
        if (downtime != null)
            return TimeUnit.NANOSECONDS.toMillis(System.nanoTime() - downtime);
        else
            return 0L;
    }

    private boolean isShutdown(InetAddressAndPort endpoint)
    {
        EndpointState epState = endpointStateMap.get(endpoint);
        if (epState == null)
        {
            return false;
        }

        VersionedValue versionedValue = epState.getApplicationState(ApplicationState.STATUS_WITH_PORT);
        if (versionedValue == null)
        {
            versionedValue = epState.getApplicationState(ApplicationState.STATUS);
            if (versionedValue == null)
            {
                return false;
            }
        }

        String value = versionedValue.value;
        String[] pieces = value.split(VersionedValue.DELIMITER_STR, -1);
        assert (pieces.length > 0);
        String state = pieces[0];
        return state.equals(VersionedValue.SHUTDOWN);
    }

    public static void runInGossipStageBlocking(Runnable runnable)
    {
        // run immediately if we're already in the gossip stage
        if (isInGossipStage())
        {
            runnable.run();
            return;
        }

        ListenableFutureTask task = ListenableFutureTask.create(runnable, null);
        Stage.GOSSIP.execute(task);
        try
        {
            task.get();
        }
        catch (InterruptedException | ExecutionException e)
        {
            throw new AssertionError(e);
        }
    }

    /**
     * This method is part of IFailureDetectionEventListener interface. This is invoked
     * by the Failure Detector when it convicts an end point.
     *
     * @param endpoint end point that is convicted.
     */
    public void convict(InetAddressAndPort endpoint, double phi)
    {
        runInGossipStageBlocking(() -> {
            EndpointState epState = endpointStateMap.get(endpoint);
            if (epState == null)
                return;

            if (!epState.isAlive())
                return;

            logger.debug("Convicting {} with status {} - alive {}", endpoint, getGossipStatus(epState), epState.isAlive());

            if (isShutdown(endpoint))
            {
                markAsShutdown(endpoint);
            }
            else
            {
                markDead(endpoint, epState);
            }
            GossiperDiagnostics.convicted(this, endpoint, phi);
        });
    }

    /**
     * This method is used to mark a node as shutdown; that is it gracefully exited on its own and told us about it
     * @param endpoint endpoint that has shut itself down
     */
    protected void markAsShutdown(InetAddressAndPort endpoint)
    {
        checkProperThreadForStateMutation();
        EndpointState epState = endpointStateMap.get(endpoint);
        if (epState == null)
            return;
<<<<<<< HEAD
        epState.addApplicationState(ApplicationState.STATUS_WITH_PORT, StorageService.instance.valueFactory.shutdown(true));
        epState.addApplicationState(ApplicationState.STATUS, StorageService.instance.valueFactory.shutdown(true));
=======
        VersionedValue shutdown = StorageService.instance.valueFactory.shutdown(true);
        epState.addApplicationState(ApplicationState.STATUS, shutdown);
>>>>>>> 78bb3c56
        epState.addApplicationState(ApplicationState.RPC_READY, StorageService.instance.valueFactory.rpcReady(false));
        epState.getHeartBeatState().forceHighestPossibleVersionUnsafe();
        markDead(endpoint, epState);
        FailureDetector.instance.forceConviction(endpoint);
<<<<<<< HEAD
        GossiperDiagnostics.markedAsShutdown(this, endpoint);
=======
        for (IEndpointStateChangeSubscriber subscriber : subscribers)
            subscriber.onChange(endpoint, ApplicationState.STATUS, shutdown);
>>>>>>> 78bb3c56
    }

    /**
     * Return either: the greatest heartbeat or application state
     *
     * @param epState
     * @return
     */
    int getMaxEndpointStateVersion(EndpointState epState)
    {
        int maxVersion = epState.getHeartBeatState().getHeartBeatVersion();
        for (Map.Entry<ApplicationState, VersionedValue> state : epState.states())
            maxVersion = Math.max(maxVersion, state.getValue().version);
        return maxVersion;
    }

    /**
     * Removes the endpoint from gossip completely
     *
     * @param endpoint endpoint to be removed from the current membership.
     */
    private void evictFromMembership(InetAddressAndPort endpoint)
    {
        checkProperThreadForStateMutation();
        unreachableEndpoints.remove(endpoint);
        endpointStateMap.remove(endpoint);
        expireTimeEndpointMap.remove(endpoint);
        FailureDetector.instance.remove(endpoint);
        quarantineEndpoint(endpoint);
        if (logger.isDebugEnabled())
            logger.debug("evicting {} from gossip", endpoint);
        GossiperDiagnostics.evictedFromMembership(this, endpoint);
    }

    /**
     * Removes the endpoint from Gossip but retains endpoint state
     */
    public void removeEndpoint(InetAddressAndPort endpoint)
    {
        checkProperThreadForStateMutation();
        // do subscribers first so anything in the subscriber that depends on gossiper state won't get confused
        for (IEndpointStateChangeSubscriber subscriber : subscribers)
            subscriber.onRemove(endpoint);

        if(seeds.contains(endpoint))
        {
            buildSeedsList();
            seeds.remove(endpoint);
            logger.info("removed {} from seeds, updated seeds list = {}", endpoint, seeds);
            if (seeds.isEmpty())
                logger.warn("Seeds list is now empty!");
        }

        liveEndpoints.remove(endpoint);
        unreachableEndpoints.remove(endpoint);
        MessagingService.instance().versions.reset(endpoint);
        quarantineEndpoint(endpoint);
        MessagingService.instance().closeOutbound(endpoint);
        MessagingService.instance().removeInbound(endpoint);
        logger.debug("removing endpoint {}", endpoint);
        GossiperDiagnostics.removedEndpoint(this, endpoint);
    }

    /**
     * Quarantines the endpoint for QUARANTINE_DELAY
     *
     * @param endpoint
     */
    private void quarantineEndpoint(InetAddressAndPort endpoint)
    {
        quarantineEndpoint(endpoint, System.currentTimeMillis());
    }

    /**
     * Quarantines the endpoint until quarantineExpiration + QUARANTINE_DELAY
     *
     * @param endpoint
     * @param quarantineExpiration
     */
    private void quarantineEndpoint(InetAddressAndPort endpoint, long quarantineExpiration)
    {
        justRemovedEndpoints.put(endpoint, quarantineExpiration);
        GossiperDiagnostics.quarantinedEndpoint(this, endpoint, quarantineExpiration);
    }

    /**
     * Quarantine endpoint specifically for replacement purposes.
     * @param endpoint
     */
    public void replacementQuarantine(InetAddressAndPort endpoint)
    {
        // remember, quarantineEndpoint will effectively already add QUARANTINE_DELAY, so this is 2x
        logger.debug("");
        quarantineEndpoint(endpoint, System.currentTimeMillis() + QUARANTINE_DELAY);
        GossiperDiagnostics.replacementQuarantine(this, endpoint);
    }

    /**
     * Remove the Endpoint and evict immediately, to avoid gossiping about this node.
     * This should only be called when a token is taken over by a new IP address.
     *
     * @param endpoint The endpoint that has been replaced
     */
    public void replacedEndpoint(InetAddressAndPort endpoint)
    {
        checkProperThreadForStateMutation();
        removeEndpoint(endpoint);
        evictFromMembership(endpoint);
        replacementQuarantine(endpoint);
        GossiperDiagnostics.replacedEndpoint(this, endpoint);
    }

    /**
     * The gossip digest is built based on randomization
     * rather than just looping through the collection of live endpoints.
     *
     * @param gDigests list of Gossip Digests.
     */
    private void makeRandomGossipDigest(List<GossipDigest> gDigests)
    {
        EndpointState epState;
        int generation = 0;
        int maxVersion = 0;

        // local epstate will be part of endpointStateMap
        List<InetAddressAndPort> endpoints = new ArrayList<>(endpointStateMap.keySet());
        Collections.shuffle(endpoints, random);
        for (InetAddressAndPort endpoint : endpoints)
        {
            epState = endpointStateMap.get(endpoint);
            if (epState != null)
            {
                generation = epState.getHeartBeatState().getGeneration();
                maxVersion = getMaxEndpointStateVersion(epState);
            }
            gDigests.add(new GossipDigest(endpoint, generation, maxVersion));
        }

        if (logger.isTraceEnabled())
        {
            StringBuilder sb = new StringBuilder();
            for (GossipDigest gDigest : gDigests)
            {
                sb.append(gDigest);
                sb.append(' ');
            }
            logger.trace("Gossip Digests are : {}", sb);
        }
    }

    /**
     * This method will begin removing an existing endpoint from the cluster by spoofing its state
     * This should never be called unless this coordinator has had 'removenode' invoked
     *
     * @param endpoint    - the endpoint being removed
     * @param hostId      - the ID of the host being removed
     * @param localHostId - my own host ID for replication coordination
     */
    public void advertiseRemoving(InetAddressAndPort endpoint, UUID hostId, UUID localHostId)
    {
        EndpointState epState = endpointStateMap.get(endpoint);
        // remember this node's generation
        int generation = epState.getHeartBeatState().getGeneration();
        logger.info("Removing host: {}", hostId);
        logger.info("Sleeping for {}ms to ensure {} does not change", StorageService.RING_DELAY, endpoint);
        Uninterruptibles.sleepUninterruptibly(StorageService.RING_DELAY, TimeUnit.MILLISECONDS);
        // make sure it did not change
        epState = endpointStateMap.get(endpoint);
        if (epState.getHeartBeatState().getGeneration() != generation)
            throw new RuntimeException("Endpoint " + endpoint + " generation changed while trying to remove it");
        // update the other node's generation to mimic it as if it had changed it itself
        logger.info("Advertising removal for {}", endpoint);
        epState.updateTimestamp(); // make sure we don't evict it too soon
        epState.getHeartBeatState().forceNewerGenerationUnsafe();
        Map<ApplicationState, VersionedValue> states = new EnumMap<>(ApplicationState.class);
        states.put(ApplicationState.STATUS_WITH_PORT, StorageService.instance.valueFactory.removingNonlocal(hostId));
        states.put(ApplicationState.STATUS, StorageService.instance.valueFactory.removingNonlocal(hostId));
        states.put(ApplicationState.REMOVAL_COORDINATOR, StorageService.instance.valueFactory.removalCoordinator(localHostId));
        epState.addApplicationStates(states);
        endpointStateMap.put(endpoint, epState);
    }

    /**
     * Handles switching the endpoint's state from REMOVING_TOKEN to REMOVED_TOKEN
     * This should only be called after advertiseRemoving
     *
     * @param endpoint
     * @param hostId
     */
    public void advertiseTokenRemoved(InetAddressAndPort endpoint, UUID hostId)
    {
        EndpointState epState = endpointStateMap.get(endpoint);
        epState.updateTimestamp(); // make sure we don't evict it too soon
        epState.getHeartBeatState().forceNewerGenerationUnsafe();
        long expireTime = computeExpireTime();
        epState.addApplicationState(ApplicationState.STATUS_WITH_PORT, StorageService.instance.valueFactory.removedNonlocal(hostId, expireTime));
        epState.addApplicationState(ApplicationState.STATUS, StorageService.instance.valueFactory.removedNonlocal(hostId, expireTime));
        logger.info("Completing removal of {}", endpoint);
        addExpireTimeForEndpoint(endpoint, expireTime);
        endpointStateMap.put(endpoint, epState);
        // ensure at least one gossip round occurs before returning
        Uninterruptibles.sleepUninterruptibly(intervalInMillis * 2, TimeUnit.MILLISECONDS);
    }

    public void unsafeAssassinateEndpoint(String address) throws UnknownHostException
    {
        logger.warn("Gossiper.unsafeAssassinateEndpoint is deprecated and will be removed in the next release; use assassinateEndpoint instead");
        assassinateEndpoint(address);
    }

    /**
     * Do not call this method unless you know what you are doing.
     * It will try extremely hard to obliterate any endpoint from the ring,
     * even if it does not know about it.
     *
     * @param address
     * @throws UnknownHostException
     */
    public void assassinateEndpoint(String address) throws UnknownHostException
    {
        InetAddressAndPort endpoint = InetAddressAndPort.getByName(address);
        runInGossipStageBlocking(() -> {
            EndpointState epState = endpointStateMap.get(endpoint);
            Collection<Token> tokens;
            logger.warn("Assassinating {} via gossip", endpoint);

            if (epState == null)
            {
                epState = new EndpointState(new HeartBeatState((int) ((System.currentTimeMillis() + 60000) / 1000), 9999));
            }
            else
            {
                int generation = epState.getHeartBeatState().getGeneration();
                int heartbeat = epState.getHeartBeatState().getHeartBeatVersion();
                logger.info("Sleeping for {}ms to ensure {} does not change", StorageService.RING_DELAY, endpoint);
                Uninterruptibles.sleepUninterruptibly(StorageService.RING_DELAY, TimeUnit.MILLISECONDS);
                // make sure it did not change
                EndpointState newState = endpointStateMap.get(endpoint);
                if (newState == null)
                    logger.warn("Endpoint {} disappeared while trying to assassinate, continuing anyway", endpoint);
                else if (newState.getHeartBeatState().getGeneration() != generation)
                    throw new RuntimeException("Endpoint still alive: " + endpoint + " generation changed while trying to assassinate it");
                else if (newState.getHeartBeatState().getHeartBeatVersion() != heartbeat)
                    throw new RuntimeException("Endpoint still alive: " + endpoint + " heartbeat changed while trying to assassinate it");
                epState.updateTimestamp(); // make sure we don't evict it too soon
                epState.getHeartBeatState().forceNewerGenerationUnsafe();
            }

            try
            {
                tokens = StorageService.instance.getTokenMetadata().getTokens(endpoint);
            }
            catch (Throwable th)
            {
                JVMStabilityInspector.inspectThrowable(th);
                // TODO this is broken
                logger.warn("Unable to calculate tokens for {}.  Will use a random one", address);
                tokens = Collections.singletonList(StorageService.instance.getTokenMetadata().partitioner.getRandomToken());
            }

            long expireTime = computeExpireTime();
            epState.addApplicationState(ApplicationState.STATUS_WITH_PORT, StorageService.instance.valueFactory.left(tokens, expireTime));
            epState.addApplicationState(ApplicationState.STATUS, StorageService.instance.valueFactory.left(tokens, computeExpireTime()));
            handleMajorStateChange(endpoint, epState);
            Uninterruptibles.sleepUninterruptibly(intervalInMillis * 4, TimeUnit.MILLISECONDS);
            logger.warn("Finished assassinating {}", endpoint);
        });
    }

    public boolean isKnownEndpoint(InetAddressAndPort endpoint)
    {
        return endpointStateMap.containsKey(endpoint);
    }

    public int getCurrentGenerationNumber(InetAddressAndPort endpoint)
    {
        return endpointStateMap.get(endpoint).getHeartBeatState().getGeneration();
    }

    /**
     * Returns true if the chosen target was also a seed. False otherwise
     *
     * @param message
     * @param epSet   a set of endpoint from which a random endpoint is chosen.
     * @return true if the chosen endpoint is also a seed.
     */
    private boolean sendGossip(Message<GossipDigestSyn> message, Set<InetAddressAndPort> epSet)
    {
        List<InetAddressAndPort> endpoints = ImmutableList.copyOf(epSet);

        int size = endpoints.size();
        if (size < 1)
            return false;
        /* Generate a random number from 0 -> size */
        int index = (size == 1) ? 0 : random.nextInt(size);
        InetAddressAndPort to = endpoints.get(index);
        if (logger.isTraceEnabled())
            logger.trace("Sending a GossipDigestSyn to {} ...", to);
        if (firstSynSendAt == 0)
            firstSynSendAt = System.nanoTime();
        MessagingService.instance().send(message, to);

        boolean isSeed = seeds.contains(to);
        GossiperDiagnostics.sendGossipDigestSyn(this, to);
        return isSeed;
    }

    /* Sends a Gossip message to a live member and returns true if the recipient was a seed */
    private boolean doGossipToLiveMember(Message<GossipDigestSyn> message)
    {
        int size = liveEndpoints.size();
        if (size == 0)
            return false;
        return sendGossip(message, liveEndpoints);
    }

    /* Sends a Gossip message to an unreachable member */
    private void maybeGossipToUnreachableMember(Message<GossipDigestSyn> message)
    {
        double liveEndpointCount = liveEndpoints.size();
        double unreachableEndpointCount = unreachableEndpoints.size();
        if (unreachableEndpointCount > 0)
        {
            /* based on some probability */
            double prob = unreachableEndpointCount / (liveEndpointCount + 1);
            double randDbl = random.nextDouble();
            if (randDbl < prob)
            {
                sendGossip(message, Sets.filter(unreachableEndpoints.keySet(),
                                                ep -> !isDeadState(getEndpointStateMap().get(ep))));
            }
        }
    }

    /* Possibly gossip to a seed for facilitating partition healing */
    private void maybeGossipToSeed(Message<GossipDigestSyn> prod)
    {
        int size = seeds.size();
        if (size > 0)
        {
            if (size == 1 && seeds.contains(FBUtilities.getBroadcastAddressAndPort()))
            {
                return;
            }

            if (liveEndpoints.size() == 0)
            {
                sendGossip(prod, seeds);
            }
            else
            {
                /* Gossip with the seed with some probability. */
                double probability = seeds.size() / (double) (liveEndpoints.size() + unreachableEndpoints.size());
                double randDbl = random.nextDouble();
                if (randDbl <= probability)
                    sendGossip(prod, seeds);
            }
        }
    }

    public boolean isGossipOnlyMember(InetAddressAndPort endpoint)
    {
        EndpointState epState = endpointStateMap.get(endpoint);
        if (epState == null)
        {
            return false;
        }
        return !isDeadState(epState) && !StorageService.instance.getTokenMetadata().isMember(endpoint);
    }

    /**
     * Check if this node can safely be started and join the ring.
     * If the node is bootstrapping, examines gossip state for any previous status to decide whether
     * it's safe to allow this node to start and bootstrap. If not bootstrapping, compares the host ID
     * that the node itself has (obtained by reading from system.local or generated if not present)
     * with the host ID obtained from gossip for the endpoint address (if any). This latter case
     * prevents a non-bootstrapping, new node from being started with the same address of a
     * previously started, but currently down predecessor.
     *
     * @param endpoint - the endpoint to check
     * @param localHostUUID - the host id to check
     * @param isBootstrapping - whether the node intends to bootstrap when joining
     * @param epStates - endpoint states in the cluster
     * @return true if it is safe to start the node, false otherwise
     */
    public boolean isSafeForStartup(InetAddressAndPort endpoint, UUID localHostUUID, boolean isBootstrapping,
                                    Map<InetAddressAndPort, EndpointState> epStates)
    {
        EndpointState epState = epStates.get(endpoint);
        // if there's no previous state, we're good
        if (epState == null)
            return true;

        String status = getGossipStatus(epState);

        if (status.equals(VersionedValue.HIBERNATE)
            && !SystemKeyspace.bootstrapComplete())
        {
            logger.warn("A node with the same IP in hibernate status was detected. Was a replacement already attempted?");
            return false;
        }

        //the node was previously removed from the cluster
        if (isDeadState(epState))
            return true;

        if (isBootstrapping)
        {
            // these states are not allowed to join the cluster as it would not be safe
            final List<String> unsafeStatuses = new ArrayList<String>()
            {{
                add("");                           // failed bootstrap but we did start gossiping
                add(VersionedValue.STATUS_NORMAL); // node is legit in the cluster or it was stopped with kill -9
                add(VersionedValue.SHUTDOWN);      // node was shutdown
            }};
            return !unsafeStatuses.contains(status);
        }
        else
        {
            // if the previous UUID matches what we currently have (i.e. what was read from
            // system.local at startup), then we're good to start up. Otherwise, something
            // is amiss and we need to replace the previous node
            VersionedValue previous = epState.getApplicationState(ApplicationState.HOST_ID);
            return UUID.fromString(previous.value).equals(localHostUUID);
        }
    }

    @VisibleForTesting
    void doStatusCheck()
    {
        if (logger.isTraceEnabled())
            logger.trace("Performing status check ...");

        long now = System.currentTimeMillis();
        long nowNano = System.nanoTime();

        long pending = ((JMXEnabledThreadPoolExecutor) Stage.GOSSIP.executor()).metrics.pendingTasks.getValue();
        if (pending > 0 && lastProcessedMessageAt < now - 1000)
        {
            // if some new messages just arrived, give the executor some time to work on them
            Uninterruptibles.sleepUninterruptibly(100, TimeUnit.MILLISECONDS);

            // still behind?  something's broke
            if (lastProcessedMessageAt < now - 1000)
            {
                logger.warn("Gossip stage has {} pending tasks; skipping status check (no nodes will be marked down)", pending);
                return;
            }
        }

        Set<InetAddressAndPort> eps = endpointStateMap.keySet();
        for (InetAddressAndPort endpoint : eps)
        {
            if (endpoint.equals(FBUtilities.getBroadcastAddressAndPort()))
                continue;

            FailureDetector.instance.interpret(endpoint);
            EndpointState epState = endpointStateMap.get(endpoint);
            if (epState != null)
            {
                // check if this is a fat client. fat clients are removed automatically from
                // gossip after FatClientTimeout.  Do not remove dead states here.
                if (isGossipOnlyMember(endpoint)
                    && !justRemovedEndpoints.containsKey(endpoint)
                    && TimeUnit.NANOSECONDS.toMillis(nowNano - epState.getUpdateTimestamp()) > fatClientTimeout)
                {
                    logger.info("FatClient {} has been silent for {}ms, removing from gossip", endpoint, fatClientTimeout);
                    runInGossipStageBlocking(() -> {
                        if (!isGossipOnlyMember(endpoint))
                        {
                            // updating gossip and token metadata are not atomic, but rely on the single threaded gossip stage
                            // since status checks are done outside the gossip stage, need to confirm the state of the endpoint
                            // to make sure that the previous read data was correct
                            logger.info("Race condition marking {} as a FatClient; ignoring", endpoint);
                            return;
                        }                        
                        removeEndpoint(endpoint); // will put it in justRemovedEndpoints to respect quarantine delay
                        evictFromMembership(endpoint); // can get rid of the state immediately
                    });
                }

                // check for dead state removal
                long expireTime = getExpireTimeForEndpoint(endpoint);
                if (!epState.isAlive() && (now > expireTime)
                    && (!StorageService.instance.getTokenMetadata().isMember(endpoint)))
                {
                    if (logger.isDebugEnabled())
                    {
                        logger.debug("time is expiring for endpoint : {} ({})", endpoint, expireTime);
                    }
                    runInGossipStageBlocking(() -> evictFromMembership(endpoint));
                }
            }
        }

        if (!justRemovedEndpoints.isEmpty())
        {
            for (Entry<InetAddressAndPort, Long> entry : justRemovedEndpoints.entrySet())
            {
                if ((now - entry.getValue()) > QUARANTINE_DELAY)
                {
                    if (logger.isDebugEnabled())
                        logger.debug("{} elapsed, {} gossip quarantine over", QUARANTINE_DELAY, entry.getKey());
                    justRemovedEndpoints.remove(entry.getKey());
                }
            }
        }
    }

    protected long getExpireTimeForEndpoint(InetAddressAndPort endpoint)
    {
        /* default expireTime is aVeryLongTime */
        Long storedTime = expireTimeEndpointMap.get(endpoint);
        return storedTime == null ? computeExpireTime() : storedTime;
    }

    public EndpointState getEndpointStateForEndpoint(InetAddressAndPort ep)
    {
        return endpointStateMap.get(ep);
    }

    public ImmutableSet<InetAddressAndPort> getEndpoints()
    {
        return ImmutableSet.copyOf(endpointStateMap.keySet());
    }

    public int getEndpointCount()
    {
        return endpointStateMap.size();
    }

    Map<InetAddressAndPort, EndpointState> getEndpointStateMap()
    {
        return ImmutableMap.copyOf(endpointStateMap);
    }

    Map<InetAddressAndPort, Long> getJustRemovedEndpoints()
    {
        return ImmutableMap.copyOf(justRemovedEndpoints);
    }

    Map<InetAddressAndPort, Long> getUnreachableEndpoints()
    {
        return ImmutableMap.copyOf(unreachableEndpoints);
    }

    Set<InetAddressAndPort> getSeedsInShadowRound()
    {
        return ImmutableSet.copyOf(seedsInShadowRound);
    }

    long getLastProcessedMessageAt()
    {
        return lastProcessedMessageAt;
    }

    public UUID getHostId(InetAddressAndPort endpoint)
    {
        return getHostId(endpoint, endpointStateMap);
    }

    public UUID getHostId(InetAddressAndPort endpoint, Map<InetAddressAndPort, EndpointState> epStates)
    {
        return UUID.fromString(epStates.get(endpoint).getApplicationState(ApplicationState.HOST_ID).value);
    }

    /**
     * The value for the provided application state for the provided endpoint as currently known by this Gossip instance.
     *
     * @param endpoint the endpoint from which to get the endpoint state.
     * @param state the endpoint state to get.
     * @return the value of the application state {@code state} for {@code endpoint}, or {@code null} if either
     * {@code endpoint} is not known by Gossip or has no value for {@code state}.
     */
    public String getApplicationState(InetAddressAndPort endpoint, ApplicationState state)
    {
        EndpointState epState = endpointStateMap.get(endpoint);
        if (epState == null)
            return null;

        VersionedValue value = epState.getApplicationState(state);
        return value == null ? null : value.value;
    }

    EndpointState getStateForVersionBiggerThan(InetAddressAndPort forEndpoint, int version)
    {
        EndpointState epState = endpointStateMap.get(forEndpoint);
        EndpointState reqdEndpointState = null;

        if (epState != null)
        {
            /*
             * Here we try to include the Heart Beat state only if it is
             * greater than the version passed in. It might happen that
             * the heart beat version maybe lesser than the version passed
             * in and some application state has a version that is greater
             * than the version passed in. In this case we also send the old
             * heart beat and throw it away on the receiver if it is redundant.
            */
            HeartBeatState heartBeatState = epState.getHeartBeatState();
            int localHbGeneration = heartBeatState.getGeneration();
            int localHbVersion = heartBeatState.getHeartBeatVersion();
            if (localHbVersion > version)
            {
                reqdEndpointState = new EndpointState(new HeartBeatState(localHbGeneration, localHbVersion));
                if (logger.isTraceEnabled())
                    logger.trace("local heartbeat version {} greater than {} for {}", localHbVersion, version, forEndpoint);
            }
            /* Accumulate all application states whose versions are greater than "version" variable */
            Map<ApplicationState, VersionedValue> states = new EnumMap<>(ApplicationState.class);
            for (Entry<ApplicationState, VersionedValue> entry : epState.states())
            {
                VersionedValue value = entry.getValue();
                if (value.version > version)
                {
                    if (reqdEndpointState == null)
                    {
                        reqdEndpointState = new EndpointState(new HeartBeatState(localHbGeneration, localHbVersion));
                    }
                    final ApplicationState key = entry.getKey();
                    if (logger.isTraceEnabled())
                        logger.trace("Adding state {}: {}" , key, value.value);

                    states.put(key, value);
                }
            }
            if (reqdEndpointState != null)
                reqdEndpointState.addApplicationStates(states);
        }
        return reqdEndpointState;
    }

    /**
     * determine which endpoint started up earlier
     */
    public int compareEndpointStartup(InetAddressAndPort addr1, InetAddressAndPort addr2)
    {
        EndpointState ep1 = getEndpointStateForEndpoint(addr1);
        EndpointState ep2 = getEndpointStateForEndpoint(addr2);
        assert ep1 != null && ep2 != null;
        return ep1.getHeartBeatState().getGeneration() - ep2.getHeartBeatState().getGeneration();
    }

    void notifyFailureDetector(Map<InetAddressAndPort, EndpointState> remoteEpStateMap)
    {
        for (Entry<InetAddressAndPort, EndpointState> entry : remoteEpStateMap.entrySet())
        {
            notifyFailureDetector(entry.getKey(), entry.getValue());
        }
    }

    void notifyFailureDetector(InetAddressAndPort endpoint, EndpointState remoteEndpointState)
    {
        EndpointState localEndpointState = endpointStateMap.get(endpoint);
        /*
         * If the local endpoint state exists then report to the FD only
         * if the versions workout.
        */
        if (localEndpointState != null)
        {
            IFailureDetector fd = FailureDetector.instance;
            int localGeneration = localEndpointState.getHeartBeatState().getGeneration();
            int remoteGeneration = remoteEndpointState.getHeartBeatState().getGeneration();
            if (remoteGeneration > localGeneration)
            {
                localEndpointState.updateTimestamp();
                // this node was dead and the generation changed, this indicates a reboot, or possibly a takeover
                // we will clean the fd intervals for it and relearn them
                if (!localEndpointState.isAlive())
                {
                    logger.debug("Clearing interval times for {} due to generation change", endpoint);
                    fd.remove(endpoint);
                }
                fd.report(endpoint);
                return;
            }

            if (remoteGeneration == localGeneration)
            {
                int localVersion = getMaxEndpointStateVersion(localEndpointState);
                int remoteVersion = remoteEndpointState.getHeartBeatState().getHeartBeatVersion();
                if (remoteVersion > localVersion)
                {
                    localEndpointState.updateTimestamp();
                    // just a version change, report to the fd
                    fd.report(endpoint);
                }
            }
        }

    }

    private void markAlive(final InetAddressAndPort addr, final EndpointState localState)
    {
        localState.markDead();

        Message<NoPayload> echoMessage = Message.out(ECHO_REQ, noPayload);
        logger.trace("Sending ECHO_REQ to {}", addr);
        RequestCallback echoHandler = msg ->
        {
            // force processing of the echo response onto the gossip stage, as it comes in on the REQUEST_RESPONSE stage
            runInGossipStageBlocking(() -> realMarkAlive(addr, localState));
        };

        MessagingService.instance().sendWithCallback(echoMessage, addr, echoHandler);

        GossiperDiagnostics.markedAlive(this, addr, localState);
    }

    @VisibleForTesting
    public void realMarkAlive(final InetAddressAndPort addr, final EndpointState localState)
    {
        checkProperThreadForStateMutation();
        if (logger.isTraceEnabled())
            logger.trace("marking as alive {}", addr);
        localState.markAlive();
        localState.updateTimestamp(); // prevents doStatusCheck from racing us and evicting if it was down > aVeryLongTime
        liveEndpoints.add(addr);
        unreachableEndpoints.remove(addr);
        expireTimeEndpointMap.remove(addr);
        logger.debug("removing expire time for endpoint : {}", addr);
        logger.info("InetAddress {} is now UP", addr);
        for (IEndpointStateChangeSubscriber subscriber : subscribers)
            subscriber.onAlive(addr, localState);
        if (logger.isTraceEnabled())
            logger.trace("Notified {}", subscribers);

        GossiperDiagnostics.realMarkedAlive(this, addr, localState);
    }

    @VisibleForTesting
    public void markDead(InetAddressAndPort addr, EndpointState localState)
    {
        checkProperThreadForStateMutation();
        if (logger.isTraceEnabled())
            logger.trace("marking as down {}", addr);
        silentlyMarkDead(addr, localState);
        logger.info("InetAddress {} is now DOWN", addr);
        for (IEndpointStateChangeSubscriber subscriber : subscribers)
            subscriber.onDead(addr, localState);
        if (logger.isTraceEnabled())
            logger.trace("Notified {}", subscribers);

        GossiperDiagnostics.markedDead(this, addr, localState);
    }

    /**
     * Used by {@link #markDead(InetAddressAndPort, EndpointState)} and {@link #addSavedEndpoint(InetAddressAndPort)}
     * to register a endpoint as dead.  This method is "silent" to avoid triggering listeners, diagnostics, or logs
     * on startup via addSavedEndpoint.
     */
    private void silentlyMarkDead(InetAddressAndPort addr, EndpointState localState)
    {
        localState.markDead();
        liveEndpoints.remove(addr);
        unreachableEndpoints.put(addr, System.nanoTime());
    }

    /**
     * This method is called whenever there is a "big" change in ep state (a generation change for a known node).
     *
     * @param ep      endpoint
     * @param epState EndpointState for the endpoint
     */
    private void handleMajorStateChange(InetAddressAndPort ep, EndpointState epState)
    {
        checkProperThreadForStateMutation();
        EndpointState localEpState = endpointStateMap.get(ep);
        if (!isDeadState(epState))
        {
            if (localEpState != null)
                logger.info("Node {} has restarted, now UP", ep);
            else
                logger.info("Node {} is now part of the cluster", ep);
        }
        if (logger.isTraceEnabled())
            logger.trace("Adding endpoint state for {}", ep);
        endpointStateMap.put(ep, epState);

        if (localEpState != null)
        {   // the node restarted: it is up to the subscriber to take whatever action is necessary
            for (IEndpointStateChangeSubscriber subscriber : subscribers)
                subscriber.onRestart(ep, localEpState);
        }

        if (!isDeadState(epState))
            markAlive(ep, epState);
        else
        {
            logger.debug("Not marking {} alive due to dead state", ep);
            markDead(ep, epState);
        }
        for (IEndpointStateChangeSubscriber subscriber : subscribers)
            subscriber.onJoin(ep, epState);
        // check this at the end so nodes will learn about the endpoint
        if (isShutdown(ep))
            markAsShutdown(ep);

        GossiperDiagnostics.majorStateChangeHandled(this, ep, epState);
    }

    public boolean isAlive(InetAddressAndPort endpoint)
    {
        EndpointState epState = getEndpointStateForEndpoint(endpoint);
        if (epState == null)
            return false;
        return epState.isAlive() && !isDeadState(epState);
    }

    public boolean isDeadState(EndpointState epState)
    {
        String status = getGossipStatus(epState);
        if (status.isEmpty())
            return false;

        return DEAD_STATES.contains(status);
    }

    public boolean isSilentShutdownState(EndpointState epState)
    {
        String status = getGossipStatus(epState);
        if (status.isEmpty())
            return false;

        return SILENT_SHUTDOWN_STATES.contains(status);
    }

    public boolean isAdministrativelyInactiveState(EndpointState epState)
    {
        String status = getGossipStatus(epState);
        if (status.isEmpty())
            return false;

        return ADMINISTRATIVELY_INACTIVE_STATES.contains(status);
    }

    public boolean isAdministrativelyInactiveState(InetAddressAndPort endpoint)
    {
        EndpointState epState = getEndpointStateForEndpoint(endpoint);
        if (epState == null)
            return true; // if the end point cannot be found, treat as inactive
        return isAdministrativelyInactiveState(epState);
    }

    private static String getGossipStatus(EndpointState epState)
    {
        if (epState == null)
        {
            return "";
        }

        VersionedValue versionedValue = epState.getApplicationState(ApplicationState.STATUS_WITH_PORT);
        if (versionedValue == null)
        {
            versionedValue = epState.getApplicationState(ApplicationState.STATUS);
            if (versionedValue == null)
            {
                return "";
            }
        }

        String value = versionedValue.value;
        String[] pieces = value.split(VersionedValue.DELIMITER_STR, -1);
        assert (pieces.length > 0);
        return pieces[0];
    }

    @VisibleForTesting
    public void applyStateLocally(Map<InetAddressAndPort, EndpointState> epStateMap)
    {
        checkProperThreadForStateMutation();
        for (Entry<InetAddressAndPort, EndpointState> entry : epStateMap.entrySet())
        {
            InetAddressAndPort ep = entry.getKey();
            if ( ep.equals(FBUtilities.getBroadcastAddressAndPort()) && !isInShadowRound())
                continue;
            if (justRemovedEndpoints.containsKey(ep))
            {
                if (logger.isTraceEnabled())
                    logger.trace("Ignoring gossip for {} because it is quarantined", ep);
                continue;
            }

            EndpointState localEpStatePtr = endpointStateMap.get(ep);
            EndpointState remoteState = entry.getValue();
            if (!hasMajorVersion3Nodes())
                remoteState.removeMajorVersion3LegacyApplicationStates();

            /*
                If state does not exist just add it. If it does then add it if the remote generation is greater.
                If there is a generation tie, attempt to break it by heartbeat version.
            */
            if (localEpStatePtr != null)
            {
                int localGeneration = localEpStatePtr.getHeartBeatState().getGeneration();
                int remoteGeneration = remoteState.getHeartBeatState().getGeneration();
                long localTime = System.currentTimeMillis()/1000;
                if (logger.isTraceEnabled())
                    logger.trace("{} local generation {}, remote generation {}", ep, localGeneration, remoteGeneration);

                // We measure generation drift against local time, based on the fact that generation is initialized by time
                if (remoteGeneration > localTime + MAX_GENERATION_DIFFERENCE)
                {
                    // assume some peer has corrupted memory and is broadcasting an unbelievable generation about another peer (or itself)
                    logger.warn("received an invalid gossip generation for peer {}; local time = {}, received generation = {}", ep, localTime, remoteGeneration);
                }
                else if (remoteGeneration > localGeneration)
                {
                    if (logger.isTraceEnabled())
                        logger.trace("Updating heartbeat state generation to {} from {} for {}", remoteGeneration, localGeneration, ep);
                    // major state change will handle the update by inserting the remote state directly
                    handleMajorStateChange(ep, remoteState);
                }
                else if (remoteGeneration == localGeneration) // generation has not changed, apply new states
                {
                    /* find maximum state */
                    int localMaxVersion = getMaxEndpointStateVersion(localEpStatePtr);
                    int remoteMaxVersion = getMaxEndpointStateVersion(remoteState);
                    if (remoteMaxVersion > localMaxVersion)
                    {
                        // apply states, but do not notify since there is no major change
                        applyNewStates(ep, localEpStatePtr, remoteState);
                    }
                    else if (logger.isTraceEnabled())
                            logger.trace("Ignoring remote version {} <= {} for {}", remoteMaxVersion, localMaxVersion, ep);

                    if (!localEpStatePtr.isAlive() && !isDeadState(localEpStatePtr)) // unless of course, it was dead
                        markAlive(ep, localEpStatePtr);
                }
                else
                {
                    if (logger.isTraceEnabled())
                        logger.trace("Ignoring remote generation {} < {}", remoteGeneration, localGeneration);
                }
            }
            else
            {
                // this is a new node, report it to the FD in case it is the first time we are seeing it AND it's not alive
                FailureDetector.instance.report(ep);
                handleMajorStateChange(ep, remoteState);
            }
        }
    }

    private void applyNewStates(InetAddressAndPort addr, EndpointState localState, EndpointState remoteState)
    {
        // don't assert here, since if the node restarts the version will go back to zero
        int oldVersion = localState.getHeartBeatState().getHeartBeatVersion();

        localState.setHeartBeatState(remoteState.getHeartBeatState());
        if (logger.isTraceEnabled())
            logger.trace("Updating heartbeat state version to {} from {} for {} ...", localState.getHeartBeatState().getHeartBeatVersion(), oldVersion, addr);

        Set<Entry<ApplicationState, VersionedValue>> remoteStates = remoteState.states();
        assert remoteState.getHeartBeatState().getGeneration() == localState.getHeartBeatState().getGeneration();


        Set<Entry<ApplicationState, VersionedValue>> updatedStates = remoteStates.stream().filter(entry -> {
            // filter out the states that are already up to date (has the same or higher version)
            VersionedValue local = localState.getApplicationState(entry.getKey());
            return (local == null || local.version < entry.getValue().version);
        }).collect(Collectors.toSet());

        if (logger.isTraceEnabled() && updatedStates.size() > 0)
        {
            for (Entry<ApplicationState, VersionedValue> entry : updatedStates)
            {
                logger.trace("Updating {} state version to {} for {}", entry.getKey().toString(), entry.getValue().version, addr);
            }
        }
        localState.addApplicationStates(updatedStates);

        // get rid of legacy fields once the cluster is not in mixed mode
        if (!hasMajorVersion3Nodes())
            localState.removeMajorVersion3LegacyApplicationStates();

        for (Entry<ApplicationState, VersionedValue> updatedEntry : updatedStates)
        {
            // filters out legacy change notifications
            // only if local state already indicates that the peer has the new fields
            if ((ApplicationState.INTERNAL_IP == updatedEntry.getKey() && localState.containsApplicationState(ApplicationState.INTERNAL_ADDRESS_AND_PORT))
                ||(ApplicationState.STATUS == updatedEntry.getKey() && localState.containsApplicationState(ApplicationState.STATUS_WITH_PORT))
                || (ApplicationState.RPC_ADDRESS == updatedEntry.getKey() && localState.containsApplicationState(ApplicationState.NATIVE_ADDRESS_AND_PORT)))
                continue;
            doOnChangeNotifications(addr, updatedEntry.getKey(), updatedEntry.getValue());
        }
    }

    // notify that a local application state is going to change (doesn't get triggered for remote changes)
    private void doBeforeChangeNotifications(InetAddressAndPort addr, EndpointState epState, ApplicationState apState, VersionedValue newValue)
    {
        for (IEndpointStateChangeSubscriber subscriber : subscribers)
        {
            subscriber.beforeChange(addr, epState, apState, newValue);
        }
    }

    // notify that an application state has changed
    private void doOnChangeNotifications(InetAddressAndPort addr, ApplicationState state, VersionedValue value)
    {
        for (IEndpointStateChangeSubscriber subscriber : subscribers)
        {
            subscriber.onChange(addr, state, value);
        }
    }

    /* Request all the state for the endpoint in the gDigest */
    private void requestAll(GossipDigest gDigest, List<GossipDigest> deltaGossipDigestList, int remoteGeneration)
    {
        /* We are here since we have no data for this endpoint locally so request everthing. */
        deltaGossipDigestList.add(new GossipDigest(gDigest.getEndpoint(), remoteGeneration, 0));
        if (logger.isTraceEnabled())
            logger.trace("requestAll for {}", gDigest.getEndpoint());
    }

    /* Send all the data with version greater than maxRemoteVersion */
    private void sendAll(GossipDigest gDigest, Map<InetAddressAndPort, EndpointState> deltaEpStateMap, int maxRemoteVersion)
    {
        EndpointState localEpStatePtr = getStateForVersionBiggerThan(gDigest.getEndpoint(), maxRemoteVersion);
        if (localEpStatePtr != null)
            deltaEpStateMap.put(gDigest.getEndpoint(), localEpStatePtr);
    }

    /**
     * Used during a shadow round to collect the current state; this method clones the current state, no filtering
     * is done.
     *
     * During the shadow round its desirable to return gossip state for remote instances that were created by this
     * process also known as "empty", this is done for host replacement to be able to replace downed hosts that are
     * in the ring but have no state in gossip (see CASSANDRA-16213).
     *
     * This method is different than {@link #examineGossiper(List, List, Map)} with respect to how "empty" states are
     * dealt with; they are kept.
     */
    Map<InetAddressAndPort, EndpointState> examineShadowState()
    {
        logger.debug("Shadow request received, adding all states");
        Map<InetAddressAndPort, EndpointState> map = new HashMap<>();
        for (Entry<InetAddressAndPort, EndpointState> e : endpointStateMap.entrySet())
        {
            InetAddressAndPort endpoint = e.getKey();
            EndpointState state = new EndpointState(e.getValue());
            if (state.isEmptyWithoutStatus())
            {
                // We have no app states loaded for this endpoint, but we may well have
                // some state persisted in the system keyspace. This can happen in the case
                // of a full cluster bounce where one or more nodes fail to come up. As
                // gossip state is transient, the peers which do successfully start will be
                // aware of the failed nodes thanks to StorageService::initServer calling
                // Gossiper.instance::addSavedEndpoint with every endpoint in TokenMetadata,
                // which itself is populated from the system tables at startup.
                // Here we know that a peer which is starting up and attempting to perform
                // a shadow round of gossip. This peer is in one of two states:
                // * it is replacing a down node, in which case it needs to learn the tokens
                //   of the down node and optionally its host id.
                // * it needs to check that no other instance is already associated with its
                //   endpoint address and port.
                // To support both of these cases, we can add the tokens and host id from
                // the system table, if they exist. These are only ever persisted to the system
                // table when the actual node to which they apply enters the UP/NORMAL state.
                // This invariant will be preserved as nodes never persist or propagate the
                // results of a shadow round, so this communication will be strictly limited
                // to this node and the node performing the shadow round.
                UUID hostId = SystemKeyspace.loadHostIds().get(endpoint);
                if (null != hostId)
                {
                    state.addApplicationState(ApplicationState.HOST_ID,
                                                 StorageService.instance.valueFactory.hostId(hostId));
                }
                Set<Token> tokens = SystemKeyspace.loadTokens().get(endpoint);
                if (null != tokens && !tokens.isEmpty())
                {
                    state.addApplicationState(ApplicationState.TOKENS,
                                                 StorageService.instance.valueFactory.tokens(tokens));
                }
            }
            map.put(endpoint, state);
        }
        return map;
    }

    /**
     * This method is used to figure the state that the Gossiper has but Gossipee doesn't. The delta digests
     * and the delta state are built up.
     *
     * When a {@link EndpointState} is "empty" then it is filtered out and not added to the delta state (see CASSANDRA-16213).
     */
    void examineGossiper(List<GossipDigest> gDigestList, List<GossipDigest> deltaGossipDigestList, Map<InetAddressAndPort, EndpointState> deltaEpStateMap)
    {
        assert !gDigestList.isEmpty() : "examineGossiper called with empty digest list";
        for ( GossipDigest gDigest : gDigestList )
        {
            int remoteGeneration = gDigest.getGeneration();
            int maxRemoteVersion = gDigest.getMaxVersion();
            /* Get state associated with the end point in digest */
            EndpointState epStatePtr = endpointStateMap.get(gDigest.getEndpoint());
            /*
                Here we need to fire a GossipDigestAckMessage. If we have some data associated with this endpoint locally
                then we follow the "if" path of the logic. If we have absolutely nothing for this endpoint we need to
                request all the data for this endpoint.
            */
            if (epStatePtr != null)
            {
                int localGeneration = epStatePtr.getHeartBeatState().getGeneration();
                /* get the max version of all keys in the state associated with this endpoint */
                int maxLocalVersion = getMaxEndpointStateVersion(epStatePtr);
                if (remoteGeneration == localGeneration && maxRemoteVersion == maxLocalVersion)
                    continue;

                if (remoteGeneration > localGeneration)
                {
                    /* we request everything from the gossiper */
                    requestAll(gDigest, deltaGossipDigestList, remoteGeneration);
                }
                else if (remoteGeneration < localGeneration)
                {
                    /* send all data with generation = localgeneration and version > -1 */
                    sendAll(gDigest, deltaEpStateMap, HeartBeatState.EMPTY_VERSION);
                }
                else if (remoteGeneration == localGeneration)
                {
                    /*
                        If the max remote version is greater then we request the remote endpoint send us all the data
                        for this endpoint with version greater than the max version number we have locally for this
                        endpoint.
                        If the max remote version is lesser, then we send all the data we have locally for this endpoint
                        with version greater than the max remote version.
                    */
                    if (maxRemoteVersion > maxLocalVersion)
                    {
                        deltaGossipDigestList.add(new GossipDigest(gDigest.getEndpoint(), remoteGeneration, maxLocalVersion));
                    }
                    else if (maxRemoteVersion < maxLocalVersion)
                    {
                        /* send all data with generation = localgeneration and version > maxRemoteVersion */
                        sendAll(gDigest, deltaEpStateMap, maxRemoteVersion);
                    }
                }
            }
            else
            {
                /* We are here since we have no data for this endpoint locally so request everything. */
                requestAll(gDigest, deltaGossipDigestList, remoteGeneration);
            }
        }
    }

    public void start(int generationNumber)
    {
        start(generationNumber, new EnumMap<>(ApplicationState.class));
    }

    /**
     * Start the gossiper with the generation number, preloading the map of application states before starting
     */
    public void start(int generationNbr, Map<ApplicationState, VersionedValue> preloadLocalStates)
    {
        buildSeedsList();
        /* initialize the heartbeat state for this localEndpoint */
        maybeInitializeLocalState(generationNbr);
        EndpointState localState = endpointStateMap.get(FBUtilities.getBroadcastAddressAndPort());
        localState.addApplicationStates(preloadLocalStates);

        //notify snitches that Gossiper is about to start
        DatabaseDescriptor.getEndpointSnitch().gossiperStarting();
        if (logger.isTraceEnabled())
            logger.trace("gossip started with generation {}", localState.getHeartBeatState().getGeneration());

        scheduledGossipTask = executor.scheduleWithFixedDelay(new GossipTask(),
                                                              Gossiper.intervalInMillis,
                                                              Gossiper.intervalInMillis,
                                                              TimeUnit.MILLISECONDS);
    }

    public synchronized Map<InetAddressAndPort, EndpointState> doShadowRound()
    {
        return doShadowRound(Collections.EMPTY_SET);
    }

    /**
     * Do a single 'shadow' round of gossip by retrieving endpoint states that will be stored exclusively in the
     * map return value, instead of endpointStateMap.
     *
     * Used when preparing to join the ring:
     * <ul>
     *     <li>when replacing a node, to get and assume its tokens</li>
     *     <li>when joining, to check that the local host id matches any previous id for the endpoint address</li>
     * </ul>
     *
     * Method is synchronized, as we use an in-progress flag to indicate that shadow round must be cleared
     * again by calling {@link Gossiper#maybeFinishShadowRound(InetAddressAndPort, boolean, Map)}. This will update
     * {@link Gossiper#endpointShadowStateMap} with received values, in order to return an immutable copy to the
     * caller of {@link Gossiper#doShadowRound()}. Therefor only a single shadow round execution is permitted at
     * the same time.
     *
     * @param peers Additional peers to try gossiping with.
     * @return endpoint states gathered during shadow round or empty map
     */
    public synchronized Map<InetAddressAndPort, EndpointState> doShadowRound(Set<InetAddressAndPort> peers)
    {
        buildSeedsList();
        // it may be that the local address is the only entry in the seed + peers
        // list in which case, attempting a shadow round is pointless
        if (seeds.isEmpty() && peers.isEmpty())
            return endpointShadowStateMap;

        boolean isSeed = DatabaseDescriptor.getSeeds().contains(FBUtilities.getBroadcastAddressAndPort());
        // We double RING_DELAY if we're not a seed to increase chance of successful startup during a full cluster bounce,
        // giving the seeds a chance to startup before we fail the shadow round
        int shadowRoundDelay =  isSeed ? StorageService.RING_DELAY : StorageService.RING_DELAY * 2;
        seedsInShadowRound.clear();
        endpointShadowStateMap.clear();
        // send a completely empty syn
        List<GossipDigest> gDigests = new ArrayList<>();
        GossipDigestSyn digestSynMessage = new GossipDigestSyn(DatabaseDescriptor.getClusterName(),
                DatabaseDescriptor.getPartitionerName(),
                gDigests);
        Message<GossipDigestSyn> message = Message.out(GOSSIP_DIGEST_SYN, digestSynMessage);

        inShadowRound = true;
        boolean includePeers = false;
        int slept = 0;
        try
        {
            while (true)
            {
                if (slept % 5000 == 0)
                { // CASSANDRA-8072, retry at the beginning and every 5 seconds
                    logger.trace("Sending shadow round GOSSIP DIGEST SYN to seeds {}", seeds);

                    for (InetAddressAndPort seed : seeds)
                        MessagingService.instance().send(message, seed);

                    // Send to any peers we already know about, but only if a seed didn't respond.
                    if (includePeers)
                    {
                        logger.trace("Sending shadow round GOSSIP DIGEST SYN to known peers {}", peers);
                        for (InetAddressAndPort peer : peers)
                            MessagingService.instance().send(message, peer);
                    }
                    includePeers = true;
                }

                Thread.sleep(1000);
                if (!inShadowRound)
                    break;

                slept += 1000;
                if (slept > shadowRoundDelay)
                {
                    // if we got here no peers could be gossiped to. If we're a seed that's OK, but otherwise we stop. See CASSANDRA-13851
                    if (!isSeed)
                        throw new RuntimeException("Unable to gossip with any peers");

                    inShadowRound = false;
                    break;
                }
            }
        }
        catch (InterruptedException wtf)
        {
            throw new RuntimeException(wtf);
        }

        return ImmutableMap.copyOf(endpointShadowStateMap);
    }

    @VisibleForTesting
    void buildSeedsList()
    {
        for (InetAddressAndPort seed : DatabaseDescriptor.getSeeds())
        {
            if (seed.equals(FBUtilities.getBroadcastAddressAndPort()))
                continue;
            seeds.add(seed);
        }
    }

    /**
     * JMX interface for triggering an update of the seed node list.
     */
    public List<String> reloadSeeds()
    {
        logger.trace("Triggering reload of seed node list");

        // Get the new set in the same that buildSeedsList does
        Set<InetAddressAndPort> tmp = new HashSet<>();
        try
        {
            for (InetAddressAndPort seed : DatabaseDescriptor.getSeeds())
            {
                if (seed.equals(FBUtilities.getBroadcastAddressAndPort()))
                    continue;
                tmp.add(seed);
            }
        }
        // If using the SimpleSeedProvider invalid yaml added to the config since startup could
        // cause this to throw. Additionally, third party seed providers may throw exceptions.
        // Handle the error and return a null to indicate that there was a problem.
        catch (Throwable e)
        {
            JVMStabilityInspector.inspectThrowable(e);
            logger.warn("Error while getting seed node list: {}", e.getLocalizedMessage());
            return null;
        }

        if (tmp.size() == 0)
        {
            logger.trace("New seed node list is empty. Not updating seed list.");
            return getSeeds();
        }

        if (tmp.equals(seeds))
        {
            logger.trace("New seed node list matches the existing list.");
            return getSeeds();
        }

        // Add the new entries
        seeds.addAll(tmp);
        // Remove the old entries
        seeds.retainAll(tmp);
        logger.trace("New seed node list after reload {}", seeds);
        return getSeeds();
    }

    /**
     * JMX endpoint for getting the list of seeds from the node
     */
    public List<String> getSeeds()
    {
        List<String> seedList = new ArrayList<>();
        for (InetAddressAndPort seed : seeds)
        {
            seedList.add(seed.toString());
        }
        return seedList;
    }

    // initialize local HB state if needed, i.e., if gossiper has never been started before.
    public void maybeInitializeLocalState(int generationNbr)
    {
        HeartBeatState hbState = new HeartBeatState(generationNbr);
        EndpointState localState = new EndpointState(hbState);
        localState.markAlive();
        endpointStateMap.putIfAbsent(FBUtilities.getBroadcastAddressAndPort(), localState);
    }

    public void forceNewerGeneration()
    {
        EndpointState epstate = endpointStateMap.get(FBUtilities.getBroadcastAddressAndPort());
        epstate.getHeartBeatState().forceNewerGenerationUnsafe();
    }


    /**
     * Add an endpoint we knew about previously, but whose state is unknown
     */
    public void addSavedEndpoint(InetAddressAndPort ep)
    {
        checkProperThreadForStateMutation();
        if (ep.equals(FBUtilities.getBroadcastAddressAndPort()))
        {
            logger.debug("Attempt to add self as saved endpoint");
            return;
        }

        //preserve any previously known, in-memory data about the endpoint (such as DC, RACK, and so on)
        EndpointState epState = endpointStateMap.get(ep);
        if (epState != null)
        {
            logger.debug("not replacing a previous epState for {}, but reusing it: {}", ep, epState);
            epState.setHeartBeatState(HeartBeatState.empty());
        }
        else
        {
            epState = new EndpointState(HeartBeatState.empty());
            logger.info("Adding {} as there was no previous epState; new state is {}", ep, epState);
        }

        epState.markDead();
        endpointStateMap.put(ep, epState);
        silentlyMarkDead(ep, epState);
        if (logger.isTraceEnabled())
            logger.trace("Adding saved endpoint {} {}", ep, epState.getHeartBeatState().getGeneration());
    }

    private void addLocalApplicationStateInternal(ApplicationState state, VersionedValue value)
    {
        assert taskLock.isHeldByCurrentThread();
        InetAddressAndPort epAddr = FBUtilities.getBroadcastAddressAndPort();
        EndpointState epState = endpointStateMap.get(epAddr);
        assert epState != null : "Can't find endpoint state for " + epAddr;
        // Fire "before change" notifications:
        doBeforeChangeNotifications(epAddr, epState, state, value);
        // Notifications may have taken some time, so preventively raise the version
        // of the new value, otherwise it could be ignored by the remote node
        // if another value with a newer version was received in the meantime:
        value = StorageService.instance.valueFactory.cloneWithHigherVersion(value);
        // Add to local application state and fire "on change" notifications:
        epState.addApplicationState(state, value);
        doOnChangeNotifications(epAddr, state, value);
    }

    public void addLocalApplicationState(ApplicationState applicationState, VersionedValue value)
    {
        addLocalApplicationStates(Arrays.asList(Pair.create(applicationState, value)));
    }

    public void addLocalApplicationStates(List<Pair<ApplicationState, VersionedValue>> states)
    {
        taskLock.lock();
        try
        {
            for (Pair<ApplicationState, VersionedValue> pair : states)
            {
               addLocalApplicationStateInternal(pair.left, pair.right);
            }
        }
        finally
        {
            taskLock.unlock();
        }

    }

    public void stop()
    {
        EndpointState mystate = endpointStateMap.get(FBUtilities.getBroadcastAddressAndPort());
        if (mystate != null && !isSilentShutdownState(mystate) && StorageService.instance.isJoined())
        {
            logger.info("Announcing shutdown");
            addLocalApplicationState(ApplicationState.STATUS_WITH_PORT, StorageService.instance.valueFactory.shutdown(true));
            addLocalApplicationState(ApplicationState.STATUS, StorageService.instance.valueFactory.shutdown(true));
            Message message = Message.out(Verb.GOSSIP_SHUTDOWN, noPayload);
            for (InetAddressAndPort ep : liveEndpoints)
                MessagingService.instance().send(message, ep);
            Uninterruptibles.sleepUninterruptibly(Integer.getInteger("cassandra.shutdown_announce_in_ms", 2000), TimeUnit.MILLISECONDS);
        }
        else
            logger.warn("No local state, state is in silent shutdown, or node hasn't joined, not announcing shutdown");
        if (scheduledGossipTask != null)
            scheduledGossipTask.cancel(false);
    }

    public boolean isEnabled()
    {
        ScheduledFuture<?> scheduledGossipTask = this.scheduledGossipTask;
        return (scheduledGossipTask != null) && (!scheduledGossipTask.isCancelled());
    }

    public boolean sufficientForStartupSafetyCheck(Map<InetAddressAndPort, EndpointState> epStateMap)
    {
        // it is possible for a previously queued ack to be sent to us when we come back up in shadow
        EndpointState localState = epStateMap.get(FBUtilities.getBroadcastAddressAndPort());
        // return false if response doesn't contain state necessary for safety check
        return localState == null || isDeadState(localState) || localState.containsApplicationState(ApplicationState.HOST_ID);
    }

    protected void maybeFinishShadowRound(InetAddressAndPort respondent, boolean isInShadowRound, Map<InetAddressAndPort, EndpointState> epStateMap)
    {
        if (inShadowRound)
        {
            if (!isInShadowRound)
            {
                if (!sufficientForStartupSafetyCheck(epStateMap))
                {
                    logger.debug("Not exiting shadow round because received ACK with insufficient states {} -> {}",
                                 FBUtilities.getBroadcastAddressAndPort(), epStateMap.get(FBUtilities.getBroadcastAddressAndPort()));
                    return;
                }

                if (!seeds.contains(respondent))
                    logger.warn("Received an ack from {}, who isn't a seed. Ensure your seed list includes a live node. Exiting shadow round",
                                respondent);
                logger.debug("Received a regular ack from {}, can now exit shadow round", respondent);
                // respondent sent back a full ack, so we can exit our shadow round
                endpointShadowStateMap.putAll(epStateMap);
                inShadowRound = false;
                seedsInShadowRound.clear();
            }
            else
            {
                // respondent indicates it too is in a shadow round, if all seeds
                // are in this state then we can exit our shadow round. Otherwise,
                // we keep retrying the SR until one responds with a full ACK or
                // we learn that all seeds are in SR.
                logger.debug("Received an ack from {} indicating it is also in shadow round", respondent);
                seedsInShadowRound.add(respondent);
                if (seedsInShadowRound.containsAll(seeds))
                {
                    logger.debug("All seeds are in a shadow round, clearing this node to exit its own");
                    inShadowRound = false;
                    seedsInShadowRound.clear();
                }
            }
        }
    }

    protected boolean isInShadowRound()
    {
        return inShadowRound;
    }

    /**
     * Creates a new dead {@link EndpointState} that is {@link EndpointState#isEmptyWithoutStatus() empty}.  This is used during
     * host replacement for edge cases where the seed notified that the endpoint was empty, so need to add such state
     * into gossip explicitly (as empty endpoints are not gossiped outside of the shadow round).
     *
     * see CASSANDRA-16213
     */
    public void initializeUnreachableNodeUnsafe(InetAddressAndPort addr)
    {
        EndpointState state = new EndpointState(HeartBeatState.empty());
        state.markDead();
        EndpointState oldState = endpointStateMap.putIfAbsent(addr, state);
        if (null != oldState)
        {
            throw new RuntimeException("Attempted to initialize endpoint state for unreachable node, " +
                                       "but found existing endpoint state for it.");
        }
    }

    @VisibleForTesting
    public void initializeNodeUnsafe(InetAddressAndPort addr, UUID uuid, int generationNbr)
    {
        initializeNodeUnsafe(addr, uuid, MessagingService.current_version, generationNbr);
    }

    @VisibleForTesting
    public void initializeNodeUnsafe(InetAddressAndPort addr, UUID uuid, int netVersion, int generationNbr)
    {
        HeartBeatState hbState = new HeartBeatState(generationNbr);
        EndpointState newState = new EndpointState(hbState);
        newState.markAlive();
        EndpointState oldState = endpointStateMap.putIfAbsent(addr, newState);
        EndpointState localState = oldState == null ? newState : oldState;

        // always add the version state
        Map<ApplicationState, VersionedValue> states = new EnumMap<>(ApplicationState.class);
        states.put(ApplicationState.NET_VERSION, StorageService.instance.valueFactory.networkVersion(netVersion));
        states.put(ApplicationState.HOST_ID, StorageService.instance.valueFactory.hostId(uuid));
        localState.addApplicationStates(states);
    }

    @VisibleForTesting
    public void injectApplicationState(InetAddressAndPort endpoint, ApplicationState state, VersionedValue value)
    {
        EndpointState localState = endpointStateMap.get(endpoint);
        localState.addApplicationState(state, value);
    }

    public long getEndpointDowntime(String address) throws UnknownHostException
    {
        return getEndpointDowntime(InetAddressAndPort.getByName(address));
    }

    public int getCurrentGenerationNumber(String address) throws UnknownHostException
    {
        return getCurrentGenerationNumber(InetAddressAndPort.getByName(address));
    }

    public void addExpireTimeForEndpoint(InetAddressAndPort endpoint, long expireTime)
    {
        if (logger.isDebugEnabled())
        {
            logger.debug("adding expire time for endpoint : {} ({})", endpoint, expireTime);
        }
        expireTimeEndpointMap.put(endpoint, expireTime);
    }

    public static long computeExpireTime()
    {
        return System.currentTimeMillis() + Gossiper.aVeryLongTime;
    }

    @Nullable
    public CassandraVersion getReleaseVersion(InetAddressAndPort ep)
    {
        EndpointState state = getEndpointStateForEndpoint(ep);
        return state != null ? state.getReleaseVersion() : null;
    }

    public Map<String, List<String>> getReleaseVersionsWithPort()
    {
        Map<String, List<String>> results = new HashMap<>();
        Iterable<InetAddressAndPort> allHosts = Iterables.concat(Gossiper.instance.getLiveMembers(), Gossiper.instance.getUnreachableMembers());

        for (InetAddressAndPort host : allHosts)
        {
            CassandraVersion version = getReleaseVersion(host);
            String stringVersion = version == null ? "" : version.toString();
            List<String> hosts = results.get(stringVersion);
            if (hosts == null)
            {
                hosts = new ArrayList<>();
                results.put(stringVersion, hosts);
            }
            hosts.add(host.getHostAddressAndPort());
        }

        return results;
    }

    @Nullable
    public UUID getSchemaVersion(InetAddressAndPort ep)
    {
        EndpointState state = getEndpointStateForEndpoint(ep);
        return state != null ? state.getSchemaVersion() : null;
    }

    public static void waitToSettle()
    {
        int forceAfter = Integer.getInteger("cassandra.skip_wait_for_gossip_to_settle", -1);
        if (forceAfter == 0)
        {
            return;
        }
        final int GOSSIP_SETTLE_MIN_WAIT_MS = 5000;
        final int GOSSIP_SETTLE_POLL_INTERVAL_MS = 1000;
        final int GOSSIP_SETTLE_POLL_SUCCESSES_REQUIRED = 3;

        logger.info("Waiting for gossip to settle...");
        Uninterruptibles.sleepUninterruptibly(GOSSIP_SETTLE_MIN_WAIT_MS, TimeUnit.MILLISECONDS);
        int totalPolls = 0;
        int numOkay = 0;
        int epSize = Gossiper.instance.getEndpointCount();
        while (numOkay < GOSSIP_SETTLE_POLL_SUCCESSES_REQUIRED)
        {
            Uninterruptibles.sleepUninterruptibly(GOSSIP_SETTLE_POLL_INTERVAL_MS, TimeUnit.MILLISECONDS);
            int currentSize = Gossiper.instance.getEndpointCount();
            totalPolls++;
            if (currentSize == epSize)
            {
                logger.debug("Gossip looks settled.");
                numOkay++;
            }
            else
            {
                logger.info("Gossip not settled after {} polls.", totalPolls);
                numOkay = 0;
            }
            epSize = currentSize;
            if (forceAfter > 0 && totalPolls > forceAfter)
            {
                logger.warn("Gossip not settled but startup forced by cassandra.skip_wait_for_gossip_to_settle. Gossip total polls: {}",
                            totalPolls);
                break;
            }
        }
        if (totalPolls > GOSSIP_SETTLE_POLL_SUCCESSES_REQUIRED)
            logger.info("Gossip settled after {} extra polls; proceeding", totalPolls - GOSSIP_SETTLE_POLL_SUCCESSES_REQUIRED);
        else
            logger.info("No gossip backlog; proceeding");
    }

    /**
     * Blockingly wait for all live nodes to agree on the current schema version.
     *
     * @param maxWait maximum time to wait for schema agreement
     * @param unit TimeUnit of maxWait
     * @return true if agreement was reached, false if not
     */
    public boolean waitForSchemaAgreement(long maxWait, TimeUnit unit, BooleanSupplier abortCondition)
    {
        int waited = 0;
        int toWait = 50;

        Set<InetAddressAndPort> members = getLiveTokenOwners();

        while (true)
        {
            if (nodesAgreeOnSchema(members))
                return true;

            if (waited >= unit.toMillis(maxWait) || abortCondition.getAsBoolean())
                return false;

            Uninterruptibles.sleepUninterruptibly(toWait, TimeUnit.MILLISECONDS);
            waited += toWait;
            toWait = Math.min(1000, toWait * 2);
        }
    }

    /**
     * Returns {@code false} only if the information about the version of each node in the cluster is available and
     * ALL the nodes are on 4.0+ (regardless of the patch version).
     */
    public boolean hasMajorVersion3Nodes()
    {
        return isUpgradingFromVersionLowerThan(CassandraVersion.CASSANDRA_4_0) || // this is quite obvious
               // however if we discovered only nodes at current version so far (in particular only this node),
               // but still there are nodes with unknown version, we also want to report that the cluster may have nodes at 3.x
               upgradeInProgressPossible && !isUpgradingFromVersionLowerThan(SystemKeyspace.CURRENT_VERSION.familyLowerBound.get());
    }

    /**
     * Returns {@code true} if there are nodes on version lower than the provided version
     */
    public boolean isUpgradingFromVersionLowerThan(CassandraVersion referenceVersion)
    {
        CassandraVersion v = upgradeFromVersionMemoized.get();
        if (SystemKeyspace.NULL_VERSION.equals(v) && scheduledGossipTask == null)
            return false;

        return v != null && v.compareTo(referenceVersion) < 0;
    }

    private boolean nodesAgreeOnSchema(Collection<InetAddressAndPort> nodes)
    {
        UUID expectedVersion = null;

        for (InetAddressAndPort node : nodes)
        {
            EndpointState state = getEndpointStateForEndpoint(node);
            UUID remoteVersion = state.getSchemaVersion();

            if (null == expectedVersion)
                expectedVersion = remoteVersion;

            if (null == expectedVersion || !expectedVersion.equals(remoteVersion))
                return false;
        }

        return true;
    }

    @VisibleForTesting
    public void stopShutdownAndWait(long timeout, TimeUnit unit) throws InterruptedException, TimeoutException
    {
        stop();
        ExecutorUtils.shutdownAndWait(timeout, unit, executor);
    }
}<|MERGE_RESOLUTION|>--- conflicted
+++ resolved
@@ -539,23 +539,16 @@
         EndpointState epState = endpointStateMap.get(endpoint);
         if (epState == null)
             return;
-<<<<<<< HEAD
-        epState.addApplicationState(ApplicationState.STATUS_WITH_PORT, StorageService.instance.valueFactory.shutdown(true));
+        VersionedValue shutdown = StorageService.instance.valueFactory.shutdown(true);
+        epState.addApplicationState(ApplicationState.STATUS_WITH_PORT, shutdown);
         epState.addApplicationState(ApplicationState.STATUS, StorageService.instance.valueFactory.shutdown(true));
-=======
-        VersionedValue shutdown = StorageService.instance.valueFactory.shutdown(true);
-        epState.addApplicationState(ApplicationState.STATUS, shutdown);
->>>>>>> 78bb3c56
         epState.addApplicationState(ApplicationState.RPC_READY, StorageService.instance.valueFactory.rpcReady(false));
         epState.getHeartBeatState().forceHighestPossibleVersionUnsafe();
         markDead(endpoint, epState);
         FailureDetector.instance.forceConviction(endpoint);
-<<<<<<< HEAD
         GossiperDiagnostics.markedAsShutdown(this, endpoint);
-=======
         for (IEndpointStateChangeSubscriber subscriber : subscribers)
-            subscriber.onChange(endpoint, ApplicationState.STATUS, shutdown);
->>>>>>> 78bb3c56
+            subscriber.onChange(endpoint, ApplicationState.STATUS_WITH_PORT, shutdown);
     }
 
     /**
