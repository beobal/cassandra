/*
 * Licensed to the Apache Software Foundation (ASF) under one
 * or more contributor license agreements.  See the NOTICE file
 * distributed with this work for additional information
 * regarding copyright ownership.  The ASF licenses this file
 * to you under the Apache License, Version 2.0 (the
 * "License"); you may not use this file except in compliance
 * with the License.  You may obtain a copy of the License at
 *
 *     http://www.apache.org/licenses/LICENSE-2.0
 *
 * Unless required by applicable law or agreed to in writing, software
 * distributed under the License is distributed on an "AS IS" BASIS,
 * WITHOUT WARRANTIES OR CONDITIONS OF ANY KIND, either express or implied.
 * See the License for the specific language governing permissions and
 * limitations under the License.
 */
package org.apache.cassandra.gms;

import java.net.UnknownHostException;
import java.util.*;
import java.util.Map.Entry;
import java.util.concurrent.*;
import java.util.concurrent.locks.ReentrantLock;
import java.util.function.BooleanSupplier;
import java.util.function.Supplier;
import java.util.stream.Collectors;

import javax.annotation.Nullable;

import com.google.common.annotations.VisibleForTesting;
import com.google.common.base.Throwables;
import com.google.common.collect.ImmutableList;
import com.google.common.collect.ImmutableMap;
import com.google.common.collect.Iterables;
import com.google.common.collect.ImmutableSet;
import com.google.common.collect.Sets;
import com.google.common.util.concurrent.ListenableFutureTask;
import com.google.common.util.concurrent.Uninterruptibles;

import org.apache.cassandra.concurrent.JMXEnabledSingleThreadExecutor;
import org.apache.cassandra.locator.InetAddressAndPort;
import org.apache.cassandra.net.NoPayload;
import org.apache.cassandra.net.Verb;
import org.apache.cassandra.utils.CassandraVersion;
import org.apache.cassandra.utils.ExecutorUtils;
import org.apache.cassandra.utils.ExpiringMemoizingSupplier;
import org.apache.cassandra.utils.MBeanWrapper;
import org.apache.cassandra.utils.NoSpamLogger;
import org.apache.cassandra.utils.Pair;
import org.slf4j.Logger;
import org.slf4j.LoggerFactory;

import org.apache.cassandra.concurrent.DebuggableScheduledThreadPoolExecutor;
import org.apache.cassandra.concurrent.JMXEnabledThreadPoolExecutor;
import org.apache.cassandra.concurrent.Stage;
import org.apache.cassandra.config.DatabaseDescriptor;
import org.apache.cassandra.db.SystemKeyspace;
import org.apache.cassandra.dht.Token;
import org.apache.cassandra.net.RequestCallback;
import org.apache.cassandra.net.Message;
import org.apache.cassandra.net.MessagingService;
import org.apache.cassandra.service.StorageService;
import org.apache.cassandra.utils.FBUtilities;
import org.apache.cassandra.utils.JVMStabilityInspector;

import static org.apache.cassandra.config.CassandraRelevantProperties.GOSSIPER_QUARANTINE_DELAY;
import static org.apache.cassandra.net.NoPayload.noPayload;
import static org.apache.cassandra.net.Verb.ECHO_REQ;
import static org.apache.cassandra.net.Verb.GOSSIP_DIGEST_SYN;

/**
 * This module is responsible for Gossiping information for the local endpoint. This abstraction
 * maintains the list of live and dead endpoints. Periodically i.e. every 1 second this module
 * chooses a random node and initiates a round of Gossip with it. A round of Gossip involves 3
 * rounds of messaging. For instance if node A wants to initiate a round of Gossip with node B
 * it starts off by sending node B a GossipDigestSynMessage. Node B on receipt of this message
 * sends node A a GossipDigestAckMessage. On receipt of this message node A sends node B a
 * GossipDigestAck2Message which completes a round of Gossip. This module as and when it hears one
 * of the three above mentioned messages updates the Failure Detector with the liveness information.
 * Upon hearing a GossipShutdownMessage, this module will instantly mark the remote node as down in
 * the Failure Detector.
 *
 * This class is not threadsafe and any state changes should happen in the gossip stage.
 */

public class Gossiper implements IFailureDetectionEventListener, GossiperMBean
{
    public static final String MBEAN_NAME = "org.apache.cassandra.net:type=Gossiper";

    public static class Props
    {
        public static final String DISABLE_THREAD_VALIDATION = "cassandra.gossip.disable_thread_validation";
    }

    private static final DebuggableScheduledThreadPoolExecutor executor = new DebuggableScheduledThreadPoolExecutor("GossipTasks");

    static final ApplicationState[] STATES = ApplicationState.values();
    static final List<String> DEAD_STATES = Arrays.asList(VersionedValue.REMOVING_TOKEN, VersionedValue.REMOVED_TOKEN,
                                                          VersionedValue.STATUS_LEFT, VersionedValue.HIBERNATE);
    static ArrayList<String> SILENT_SHUTDOWN_STATES = new ArrayList<>();
    static
    {
        SILENT_SHUTDOWN_STATES.addAll(DEAD_STATES);
        SILENT_SHUTDOWN_STATES.add(VersionedValue.STATUS_BOOTSTRAPPING);
        SILENT_SHUTDOWN_STATES.add(VersionedValue.STATUS_BOOTSTRAPPING_REPLACE);
    }
    private static final List<String> ADMINISTRATIVELY_INACTIVE_STATES = Arrays.asList(VersionedValue.HIBERNATE,
                                                                                       VersionedValue.REMOVED_TOKEN,
                                                                                       VersionedValue.STATUS_LEFT);
    private volatile ScheduledFuture<?> scheduledGossipTask;
    private static final ReentrantLock taskLock = new ReentrantLock();
    public final static int intervalInMillis = 1000;
    public final static int QUARANTINE_DELAY = GOSSIPER_QUARANTINE_DELAY.getInt(StorageService.RING_DELAY * 2);
    private static final Logger logger = LoggerFactory.getLogger(Gossiper.class);
    private static final NoSpamLogger noSpamLogger = NoSpamLogger.getLogger(logger, 15L, TimeUnit.MINUTES);

    public static final Gossiper instance = new Gossiper(true);

    // Timestamp to prevent processing any in-flight messages for we've not send any SYN yet, see CASSANDRA-12653.
    volatile long firstSynSendAt = 0L;

    public static final long aVeryLongTime = getVeryLongTime();

    // Maximimum difference between generation value and local time we are willing to accept about a peer
    static final int MAX_GENERATION_DIFFERENCE = 86400 * 365;
    private final long fatClientTimeout;
    private final Random random = new Random();

    /* subscribers for interest in EndpointState change */
    private final List<IEndpointStateChangeSubscriber> subscribers = new CopyOnWriteArrayList<>();

    /* live member set */
    @VisibleForTesting
    final Set<InetAddressAndPort> liveEndpoints = new ConcurrentSkipListSet<>();

    /* unreachable member set */
    private final Map<InetAddressAndPort, Long> unreachableEndpoints = new ConcurrentHashMap<>();

    /* initial seeds for joining the cluster */
    @VisibleForTesting
    final Set<InetAddressAndPort> seeds = new ConcurrentSkipListSet<>();

    /* map where key is the endpoint and value is the state associated with the endpoint */
    final ConcurrentMap<InetAddressAndPort, EndpointState> endpointStateMap = new ConcurrentHashMap<>();

    /* map where key is endpoint and value is timestamp when this endpoint was removed from
     * gossip. We will ignore any gossip regarding these endpoints for QUARANTINE_DELAY time
     * after removal to prevent nodes from falsely reincarnating during the time when removal
     * gossip gets propagated to all nodes */
    private final Map<InetAddressAndPort, Long> justRemovedEndpoints = new ConcurrentHashMap<>();

    private final Map<InetAddressAndPort, Long> expireTimeEndpointMap = new ConcurrentHashMap<>();

    private volatile boolean inShadowRound = false;
    // seeds gathered during shadow round that indicated to be in the shadow round phase as well
    private final Set<InetAddressAndPort> seedsInShadowRound = new ConcurrentSkipListSet<>();
    // endpoint states as gathered during shadow round
    private final Map<InetAddressAndPort, EndpointState> endpointShadowStateMap = new ConcurrentHashMap<>();

    private volatile long lastProcessedMessageAt = System.currentTimeMillis();

    /**
     * This property is initially set to {@code true} which means that we have no information about the other nodes.
     * Once all nodes are on at least this node version, it becomes {@code false}, which means that we are not
     * upgrading from the previous version (major, minor).
     *
     * This property and anything that checks it should be removed in 5.0
     */
    private volatile boolean upgradeInProgressPossible = true;

    public void clearUnsafe()
    {
        unreachableEndpoints.clear();
        liveEndpoints.clear();
        justRemovedEndpoints.clear();
        expireTimeEndpointMap.clear();
        endpointStateMap.clear();
        endpointShadowStateMap.clear();
        seedsInShadowRound.clear();
    }

    // returns true when the node does not know the existence of other nodes.
    private static boolean isLoneNode(Map<InetAddressAndPort, EndpointState> epStates)
    {
        return epStates.isEmpty() || epStates.keySet().equals(Collections.singleton(FBUtilities.getBroadcastAddressAndPort()));
    }

    final Supplier<ExpiringMemoizingSupplier.ReturnValue<CassandraVersion>> upgradeFromVersionSupplier = () ->
    {
        // Once there are no prior version nodes we don't need to keep rechecking
        if (!upgradeInProgressPossible)
            return new ExpiringMemoizingSupplier.Memoized<>(null);

        CassandraVersion minVersion = SystemKeyspace.CURRENT_VERSION;

        // Skip the round if the gossiper has not started yet
        // Otherwise, upgradeInProgressPossible can be set to false wrongly.
        // If we don't know any epstate we don't know anything about the cluster.
        // If we only know about ourselves, we can assume that version is CURRENT_VERSION
        if (!isEnabled() || isLoneNode(endpointStateMap))
        {
            return new ExpiringMemoizingSupplier.NotMemoized<>(minVersion);
        }

        // Check the release version of all the peers it heard of. Not necessary the peer that it has/had contacted with.
        boolean allHostsHaveKnownVersion = true;
        for (InetAddressAndPort host : endpointStateMap.keySet())
        {
            CassandraVersion version = getReleaseVersion(host);

            //Raced with changes to gossip state, wait until next iteration
            if (version == null)
                allHostsHaveKnownVersion = false;
            else if (version.compareTo(minVersion) < 0)
                minVersion = version;
        }

        if (minVersion.compareTo(SystemKeyspace.CURRENT_VERSION) < 0)
            return new ExpiringMemoizingSupplier.Memoized<>(minVersion);

        if (!allHostsHaveKnownVersion)
            return new ExpiringMemoizingSupplier.NotMemoized<>(minVersion);

        upgradeInProgressPossible = false;
        return new ExpiringMemoizingSupplier.Memoized<>(null);
    };

    private final Supplier<CassandraVersion> upgradeFromVersionMemoized = ExpiringMemoizingSupplier.memoizeWithExpiration(upgradeFromVersionSupplier, 1, TimeUnit.MINUTES);

    @VisibleForTesting
    public void expireUpgradeFromVersion()
    {
        upgradeInProgressPossible = true;
        ((ExpiringMemoizingSupplier<CassandraVersion>) upgradeFromVersionMemoized).expire();
    }

    private static final boolean disableThreadValidation = Boolean.getBoolean(Props.DISABLE_THREAD_VALIDATION);

    private static long getVeryLongTime()
    {
        String newVLT =  System.getProperty("cassandra.very_long_time_ms");
        if (newVLT != null)
        {
            logger.info("Overriding aVeryLongTime to {}ms", newVLT);
            return Long.parseLong(newVLT);
        }
        return 259200 * 1000; // 3 days
    }

    private static boolean isInGossipStage()
    {
        return ((JMXEnabledSingleThreadExecutor) Stage.GOSSIP.executor()).isExecutedBy(Thread.currentThread());
    }

    private static void checkProperThreadForStateMutation()
    {
        if (disableThreadValidation || isInGossipStage())
            return;

        IllegalStateException e = new IllegalStateException("Attempting gossip state mutation from illegal thread: " + Thread.currentThread().getName());
        if (DatabaseDescriptor.strictRuntimeChecks())
        {
            throw e;
        }
        else
        {
            noSpamLogger.getStatement(Throwables.getStackTraceAsString(e)).error(e.getMessage(), e);
        }
    }

    private class GossipTask implements Runnable
    {
        public void run()
        {
            try
            {
                //wait on messaging service to start listening
                MessagingService.instance().waitUntilListening();

                taskLock.lock();

                /* Update the local heartbeat counter. */
                endpointStateMap.get(FBUtilities.getBroadcastAddressAndPort()).getHeartBeatState().updateHeartBeat();
                if (logger.isTraceEnabled())
                    logger.trace("My heartbeat is now {}", endpointStateMap.get(FBUtilities.getBroadcastAddressAndPort()).getHeartBeatState().getHeartBeatVersion());
                final List<GossipDigest> gDigests = new ArrayList<>();
                Gossiper.instance.makeRandomGossipDigest(gDigests);

                if (gDigests.size() > 0)
                {
                    GossipDigestSyn digestSynMessage = new GossipDigestSyn(DatabaseDescriptor.getClusterName(),
                                                                           DatabaseDescriptor.getPartitionerName(),
                                                                           gDigests);
                    Message<GossipDigestSyn> message = Message.out(GOSSIP_DIGEST_SYN, digestSynMessage);
                    /* Gossip to some random live member */
                    boolean gossipedToSeed = doGossipToLiveMember(message);

                    /* Gossip to some unreachable member with some probability to check if he is back up */
                    maybeGossipToUnreachableMember(message);

                    /* Gossip to a seed if we did not do so above, or we have seen less nodes
                       than there are seeds.  This prevents partitions where each group of nodes
                       is only gossiping to a subset of the seeds.

                       The most straightforward check would be to check that all the seeds have been
                       verified either as live or unreachable.  To avoid that computation each round,
                       we reason that:

                       either all the live nodes are seeds, in which case non-seeds that come online
                       will introduce themselves to a member of the ring by definition,

                       or there is at least one non-seed node in the list, in which case eventually
                       someone will gossip to it, and then do a gossip to a random seed from the
                       gossipedToSeed check.

                       See CASSANDRA-150 for more exposition. */
                    if (!gossipedToSeed || liveEndpoints.size() < seeds.size())
                        maybeGossipToSeed(message);

                    doStatusCheck();
                }
            }
            catch (Exception e)
            {
                JVMStabilityInspector.inspectThrowable(e);
                logger.error("Gossip error", e);
            }
            finally
            {
                taskLock.unlock();
            }
        }
    }

    Gossiper(boolean registerJmx)
    {
        // half of QUARATINE_DELAY, to ensure justRemovedEndpoints has enough leeway to prevent re-gossip
        fatClientTimeout = (QUARANTINE_DELAY / 2);
        /* register with the Failure Detector for receiving Failure detector events */
        FailureDetector.instance.registerFailureDetectionEventListener(this);

        // Register this instance with JMX
        if (registerJmx)
        {
            MBeanWrapper.instance.registerMBean(this, MBEAN_NAME);
        }
    }

    public void setLastProcessedMessageAt(long timeInMillis)
    {
        this.lastProcessedMessageAt = timeInMillis;
    }

    public boolean seenAnySeed()
    {
        for (Map.Entry<InetAddressAndPort, EndpointState> entry : endpointStateMap.entrySet())
        {
            if (seeds.contains(entry.getKey()))
                return true;
            try
            {
                VersionedValue internalIp = entry.getValue().getApplicationState(ApplicationState.INTERNAL_IP);
                VersionedValue internalIpAndPort = entry.getValue().getApplicationState(ApplicationState.INTERNAL_ADDRESS_AND_PORT);
                InetAddressAndPort endpoint = null;
                if (internalIpAndPort != null)
                {
                    endpoint = InetAddressAndPort.getByName(internalIpAndPort.value);
                }
                else if (internalIp != null)
                {
                    endpoint = InetAddressAndPort.getByName(internalIp.value);
                }
                if (endpoint != null && seeds.contains(endpoint))
                    return true;
            }
            catch (UnknownHostException e)
            {
                throw new RuntimeException(e);
            }
        }
        return false;
    }

    /**
     * Register for interesting state changes.
     *
     * @param subscriber module which implements the IEndpointStateChangeSubscriber
     */
    public void register(IEndpointStateChangeSubscriber subscriber)
    {
        subscribers.add(subscriber);
    }

    /**
     * Unregister interest for state changes.
     *
     * @param subscriber module which implements the IEndpointStateChangeSubscriber
     */
    public void unregister(IEndpointStateChangeSubscriber subscriber)
    {
        subscribers.remove(subscriber);
    }

    /**
     * @return a list of live gossip participants, including fat clients
     */
    public Set<InetAddressAndPort> getLiveMembers()
    {
        Set<InetAddressAndPort> liveMembers = new HashSet<>(liveEndpoints);
        if (!liveMembers.contains(FBUtilities.getBroadcastAddressAndPort()))
            liveMembers.add(FBUtilities.getBroadcastAddressAndPort());
        return liveMembers;
    }

    /**
     * @return a list of live ring members.
     */
    public Set<InetAddressAndPort> getLiveTokenOwners()
    {
        return StorageService.instance.getLiveRingMembers(true);
    }

    /**
     * @return a list of unreachable gossip participants, including fat clients
     */
    public Set<InetAddressAndPort> getUnreachableMembers()
    {
        return unreachableEndpoints.keySet();
    }

    /**
     * @return a list of unreachable token owners
     */
    public Set<InetAddressAndPort> getUnreachableTokenOwners()
    {
        Set<InetAddressAndPort> tokenOwners = new HashSet<>();
        for (InetAddressAndPort endpoint : unreachableEndpoints.keySet())
        {
            if (StorageService.instance.getTokenMetadata().isMember(endpoint))
                tokenOwners.add(endpoint);
        }

        return tokenOwners;
    }

    public long getEndpointDowntime(InetAddressAndPort ep)
    {
        Long downtime = unreachableEndpoints.get(ep);
        if (downtime != null)
            return TimeUnit.NANOSECONDS.toMillis(System.nanoTime() - downtime);
        else
            return 0L;
    }

    private boolean isShutdown(InetAddressAndPort endpoint)
    {
        EndpointState epState = endpointStateMap.get(endpoint);
        if (epState == null)
        {
            return false;
        }

        VersionedValue versionedValue = epState.getApplicationState(ApplicationState.STATUS_WITH_PORT);
        if (versionedValue == null)
        {
            versionedValue = epState.getApplicationState(ApplicationState.STATUS);
            if (versionedValue == null)
            {
                return false;
            }
        }

        String value = versionedValue.value;
        String[] pieces = value.split(VersionedValue.DELIMITER_STR, -1);
        assert (pieces.length > 0);
        String state = pieces[0];
        return state.equals(VersionedValue.SHUTDOWN);
    }

    public static void runInGossipStageBlocking(Runnable runnable)
    {
        // run immediately if we're already in the gossip stage
        if (isInGossipStage())
        {
            runnable.run();
            return;
        }

        ListenableFutureTask task = ListenableFutureTask.create(runnable, null);
        Stage.GOSSIP.execute(task);
        try
        {
            task.get();
        }
        catch (InterruptedException | ExecutionException e)
        {
            throw new AssertionError(e);
        }
    }

    /**
     * This method is part of IFailureDetectionEventListener interface. This is invoked
     * by the Failure Detector when it convicts an end point.
     *
     * @param endpoint end point that is convicted.
     */
    public void convict(InetAddressAndPort endpoint, double phi)
    {
        runInGossipStageBlocking(() -> {
            EndpointState epState = endpointStateMap.get(endpoint);
            if (epState == null)
                return;

            if (!epState.isAlive())
                return;

            logger.debug("Convicting {} with status {} - alive {}", endpoint, getGossipStatus(epState), epState.isAlive());

            if (isShutdown(endpoint))
            {
                markAsShutdown(endpoint);
            }
            else
            {
                markDead(endpoint, epState);
            }
            GossiperDiagnostics.convicted(this, endpoint, phi);
        });
    }

    /**
     * This method is used to mark a node as shutdown; that is it gracefully exited on its own and told us about it
     * @param endpoint endpoint that has shut itself down
     */
    protected void markAsShutdown(InetAddressAndPort endpoint)
    {
        checkProperThreadForStateMutation();
        EndpointState epState = endpointStateMap.get(endpoint);
        if (epState == null)
            return;
        VersionedValue shutdown = StorageService.instance.valueFactory.shutdown(true);
        epState.addApplicationState(ApplicationState.STATUS_WITH_PORT, shutdown);
        epState.addApplicationState(ApplicationState.STATUS, StorageService.instance.valueFactory.shutdown(true));
        epState.addApplicationState(ApplicationState.RPC_READY, StorageService.instance.valueFactory.rpcReady(false));
        epState.getHeartBeatState().forceHighestPossibleVersionUnsafe();
        markDead(endpoint, epState);
        FailureDetector.instance.forceConviction(endpoint);
        GossiperDiagnostics.markedAsShutdown(this, endpoint);
        for (IEndpointStateChangeSubscriber subscriber : subscribers)
<<<<<<< HEAD
            subscriber.onChange(endpoint, ApplicationState.STATUS_WITH_PORT, shutdown);
=======
            subscriber.onChange(endpoint, ApplicationState.STATUS, shutdown);
        logger.debug("Marked {} as shutdown", endpoint);
>>>>>>> 94636a03
    }

    /**
     * Return either: the greatest heartbeat or application state
     *
     * @param epState
     * @return
     */
    int getMaxEndpointStateVersion(EndpointState epState)
    {
        int maxVersion = epState.getHeartBeatState().getHeartBeatVersion();
        for (Map.Entry<ApplicationState, VersionedValue> state : epState.states())
            maxVersion = Math.max(maxVersion, state.getValue().version);
        return maxVersion;
    }

    /**
     * Removes the endpoint from gossip completely
     *
     * @param endpoint endpoint to be removed from the current membership.
     */
    private void evictFromMembership(InetAddressAndPort endpoint)
    {
        checkProperThreadForStateMutation();
        unreachableEndpoints.remove(endpoint);
        endpointStateMap.remove(endpoint);
        expireTimeEndpointMap.remove(endpoint);
        FailureDetector.instance.remove(endpoint);
        quarantineEndpoint(endpoint);
        if (logger.isDebugEnabled())
            logger.debug("evicting {} from gossip", endpoint);
        GossiperDiagnostics.evictedFromMembership(this, endpoint);
    }

    /**
     * Removes the endpoint from Gossip but retains endpoint state
     */
    public void removeEndpoint(InetAddressAndPort endpoint)
    {
        checkProperThreadForStateMutation();
        // do subscribers first so anything in the subscriber that depends on gossiper state won't get confused
        for (IEndpointStateChangeSubscriber subscriber : subscribers)
            subscriber.onRemove(endpoint);

        if(seeds.contains(endpoint))
        {
            buildSeedsList();
            seeds.remove(endpoint);
            logger.info("removed {} from seeds, updated seeds list = {}", endpoint, seeds);
            if (seeds.isEmpty())
                logger.warn("Seeds list is now empty!");
        }

        liveEndpoints.remove(endpoint);
        unreachableEndpoints.remove(endpoint);
        MessagingService.instance().versions.reset(endpoint);
        quarantineEndpoint(endpoint);
        MessagingService.instance().closeOutbound(endpoint);
        MessagingService.instance().removeInbound(endpoint);
        logger.debug("removing endpoint {}", endpoint);
        GossiperDiagnostics.removedEndpoint(this, endpoint);
    }

    /**
     * Quarantines the endpoint for QUARANTINE_DELAY
     *
     * @param endpoint
     */
    private void quarantineEndpoint(InetAddressAndPort endpoint)
    {
        quarantineEndpoint(endpoint, System.currentTimeMillis());
    }

    /**
     * Quarantines the endpoint until quarantineExpiration + QUARANTINE_DELAY
     *
     * @param endpoint
     * @param quarantineExpiration
     */
    private void quarantineEndpoint(InetAddressAndPort endpoint, long quarantineExpiration)
    {
        justRemovedEndpoints.put(endpoint, quarantineExpiration);
        GossiperDiagnostics.quarantinedEndpoint(this, endpoint, quarantineExpiration);
    }

    /**
     * Quarantine endpoint specifically for replacement purposes.
     * @param endpoint
     */
    public void replacementQuarantine(InetAddressAndPort endpoint)
    {
        // remember, quarantineEndpoint will effectively already add QUARANTINE_DELAY, so this is 2x
        logger.debug("");
        quarantineEndpoint(endpoint, System.currentTimeMillis() + QUARANTINE_DELAY);
        GossiperDiagnostics.replacementQuarantine(this, endpoint);
    }

    /**
     * Remove the Endpoint and evict immediately, to avoid gossiping about this node.
     * This should only be called when a token is taken over by a new IP address.
     *
     * @param endpoint The endpoint that has been replaced
     */
    public void replacedEndpoint(InetAddressAndPort endpoint)
    {
        checkProperThreadForStateMutation();
        removeEndpoint(endpoint);
        evictFromMembership(endpoint);
        replacementQuarantine(endpoint);
        GossiperDiagnostics.replacedEndpoint(this, endpoint);
    }

    /**
     * The gossip digest is built based on randomization
     * rather than just looping through the collection of live endpoints.
     *
     * @param gDigests list of Gossip Digests.
     */
    private void makeRandomGossipDigest(List<GossipDigest> gDigests)
    {
        EndpointState epState;
        int generation = 0;
        int maxVersion = 0;

        // local epstate will be part of endpointStateMap
        List<InetAddressAndPort> endpoints = new ArrayList<>(endpointStateMap.keySet());
        Collections.shuffle(endpoints, random);
        for (InetAddressAndPort endpoint : endpoints)
        {
            epState = endpointStateMap.get(endpoint);
            if (epState != null)
            {
                generation = epState.getHeartBeatState().getGeneration();
                maxVersion = getMaxEndpointStateVersion(epState);
            }
            gDigests.add(new GossipDigest(endpoint, generation, maxVersion));
        }

        if (logger.isTraceEnabled())
        {
            StringBuilder sb = new StringBuilder();
            for (GossipDigest gDigest : gDigests)
            {
                sb.append(gDigest);
                sb.append(' ');
            }
            logger.trace("Gossip Digests are : {}", sb);
        }
    }

    /**
     * This method will begin removing an existing endpoint from the cluster by spoofing its state
     * This should never be called unless this coordinator has had 'removenode' invoked
     *
     * @param endpoint    - the endpoint being removed
     * @param hostId      - the ID of the host being removed
     * @param localHostId - my own host ID for replication coordination
     */
    public void advertiseRemoving(InetAddressAndPort endpoint, UUID hostId, UUID localHostId)
    {
        EndpointState epState = endpointStateMap.get(endpoint);
        // remember this node's generation
        int generation = epState.getHeartBeatState().getGeneration();
        logger.info("Removing host: {}", hostId);
        logger.info("Sleeping for {}ms to ensure {} does not change", StorageService.RING_DELAY, endpoint);
        Uninterruptibles.sleepUninterruptibly(StorageService.RING_DELAY, TimeUnit.MILLISECONDS);
        // make sure it did not change
        epState = endpointStateMap.get(endpoint);
        if (epState.getHeartBeatState().getGeneration() != generation)
            throw new RuntimeException("Endpoint " + endpoint + " generation changed while trying to remove it");
        // update the other node's generation to mimic it as if it had changed it itself
        logger.info("Advertising removal for {}", endpoint);
        epState.updateTimestamp(); // make sure we don't evict it too soon
        epState.getHeartBeatState().forceNewerGenerationUnsafe();
        Map<ApplicationState, VersionedValue> states = new EnumMap<>(ApplicationState.class);
        states.put(ApplicationState.STATUS_WITH_PORT, StorageService.instance.valueFactory.removingNonlocal(hostId));
        states.put(ApplicationState.STATUS, StorageService.instance.valueFactory.removingNonlocal(hostId));
        states.put(ApplicationState.REMOVAL_COORDINATOR, StorageService.instance.valueFactory.removalCoordinator(localHostId));
        epState.addApplicationStates(states);
        endpointStateMap.put(endpoint, epState);
    }

    /**
     * Handles switching the endpoint's state from REMOVING_TOKEN to REMOVED_TOKEN
     * This should only be called after advertiseRemoving
     *
     * @param endpoint
     * @param hostId
     */
    public void advertiseTokenRemoved(InetAddressAndPort endpoint, UUID hostId)
    {
        EndpointState epState = endpointStateMap.get(endpoint);
        epState.updateTimestamp(); // make sure we don't evict it too soon
        epState.getHeartBeatState().forceNewerGenerationUnsafe();
        long expireTime = computeExpireTime();
        epState.addApplicationState(ApplicationState.STATUS_WITH_PORT, StorageService.instance.valueFactory.removedNonlocal(hostId, expireTime));
        epState.addApplicationState(ApplicationState.STATUS, StorageService.instance.valueFactory.removedNonlocal(hostId, expireTime));
        logger.info("Completing removal of {}", endpoint);
        addExpireTimeForEndpoint(endpoint, expireTime);
        endpointStateMap.put(endpoint, epState);
        // ensure at least one gossip round occurs before returning
        Uninterruptibles.sleepUninterruptibly(intervalInMillis * 2, TimeUnit.MILLISECONDS);
    }

    public void unsafeAssassinateEndpoint(String address) throws UnknownHostException
    {
        logger.warn("Gossiper.unsafeAssassinateEndpoint is deprecated and will be removed in the next release; use assassinateEndpoint instead");
        assassinateEndpoint(address);
    }

    /**
     * Do not call this method unless you know what you are doing.
     * It will try extremely hard to obliterate any endpoint from the ring,
     * even if it does not know about it.
     *
     * @param address
     * @throws UnknownHostException
     */
    public void assassinateEndpoint(String address) throws UnknownHostException
    {
        InetAddressAndPort endpoint = InetAddressAndPort.getByName(address);
        runInGossipStageBlocking(() -> {
            EndpointState epState = endpointStateMap.get(endpoint);
            Collection<Token> tokens;
            logger.warn("Assassinating {} via gossip", endpoint);

            if (epState == null)
            {
                epState = new EndpointState(new HeartBeatState((int) ((System.currentTimeMillis() + 60000) / 1000), 9999));
            }
            else
            {
                int generation = epState.getHeartBeatState().getGeneration();
                int heartbeat = epState.getHeartBeatState().getHeartBeatVersion();
                logger.info("Sleeping for {}ms to ensure {} does not change", StorageService.RING_DELAY, endpoint);
                Uninterruptibles.sleepUninterruptibly(StorageService.RING_DELAY, TimeUnit.MILLISECONDS);
                // make sure it did not change
                EndpointState newState = endpointStateMap.get(endpoint);
                if (newState == null)
                    logger.warn("Endpoint {} disappeared while trying to assassinate, continuing anyway", endpoint);
                else if (newState.getHeartBeatState().getGeneration() != generation)
                    throw new RuntimeException("Endpoint still alive: " + endpoint + " generation changed while trying to assassinate it");
                else if (newState.getHeartBeatState().getHeartBeatVersion() != heartbeat)
                    throw new RuntimeException("Endpoint still alive: " + endpoint + " heartbeat changed while trying to assassinate it");
                epState.updateTimestamp(); // make sure we don't evict it too soon
                epState.getHeartBeatState().forceNewerGenerationUnsafe();
            }

            try
            {
                tokens = StorageService.instance.getTokenMetadata().getTokens(endpoint);
            }
            catch (Throwable th)
            {
                JVMStabilityInspector.inspectThrowable(th);
                // TODO this is broken
                logger.warn("Unable to calculate tokens for {}.  Will use a random one", address);
                tokens = Collections.singletonList(StorageService.instance.getTokenMetadata().partitioner.getRandomToken());
            }

            long expireTime = computeExpireTime();
            epState.addApplicationState(ApplicationState.STATUS_WITH_PORT, StorageService.instance.valueFactory.left(tokens, expireTime));
            epState.addApplicationState(ApplicationState.STATUS, StorageService.instance.valueFactory.left(tokens, computeExpireTime()));
            handleMajorStateChange(endpoint, epState);
            Uninterruptibles.sleepUninterruptibly(intervalInMillis * 4, TimeUnit.MILLISECONDS);
            logger.warn("Finished assassinating {}", endpoint);
        });
    }

    public boolean isKnownEndpoint(InetAddressAndPort endpoint)
    {
        return endpointStateMap.containsKey(endpoint);
    }

    public int getCurrentGenerationNumber(InetAddressAndPort endpoint)
    {
        return endpointStateMap.get(endpoint).getHeartBeatState().getGeneration();
    }

    /**
     * Returns true if the chosen target was also a seed. False otherwise
     *
     * @param message
     * @param epSet   a set of endpoint from which a random endpoint is chosen.
     * @return true if the chosen endpoint is also a seed.
     */
    private boolean sendGossip(Message<GossipDigestSyn> message, Set<InetAddressAndPort> epSet)
    {
        List<InetAddressAndPort> endpoints = ImmutableList.copyOf(epSet);

        int size = endpoints.size();
        if (size < 1)
            return false;
        /* Generate a random number from 0 -> size */
        int index = (size == 1) ? 0 : random.nextInt(size);
        InetAddressAndPort to = endpoints.get(index);
        if (logger.isTraceEnabled())
            logger.trace("Sending a GossipDigestSyn to {} ...", to);
        if (firstSynSendAt == 0)
            firstSynSendAt = System.nanoTime();
        MessagingService.instance().send(message, to);

        boolean isSeed = seeds.contains(to);
        GossiperDiagnostics.sendGossipDigestSyn(this, to);
        return isSeed;
    }

    /* Sends a Gossip message to a live member and returns true if the recipient was a seed */
    private boolean doGossipToLiveMember(Message<GossipDigestSyn> message)
    {
        int size = liveEndpoints.size();
        if (size == 0)
            return false;
        return sendGossip(message, liveEndpoints);
    }

    /* Sends a Gossip message to an unreachable member */
    private void maybeGossipToUnreachableMember(Message<GossipDigestSyn> message)
    {
        double liveEndpointCount = liveEndpoints.size();
        double unreachableEndpointCount = unreachableEndpoints.size();
        if (unreachableEndpointCount > 0)
        {
            /* based on some probability */
            double prob = unreachableEndpointCount / (liveEndpointCount + 1);
            double randDbl = random.nextDouble();
            if (randDbl < prob)
            {
                sendGossip(message, Sets.filter(unreachableEndpoints.keySet(),
                                                ep -> !isDeadState(getEndpointStateMap().get(ep))));
            }
        }
    }

    /* Possibly gossip to a seed for facilitating partition healing */
    private void maybeGossipToSeed(Message<GossipDigestSyn> prod)
    {
        int size = seeds.size();
        if (size > 0)
        {
            if (size == 1 && seeds.contains(FBUtilities.getBroadcastAddressAndPort()))
            {
                return;
            }

            if (liveEndpoints.size() == 0)
            {
                sendGossip(prod, seeds);
            }
            else
            {
                /* Gossip with the seed with some probability. */
                double probability = seeds.size() / (double) (liveEndpoints.size() + unreachableEndpoints.size());
                double randDbl = random.nextDouble();
                if (randDbl <= probability)
                    sendGossip(prod, seeds);
            }
        }
    }

    public boolean isGossipOnlyMember(InetAddressAndPort endpoint)
    {
        EndpointState epState = endpointStateMap.get(endpoint);
        if (epState == null)
        {
            return false;
        }
        return !isDeadState(epState) && !StorageService.instance.getTokenMetadata().isMember(endpoint);
    }

    /**
     * Check if this node can safely be started and join the ring.
     * If the node is bootstrapping, examines gossip state for any previous status to decide whether
     * it's safe to allow this node to start and bootstrap. If not bootstrapping, compares the host ID
     * that the node itself has (obtained by reading from system.local or generated if not present)
     * with the host ID obtained from gossip for the endpoint address (if any). This latter case
     * prevents a non-bootstrapping, new node from being started with the same address of a
     * previously started, but currently down predecessor.
     *
     * @param endpoint - the endpoint to check
     * @param localHostUUID - the host id to check
     * @param isBootstrapping - whether the node intends to bootstrap when joining
     * @param epStates - endpoint states in the cluster
     * @return true if it is safe to start the node, false otherwise
     */
    public boolean isSafeForStartup(InetAddressAndPort endpoint, UUID localHostUUID, boolean isBootstrapping,
                                    Map<InetAddressAndPort, EndpointState> epStates)
    {
        EndpointState epState = epStates.get(endpoint);
        // if there's no previous state, we're good
        if (epState == null)
            return true;

        String status = getGossipStatus(epState);

        if (status.equals(VersionedValue.HIBERNATE)
            && !SystemKeyspace.bootstrapComplete())
        {
            logger.warn("A node with the same IP in hibernate status was detected. Was a replacement already attempted?");
            return false;
        }

        //the node was previously removed from the cluster
        if (isDeadState(epState))
            return true;

        if (isBootstrapping)
        {
            // these states are not allowed to join the cluster as it would not be safe
            final List<String> unsafeStatuses = new ArrayList<String>()
            {{
                add("");                           // failed bootstrap but we did start gossiping
                add(VersionedValue.STATUS_NORMAL); // node is legit in the cluster or it was stopped with kill -9
                add(VersionedValue.SHUTDOWN);      // node was shutdown
            }};
            return !unsafeStatuses.contains(status);
        }
        else
        {
            // if the previous UUID matches what we currently have (i.e. what was read from
            // system.local at startup), then we're good to start up. Otherwise, something
            // is amiss and we need to replace the previous node
            VersionedValue previous = epState.getApplicationState(ApplicationState.HOST_ID);
            return UUID.fromString(previous.value).equals(localHostUUID);
        }
    }

    @VisibleForTesting
    void doStatusCheck()
    {
        if (logger.isTraceEnabled())
            logger.trace("Performing status check ...");

        long now = System.currentTimeMillis();
        long nowNano = System.nanoTime();

        long pending = ((JMXEnabledThreadPoolExecutor) Stage.GOSSIP.executor()).metrics.pendingTasks.getValue();
        if (pending > 0 && lastProcessedMessageAt < now - 1000)
        {
            // if some new messages just arrived, give the executor some time to work on them
            Uninterruptibles.sleepUninterruptibly(100, TimeUnit.MILLISECONDS);

            // still behind?  something's broke
            if (lastProcessedMessageAt < now - 1000)
            {
                logger.warn("Gossip stage has {} pending tasks; skipping status check (no nodes will be marked down)", pending);
                return;
            }
        }

        Set<InetAddressAndPort> eps = endpointStateMap.keySet();
        for (InetAddressAndPort endpoint : eps)
        {
            if (endpoint.equals(FBUtilities.getBroadcastAddressAndPort()))
                continue;

            FailureDetector.instance.interpret(endpoint);
            EndpointState epState = endpointStateMap.get(endpoint);
            if (epState != null)
            {
                // check if this is a fat client. fat clients are removed automatically from
                // gossip after FatClientTimeout.  Do not remove dead states here.
                if (isGossipOnlyMember(endpoint)
                    && !justRemovedEndpoints.containsKey(endpoint)
                    && TimeUnit.NANOSECONDS.toMillis(nowNano - epState.getUpdateTimestamp()) > fatClientTimeout)
                {
                    logger.info("FatClient {} has been silent for {}ms, removing from gossip", endpoint, fatClientTimeout);
                    runInGossipStageBlocking(() -> {
                        if (!isGossipOnlyMember(endpoint))
                        {
                            // updating gossip and token metadata are not atomic, but rely on the single threaded gossip stage
                            // since status checks are done outside the gossip stage, need to confirm the state of the endpoint
                            // to make sure that the previous read data was correct
                            logger.info("Race condition marking {} as a FatClient; ignoring", endpoint);
                            return;
                        }                        
                        removeEndpoint(endpoint); // will put it in justRemovedEndpoints to respect quarantine delay
                        evictFromMembership(endpoint); // can get rid of the state immediately
                    });
                }

                // check for dead state removal
                long expireTime = getExpireTimeForEndpoint(endpoint);
                if (!epState.isAlive() && (now > expireTime)
                    && (!StorageService.instance.getTokenMetadata().isMember(endpoint)))
                {
                    if (logger.isDebugEnabled())
                    {
                        logger.debug("time is expiring for endpoint : {} ({})", endpoint, expireTime);
                    }
                    runInGossipStageBlocking(() -> evictFromMembership(endpoint));
                }
            }
        }

        if (!justRemovedEndpoints.isEmpty())
        {
            for (Entry<InetAddressAndPort, Long> entry : justRemovedEndpoints.entrySet())
            {
                if ((now - entry.getValue()) > QUARANTINE_DELAY)
                {
                    if (logger.isDebugEnabled())
                        logger.debug("{} elapsed, {} gossip quarantine over", QUARANTINE_DELAY, entry.getKey());
                    justRemovedEndpoints.remove(entry.getKey());
                }
            }
        }
    }

    protected long getExpireTimeForEndpoint(InetAddressAndPort endpoint)
    {
        /* default expireTime is aVeryLongTime */
        Long storedTime = expireTimeEndpointMap.get(endpoint);
        return storedTime == null ? computeExpireTime() : storedTime;
    }

    public EndpointState getEndpointStateForEndpoint(InetAddressAndPort ep)
    {
        return endpointStateMap.get(ep);
    }

    public ImmutableSet<InetAddressAndPort> getEndpoints()
    {
        return ImmutableSet.copyOf(endpointStateMap.keySet());
    }

    public int getEndpointCount()
    {
        return endpointStateMap.size();
    }

    Map<InetAddressAndPort, EndpointState> getEndpointStateMap()
    {
        return ImmutableMap.copyOf(endpointStateMap);
    }

    Map<InetAddressAndPort, Long> getJustRemovedEndpoints()
    {
        return ImmutableMap.copyOf(justRemovedEndpoints);
    }

    Map<InetAddressAndPort, Long> getUnreachableEndpoints()
    {
        return ImmutableMap.copyOf(unreachableEndpoints);
    }

    Set<InetAddressAndPort> getSeedsInShadowRound()
    {
        return ImmutableSet.copyOf(seedsInShadowRound);
    }

    long getLastProcessedMessageAt()
    {
        return lastProcessedMessageAt;
    }

    public UUID getHostId(InetAddressAndPort endpoint)
    {
        return getHostId(endpoint, endpointStateMap);
    }

    public UUID getHostId(InetAddressAndPort endpoint, Map<InetAddressAndPort, EndpointState> epStates)
    {
        return UUID.fromString(epStates.get(endpoint).getApplicationState(ApplicationState.HOST_ID).value);
    }

    /**
     * The value for the provided application state for the provided endpoint as currently known by this Gossip instance.
     *
     * @param endpoint the endpoint from which to get the endpoint state.
     * @param state the endpoint state to get.
     * @return the value of the application state {@code state} for {@code endpoint}, or {@code null} if either
     * {@code endpoint} is not known by Gossip or has no value for {@code state}.
     */
    public String getApplicationState(InetAddressAndPort endpoint, ApplicationState state)
    {
        EndpointState epState = endpointStateMap.get(endpoint);
        if (epState == null)
            return null;

        VersionedValue value = epState.getApplicationState(state);
        return value == null ? null : value.value;
    }

    EndpointState getStateForVersionBiggerThan(InetAddressAndPort forEndpoint, int version)
    {
        EndpointState epState = endpointStateMap.get(forEndpoint);
        EndpointState reqdEndpointState = null;

        if (epState != null)
        {
            /*
             * Here we try to include the Heart Beat state only if it is
             * greater than the version passed in. It might happen that
             * the heart beat version maybe lesser than the version passed
             * in and some application state has a version that is greater
             * than the version passed in. In this case we also send the old
             * heart beat and throw it away on the receiver if it is redundant.
            */
            HeartBeatState heartBeatState = epState.getHeartBeatState();
            int localHbGeneration = heartBeatState.getGeneration();
            int localHbVersion = heartBeatState.getHeartBeatVersion();
            if (localHbVersion > version)
            {
                reqdEndpointState = new EndpointState(new HeartBeatState(localHbGeneration, localHbVersion));
                if (logger.isTraceEnabled())
                    logger.trace("local heartbeat version {} greater than {} for {}", localHbVersion, version, forEndpoint);
            }
            /* Accumulate all application states whose versions are greater than "version" variable */
            Map<ApplicationState, VersionedValue> states = new EnumMap<>(ApplicationState.class);
            for (Entry<ApplicationState, VersionedValue> entry : epState.states())
            {
                VersionedValue value = entry.getValue();
                if (value.version > version)
                {
                    if (reqdEndpointState == null)
                    {
                        reqdEndpointState = new EndpointState(new HeartBeatState(localHbGeneration, localHbVersion));
                    }
                    final ApplicationState key = entry.getKey();
                    if (logger.isTraceEnabled())
                        logger.trace("Adding state {}: {}" , key, value.value);

                    states.put(key, value);
                }
            }
            if (reqdEndpointState != null)
                reqdEndpointState.addApplicationStates(states);
        }
        return reqdEndpointState;
    }

    /**
     * determine which endpoint started up earlier
     */
    public int compareEndpointStartup(InetAddressAndPort addr1, InetAddressAndPort addr2)
    {
        EndpointState ep1 = getEndpointStateForEndpoint(addr1);
        EndpointState ep2 = getEndpointStateForEndpoint(addr2);
        assert ep1 != null && ep2 != null;
        return ep1.getHeartBeatState().getGeneration() - ep2.getHeartBeatState().getGeneration();
    }

    void notifyFailureDetector(Map<InetAddressAndPort, EndpointState> remoteEpStateMap)
    {
        for (Entry<InetAddressAndPort, EndpointState> entry : remoteEpStateMap.entrySet())
        {
            notifyFailureDetector(entry.getKey(), entry.getValue());
        }
    }

    void notifyFailureDetector(InetAddressAndPort endpoint, EndpointState remoteEndpointState)
    {
        EndpointState localEndpointState = endpointStateMap.get(endpoint);
        /*
         * If the local endpoint state exists then report to the FD only
         * if the versions workout.
        */
        if (localEndpointState != null)
        {
            IFailureDetector fd = FailureDetector.instance;
            int localGeneration = localEndpointState.getHeartBeatState().getGeneration();
            int remoteGeneration = remoteEndpointState.getHeartBeatState().getGeneration();
            if (remoteGeneration > localGeneration)
            {
                localEndpointState.updateTimestamp();
                // this node was dead and the generation changed, this indicates a reboot, or possibly a takeover
                // we will clean the fd intervals for it and relearn them
                if (!localEndpointState.isAlive())
                {
                    logger.debug("Clearing interval times for {} due to generation change", endpoint);
                    fd.remove(endpoint);
                }
                fd.report(endpoint);
                return;
            }

            if (remoteGeneration == localGeneration)
            {
                int localVersion = getMaxEndpointStateVersion(localEndpointState);
                int remoteVersion = remoteEndpointState.getHeartBeatState().getHeartBeatVersion();
                if (remoteVersion > localVersion)
                {
                    localEndpointState.updateTimestamp();
                    // just a version change, report to the fd
                    fd.report(endpoint);
                }
            }
        }

    }

    private void markAlive(final InetAddressAndPort addr, final EndpointState localState)
    {
        localState.markDead();

        Message<NoPayload> echoMessage = Message.out(ECHO_REQ, noPayload);
        logger.trace("Sending ECHO_REQ to {}", addr);
        RequestCallback echoHandler = msg ->
        {
            // force processing of the echo response onto the gossip stage, as it comes in on the REQUEST_RESPONSE stage
            runInGossipStageBlocking(() -> realMarkAlive(addr, localState));
        };

        MessagingService.instance().sendWithCallback(echoMessage, addr, echoHandler);

        GossiperDiagnostics.markedAlive(this, addr, localState);
    }

    @VisibleForTesting
    public void realMarkAlive(final InetAddressAndPort addr, final EndpointState localState)
    {
        checkProperThreadForStateMutation();
        if (logger.isTraceEnabled())
            logger.trace("marking as alive {}", addr);
        localState.markAlive();
        localState.updateTimestamp(); // prevents doStatusCheck from racing us and evicting if it was down > aVeryLongTime
        liveEndpoints.add(addr);
        unreachableEndpoints.remove(addr);
        expireTimeEndpointMap.remove(addr);
        logger.debug("removing expire time for endpoint : {}", addr);
        logger.info("InetAddress {} is now UP", addr);
        for (IEndpointStateChangeSubscriber subscriber : subscribers)
            subscriber.onAlive(addr, localState);
        if (logger.isTraceEnabled())
            logger.trace("Notified {}", subscribers);

        GossiperDiagnostics.realMarkedAlive(this, addr, localState);
    }

    @VisibleForTesting
    public void markDead(InetAddressAndPort addr, EndpointState localState)
    {
        checkProperThreadForStateMutation();
        if (logger.isTraceEnabled())
            logger.trace("marking as down {}", addr);
        silentlyMarkDead(addr, localState);
        logger.info("InetAddress {} is now DOWN", addr);
        for (IEndpointStateChangeSubscriber subscriber : subscribers)
            subscriber.onDead(addr, localState);
        if (logger.isTraceEnabled())
            logger.trace("Notified {}", subscribers);

        GossiperDiagnostics.markedDead(this, addr, localState);
    }

    /**
     * Used by {@link #markDead(InetAddressAndPort, EndpointState)} and {@link #addSavedEndpoint(InetAddressAndPort)}
     * to register a endpoint as dead.  This method is "silent" to avoid triggering listeners, diagnostics, or logs
     * on startup via addSavedEndpoint.
     */
    private void silentlyMarkDead(InetAddressAndPort addr, EndpointState localState)
    {
        localState.markDead();
        liveEndpoints.remove(addr);
        unreachableEndpoints.put(addr, System.nanoTime());
    }

    /**
     * This method is called whenever there is a "big" change in ep state (a generation change for a known node).
     *
     * @param ep      endpoint
     * @param epState EndpointState for the endpoint
     */
    private void handleMajorStateChange(InetAddressAndPort ep, EndpointState epState)
    {
        checkProperThreadForStateMutation();
        EndpointState localEpState = endpointStateMap.get(ep);
        if (!isDeadState(epState))
        {
            if (localEpState != null)
                logger.info("Node {} has restarted, now UP", ep);
            else
                logger.info("Node {} is now part of the cluster", ep);
        }
        if (logger.isTraceEnabled())
            logger.trace("Adding endpoint state for {}", ep);
        endpointStateMap.put(ep, epState);

        if (localEpState != null)
        {   // the node restarted: it is up to the subscriber to take whatever action is necessary
            for (IEndpointStateChangeSubscriber subscriber : subscribers)
                subscriber.onRestart(ep, localEpState);
        }

        if (!isDeadState(epState))
            markAlive(ep, epState);
        else
        {
            logger.debug("Not marking {} alive due to dead state", ep);
            markDead(ep, epState);
        }
        for (IEndpointStateChangeSubscriber subscriber : subscribers)
            subscriber.onJoin(ep, epState);
        // check this at the end so nodes will learn about the endpoint
        if (isShutdown(ep))
            markAsShutdown(ep);

        GossiperDiagnostics.majorStateChangeHandled(this, ep, epState);
    }

    public boolean isAlive(InetAddressAndPort endpoint)
    {
        EndpointState epState = getEndpointStateForEndpoint(endpoint);
        if (epState == null)
            return false;
        return epState.isAlive() && !isDeadState(epState);
    }

    public boolean isDeadState(EndpointState epState)
    {
        String status = getGossipStatus(epState);
        if (status.isEmpty())
            return false;

        return DEAD_STATES.contains(status);
    }

    public boolean isSilentShutdownState(EndpointState epState)
    {
        String status = getGossipStatus(epState);
        if (status.isEmpty())
            return false;

        return SILENT_SHUTDOWN_STATES.contains(status);
    }

    public boolean isAdministrativelyInactiveState(EndpointState epState)
    {
        String status = getGossipStatus(epState);
        if (status.isEmpty())
            return false;

        return ADMINISTRATIVELY_INACTIVE_STATES.contains(status);
    }

    public boolean isAdministrativelyInactiveState(InetAddressAndPort endpoint)
    {
        EndpointState epState = getEndpointStateForEndpoint(endpoint);
        if (epState == null)
            return true; // if the end point cannot be found, treat as inactive
        return isAdministrativelyInactiveState(epState);
    }

    private static String getGossipStatus(EndpointState epState)
    {
        if (epState == null)
        {
            return "";
        }

        VersionedValue versionedValue = epState.getApplicationState(ApplicationState.STATUS_WITH_PORT);
        if (versionedValue == null)
        {
            versionedValue = epState.getApplicationState(ApplicationState.STATUS);
            if (versionedValue == null)
            {
                return "";
            }
        }

        String value = versionedValue.value;
        String[] pieces = value.split(VersionedValue.DELIMITER_STR, -1);
        assert (pieces.length > 0);
        return pieces[0];
    }

    @VisibleForTesting
    public void applyStateLocally(Map<InetAddressAndPort, EndpointState> epStateMap)
    {
        checkProperThreadForStateMutation();
        for (Entry<InetAddressAndPort, EndpointState> entry : epStateMap.entrySet())
        {
            InetAddressAndPort ep = entry.getKey();
            if ( ep.equals(FBUtilities.getBroadcastAddressAndPort()) && !isInShadowRound())
                continue;
            if (justRemovedEndpoints.containsKey(ep))
            {
                if (logger.isTraceEnabled())
                    logger.trace("Ignoring gossip for {} because it is quarantined", ep);
                continue;
            }

            EndpointState localEpStatePtr = endpointStateMap.get(ep);
            EndpointState remoteState = entry.getValue();
            if (!hasMajorVersion3Nodes())
                remoteState.removeMajorVersion3LegacyApplicationStates();

            /*
                If state does not exist just add it. If it does then add it if the remote generation is greater.
                If there is a generation tie, attempt to break it by heartbeat version.
            */
            if (localEpStatePtr != null)
            {
                int localGeneration = localEpStatePtr.getHeartBeatState().getGeneration();
                int remoteGeneration = remoteState.getHeartBeatState().getGeneration();
                long localTime = System.currentTimeMillis()/1000;
                if (logger.isTraceEnabled())
                    logger.trace("{} local generation {}, remote generation {}", ep, localGeneration, remoteGeneration);

                // We measure generation drift against local time, based on the fact that generation is initialized by time
                if (remoteGeneration > localTime + MAX_GENERATION_DIFFERENCE)
                {
                    // assume some peer has corrupted memory and is broadcasting an unbelievable generation about another peer (or itself)
                    logger.warn("received an invalid gossip generation for peer {}; local time = {}, received generation = {}", ep, localTime, remoteGeneration);
                }
                else if (remoteGeneration > localGeneration)
                {
                    if (logger.isTraceEnabled())
                        logger.trace("Updating heartbeat state generation to {} from {} for {}", remoteGeneration, localGeneration, ep);
                    // major state change will handle the update by inserting the remote state directly
                    handleMajorStateChange(ep, remoteState);
                }
                else if (remoteGeneration == localGeneration) // generation has not changed, apply new states
                {
                    /* find maximum state */
                    int localMaxVersion = getMaxEndpointStateVersion(localEpStatePtr);
                    int remoteMaxVersion = getMaxEndpointStateVersion(remoteState);
                    if (remoteMaxVersion > localMaxVersion)
                    {
                        // apply states, but do not notify since there is no major change
                        applyNewStates(ep, localEpStatePtr, remoteState);
                    }
                    else if (logger.isTraceEnabled())
                            logger.trace("Ignoring remote version {} <= {} for {}", remoteMaxVersion, localMaxVersion, ep);

                    if (!localEpStatePtr.isAlive() && !isDeadState(localEpStatePtr)) // unless of course, it was dead
                        markAlive(ep, localEpStatePtr);
                }
                else
                {
                    if (logger.isTraceEnabled())
                        logger.trace("Ignoring remote generation {} < {}", remoteGeneration, localGeneration);
                }
            }
            else
            {
                // this is a new node, report it to the FD in case it is the first time we are seeing it AND it's not alive
                FailureDetector.instance.report(ep);
                handleMajorStateChange(ep, remoteState);
            }
        }
    }

    private void applyNewStates(InetAddressAndPort addr, EndpointState localState, EndpointState remoteState)
    {
        // don't assert here, since if the node restarts the version will go back to zero
        int oldVersion = localState.getHeartBeatState().getHeartBeatVersion();

        localState.setHeartBeatState(remoteState.getHeartBeatState());
        if (logger.isTraceEnabled())
            logger.trace("Updating heartbeat state version to {} from {} for {} ...", localState.getHeartBeatState().getHeartBeatVersion(), oldVersion, addr);

        Set<Entry<ApplicationState, VersionedValue>> remoteStates = remoteState.states();
        assert remoteState.getHeartBeatState().getGeneration() == localState.getHeartBeatState().getGeneration();


        Set<Entry<ApplicationState, VersionedValue>> updatedStates = remoteStates.stream().filter(entry -> {
            // filter out the states that are already up to date (has the same or higher version)
            VersionedValue local = localState.getApplicationState(entry.getKey());
            return (local == null || local.version < entry.getValue().version);
        }).collect(Collectors.toSet());

        if (logger.isTraceEnabled() && updatedStates.size() > 0)
        {
            for (Entry<ApplicationState, VersionedValue> entry : updatedStates)
            {
                logger.trace("Updating {} state version to {} for {}", entry.getKey().toString(), entry.getValue().version, addr);
            }
        }
        localState.addApplicationStates(updatedStates);

        // get rid of legacy fields once the cluster is not in mixed mode
        if (!hasMajorVersion3Nodes())
            localState.removeMajorVersion3LegacyApplicationStates();

        for (Entry<ApplicationState, VersionedValue> updatedEntry : updatedStates)
        {
            // filters out legacy change notifications
            // only if local state already indicates that the peer has the new fields
            if ((ApplicationState.INTERNAL_IP == updatedEntry.getKey() && localState.containsApplicationState(ApplicationState.INTERNAL_ADDRESS_AND_PORT))
                ||(ApplicationState.STATUS == updatedEntry.getKey() && localState.containsApplicationState(ApplicationState.STATUS_WITH_PORT))
                || (ApplicationState.RPC_ADDRESS == updatedEntry.getKey() && localState.containsApplicationState(ApplicationState.NATIVE_ADDRESS_AND_PORT)))
                continue;
            doOnChangeNotifications(addr, updatedEntry.getKey(), updatedEntry.getValue());
        }
    }

    // notify that a local application state is going to change (doesn't get triggered for remote changes)
    private void doBeforeChangeNotifications(InetAddressAndPort addr, EndpointState epState, ApplicationState apState, VersionedValue newValue)
    {
        for (IEndpointStateChangeSubscriber subscriber : subscribers)
        {
            subscriber.beforeChange(addr, epState, apState, newValue);
        }
    }

    // notify that an application state has changed
    private void doOnChangeNotifications(InetAddressAndPort addr, ApplicationState state, VersionedValue value)
    {
        for (IEndpointStateChangeSubscriber subscriber : subscribers)
        {
            subscriber.onChange(addr, state, value);
        }
    }

    /* Request all the state for the endpoint in the gDigest */
    private void requestAll(GossipDigest gDigest, List<GossipDigest> deltaGossipDigestList, int remoteGeneration)
    {
        /* We are here since we have no data for this endpoint locally so request everthing. */
        deltaGossipDigestList.add(new GossipDigest(gDigest.getEndpoint(), remoteGeneration, 0));
        if (logger.isTraceEnabled())
            logger.trace("requestAll for {}", gDigest.getEndpoint());
    }

    /* Send all the data with version greater than maxRemoteVersion */
    private void sendAll(GossipDigest gDigest, Map<InetAddressAndPort, EndpointState> deltaEpStateMap, int maxRemoteVersion)
    {
        EndpointState localEpStatePtr = getStateForVersionBiggerThan(gDigest.getEndpoint(), maxRemoteVersion);
        if (localEpStatePtr != null)
            deltaEpStateMap.put(gDigest.getEndpoint(), localEpStatePtr);
    }

    /**
     * Used during a shadow round to collect the current state; this method clones the current state, no filtering
     * is done.
     *
     * During the shadow round its desirable to return gossip state for remote instances that were created by this
     * process also known as "empty", this is done for host replacement to be able to replace downed hosts that are
     * in the ring but have no state in gossip (see CASSANDRA-16213).
     *
     * This method is different than {@link #examineGossiper(List, List, Map)} with respect to how "empty" states are
     * dealt with; they are kept.
     */
    Map<InetAddressAndPort, EndpointState> examineShadowState()
    {
        logger.debug("Shadow request received, adding all states");
        Map<InetAddressAndPort, EndpointState> map = new HashMap<>();
        for (Entry<InetAddressAndPort, EndpointState> e : endpointStateMap.entrySet())
        {
            InetAddressAndPort endpoint = e.getKey();
            EndpointState state = new EndpointState(e.getValue());
            if (state.isEmptyWithoutStatus())
            {
                // We have no app states loaded for this endpoint, but we may well have
                // some state persisted in the system keyspace. This can happen in the case
                // of a full cluster bounce where one or more nodes fail to come up. As
                // gossip state is transient, the peers which do successfully start will be
                // aware of the failed nodes thanks to StorageService::initServer calling
                // Gossiper.instance::addSavedEndpoint with every endpoint in TokenMetadata,
                // which itself is populated from the system tables at startup.
                // Here we know that a peer which is starting up and attempting to perform
                // a shadow round of gossip. This peer is in one of two states:
                // * it is replacing a down node, in which case it needs to learn the tokens
                //   of the down node and optionally its host id.
                // * it needs to check that no other instance is already associated with its
                //   endpoint address and port.
                // To support both of these cases, we can add the tokens and host id from
                // the system table, if they exist. These are only ever persisted to the system
                // table when the actual node to which they apply enters the UP/NORMAL state.
                // This invariant will be preserved as nodes never persist or propagate the
                // results of a shadow round, so this communication will be strictly limited
                // to this node and the node performing the shadow round.
                UUID hostId = SystemKeyspace.loadHostIds().get(endpoint);
                if (null != hostId)
                {
                    state.addApplicationState(ApplicationState.HOST_ID,
                                                 StorageService.instance.valueFactory.hostId(hostId));
                }
                Set<Token> tokens = SystemKeyspace.loadTokens().get(endpoint);
                if (null != tokens && !tokens.isEmpty())
                {
                    state.addApplicationState(ApplicationState.TOKENS,
                                                 StorageService.instance.valueFactory.tokens(tokens));
                }
            }
            map.put(endpoint, state);
        }
        return map;
    }

    /**
     * This method is used to figure the state that the Gossiper has but Gossipee doesn't. The delta digests
     * and the delta state are built up.
     *
     * When a {@link EndpointState} is "empty" then it is filtered out and not added to the delta state (see CASSANDRA-16213).
     */
    void examineGossiper(List<GossipDigest> gDigestList, List<GossipDigest> deltaGossipDigestList, Map<InetAddressAndPort, EndpointState> deltaEpStateMap)
    {
        assert !gDigestList.isEmpty() : "examineGossiper called with empty digest list";
        for ( GossipDigest gDigest : gDigestList )
        {
            int remoteGeneration = gDigest.getGeneration();
            int maxRemoteVersion = gDigest.getMaxVersion();
            /* Get state associated with the end point in digest */
            EndpointState epStatePtr = endpointStateMap.get(gDigest.getEndpoint());
            /*
                Here we need to fire a GossipDigestAckMessage. If we have some data associated with this endpoint locally
                then we follow the "if" path of the logic. If we have absolutely nothing for this endpoint we need to
                request all the data for this endpoint.
            */
            if (epStatePtr != null)
            {
                int localGeneration = epStatePtr.getHeartBeatState().getGeneration();
                /* get the max version of all keys in the state associated with this endpoint */
                int maxLocalVersion = getMaxEndpointStateVersion(epStatePtr);
                if (remoteGeneration == localGeneration && maxRemoteVersion == maxLocalVersion)
                    continue;

                if (remoteGeneration > localGeneration)
                {
                    /* we request everything from the gossiper */
                    requestAll(gDigest, deltaGossipDigestList, remoteGeneration);
                }
                else if (remoteGeneration < localGeneration)
                {
                    /* send all data with generation = localgeneration and version > -1 */
                    sendAll(gDigest, deltaEpStateMap, HeartBeatState.EMPTY_VERSION);
                }
                else if (remoteGeneration == localGeneration)
                {
                    /*
                        If the max remote version is greater then we request the remote endpoint send us all the data
                        for this endpoint with version greater than the max version number we have locally for this
                        endpoint.
                        If the max remote version is lesser, then we send all the data we have locally for this endpoint
                        with version greater than the max remote version.
                    */
                    if (maxRemoteVersion > maxLocalVersion)
                    {
                        deltaGossipDigestList.add(new GossipDigest(gDigest.getEndpoint(), remoteGeneration, maxLocalVersion));
                    }
                    else if (maxRemoteVersion < maxLocalVersion)
                    {
                        /* send all data with generation = localgeneration and version > maxRemoteVersion */
                        sendAll(gDigest, deltaEpStateMap, maxRemoteVersion);
                    }
                }
            }
            else
            {
                /* We are here since we have no data for this endpoint locally so request everything. */
                requestAll(gDigest, deltaGossipDigestList, remoteGeneration);
            }
        }
    }

    public void start(int generationNumber)
    {
        start(generationNumber, new EnumMap<>(ApplicationState.class));
    }

    /**
     * Start the gossiper with the generation number, preloading the map of application states before starting
     */
    public void start(int generationNbr, Map<ApplicationState, VersionedValue> preloadLocalStates)
    {
        buildSeedsList();
        /* initialize the heartbeat state for this localEndpoint */
        maybeInitializeLocalState(generationNbr);
        EndpointState localState = endpointStateMap.get(FBUtilities.getBroadcastAddressAndPort());
        localState.addApplicationStates(preloadLocalStates);

        //notify snitches that Gossiper is about to start
        DatabaseDescriptor.getEndpointSnitch().gossiperStarting();
        if (logger.isTraceEnabled())
            logger.trace("gossip started with generation {}", localState.getHeartBeatState().getGeneration());

        scheduledGossipTask = executor.scheduleWithFixedDelay(new GossipTask(),
                                                              Gossiper.intervalInMillis,
                                                              Gossiper.intervalInMillis,
                                                              TimeUnit.MILLISECONDS);
    }

    public synchronized Map<InetAddressAndPort, EndpointState> doShadowRound()
    {
        return doShadowRound(Collections.EMPTY_SET);
    }

    /**
     * Do a single 'shadow' round of gossip by retrieving endpoint states that will be stored exclusively in the
     * map return value, instead of endpointStateMap.
     *
     * Used when preparing to join the ring:
     * <ul>
     *     <li>when replacing a node, to get and assume its tokens</li>
     *     <li>when joining, to check that the local host id matches any previous id for the endpoint address</li>
     * </ul>
     *
     * Method is synchronized, as we use an in-progress flag to indicate that shadow round must be cleared
     * again by calling {@link Gossiper#maybeFinishShadowRound(InetAddressAndPort, boolean, Map)}. This will update
     * {@link Gossiper#endpointShadowStateMap} with received values, in order to return an immutable copy to the
     * caller of {@link Gossiper#doShadowRound()}. Therefor only a single shadow round execution is permitted at
     * the same time.
     *
     * @param peers Additional peers to try gossiping with.
     * @return endpoint states gathered during shadow round or empty map
     */
    public synchronized Map<InetAddressAndPort, EndpointState> doShadowRound(Set<InetAddressAndPort> peers)
    {
        buildSeedsList();
        // it may be that the local address is the only entry in the seed + peers
        // list in which case, attempting a shadow round is pointless
        if (seeds.isEmpty() && peers.isEmpty())
            return endpointShadowStateMap;

        boolean isSeed = DatabaseDescriptor.getSeeds().contains(FBUtilities.getBroadcastAddressAndPort());
        // We double RING_DELAY if we're not a seed to increase chance of successful startup during a full cluster bounce,
        // giving the seeds a chance to startup before we fail the shadow round
        int shadowRoundDelay =  isSeed ? StorageService.RING_DELAY : StorageService.RING_DELAY * 2;
        seedsInShadowRound.clear();
        endpointShadowStateMap.clear();
        // send a completely empty syn
        List<GossipDigest> gDigests = new ArrayList<>();
        GossipDigestSyn digestSynMessage = new GossipDigestSyn(DatabaseDescriptor.getClusterName(),
                DatabaseDescriptor.getPartitionerName(),
                gDigests);
        Message<GossipDigestSyn> message = Message.out(GOSSIP_DIGEST_SYN, digestSynMessage);

        inShadowRound = true;
        boolean includePeers = false;
        int slept = 0;
        try
        {
            while (true)
            {
                if (slept % 5000 == 0)
                { // CASSANDRA-8072, retry at the beginning and every 5 seconds
                    logger.trace("Sending shadow round GOSSIP DIGEST SYN to seeds {}", seeds);

                    for (InetAddressAndPort seed : seeds)
                        MessagingService.instance().send(message, seed);

                    // Send to any peers we already know about, but only if a seed didn't respond.
                    if (includePeers)
                    {
                        logger.trace("Sending shadow round GOSSIP DIGEST SYN to known peers {}", peers);
                        for (InetAddressAndPort peer : peers)
                            MessagingService.instance().send(message, peer);
                    }
                    includePeers = true;
                }

                Thread.sleep(1000);
                if (!inShadowRound)
                    break;

                slept += 1000;
                if (slept > shadowRoundDelay)
                {
                    // if we got here no peers could be gossiped to. If we're a seed that's OK, but otherwise we stop. See CASSANDRA-13851
                    if (!isSeed)
                        throw new RuntimeException("Unable to gossip with any peers");

                    inShadowRound = false;
                    break;
                }
            }
        }
        catch (InterruptedException wtf)
        {
            throw new RuntimeException(wtf);
        }

        return ImmutableMap.copyOf(endpointShadowStateMap);
    }

    @VisibleForTesting
    void buildSeedsList()
    {
        for (InetAddressAndPort seed : DatabaseDescriptor.getSeeds())
        {
            if (seed.equals(FBUtilities.getBroadcastAddressAndPort()))
                continue;
            seeds.add(seed);
        }
    }

    /**
     * JMX interface for triggering an update of the seed node list.
     */
    public List<String> reloadSeeds()
    {
        logger.trace("Triggering reload of seed node list");

        // Get the new set in the same that buildSeedsList does
        Set<InetAddressAndPort> tmp = new HashSet<>();
        try
        {
            for (InetAddressAndPort seed : DatabaseDescriptor.getSeeds())
            {
                if (seed.equals(FBUtilities.getBroadcastAddressAndPort()))
                    continue;
                tmp.add(seed);
            }
        }
        // If using the SimpleSeedProvider invalid yaml added to the config since startup could
        // cause this to throw. Additionally, third party seed providers may throw exceptions.
        // Handle the error and return a null to indicate that there was a problem.
        catch (Throwable e)
        {
            JVMStabilityInspector.inspectThrowable(e);
            logger.warn("Error while getting seed node list: {}", e.getLocalizedMessage());
            return null;
        }

        if (tmp.size() == 0)
        {
            logger.trace("New seed node list is empty. Not updating seed list.");
            return getSeeds();
        }

        if (tmp.equals(seeds))
        {
            logger.trace("New seed node list matches the existing list.");
            return getSeeds();
        }

        // Add the new entries
        seeds.addAll(tmp);
        // Remove the old entries
        seeds.retainAll(tmp);
        logger.trace("New seed node list after reload {}", seeds);
        return getSeeds();
    }

    /**
     * JMX endpoint for getting the list of seeds from the node
     */
    public List<String> getSeeds()
    {
        List<String> seedList = new ArrayList<>();
        for (InetAddressAndPort seed : seeds)
        {
            seedList.add(seed.toString());
        }
        return seedList;
    }

    // initialize local HB state if needed, i.e., if gossiper has never been started before.
    public void maybeInitializeLocalState(int generationNbr)
    {
        HeartBeatState hbState = new HeartBeatState(generationNbr);
        EndpointState localState = new EndpointState(hbState);
        localState.markAlive();
        endpointStateMap.putIfAbsent(FBUtilities.getBroadcastAddressAndPort(), localState);
    }

    public void forceNewerGeneration()
    {
        EndpointState epstate = endpointStateMap.get(FBUtilities.getBroadcastAddressAndPort());
        epstate.getHeartBeatState().forceNewerGenerationUnsafe();
    }


    /**
     * Add an endpoint we knew about previously, but whose state is unknown
     */
    public void addSavedEndpoint(InetAddressAndPort ep)
    {
        checkProperThreadForStateMutation();
        if (ep.equals(FBUtilities.getBroadcastAddressAndPort()))
        {
            logger.debug("Attempt to add self as saved endpoint");
            return;
        }

        //preserve any previously known, in-memory data about the endpoint (such as DC, RACK, and so on)
        EndpointState epState = endpointStateMap.get(ep);
        if (epState != null)
        {
            logger.debug("not replacing a previous epState for {}, but reusing it: {}", ep, epState);
            epState.setHeartBeatState(HeartBeatState.empty());
        }
        else
        {
            epState = new EndpointState(HeartBeatState.empty());
            logger.info("Adding {} as there was no previous epState; new state is {}", ep, epState);
        }

        epState.markDead();
        endpointStateMap.put(ep, epState);
        silentlyMarkDead(ep, epState);
        if (logger.isTraceEnabled())
            logger.trace("Adding saved endpoint {} {}", ep, epState.getHeartBeatState().getGeneration());
    }

    private void addLocalApplicationStateInternal(ApplicationState state, VersionedValue value)
    {
        assert taskLock.isHeldByCurrentThread();
        InetAddressAndPort epAddr = FBUtilities.getBroadcastAddressAndPort();
        EndpointState epState = endpointStateMap.get(epAddr);
        assert epState != null : "Can't find endpoint state for " + epAddr;
        // Fire "before change" notifications:
        doBeforeChangeNotifications(epAddr, epState, state, value);
        // Notifications may have taken some time, so preventively raise the version
        // of the new value, otherwise it could be ignored by the remote node
        // if another value with a newer version was received in the meantime:
        value = StorageService.instance.valueFactory.cloneWithHigherVersion(value);
        // Add to local application state and fire "on change" notifications:
        epState.addApplicationState(state, value);
        doOnChangeNotifications(epAddr, state, value);
    }

    public void addLocalApplicationState(ApplicationState applicationState, VersionedValue value)
    {
        addLocalApplicationStates(Arrays.asList(Pair.create(applicationState, value)));
    }

    public void addLocalApplicationStates(List<Pair<ApplicationState, VersionedValue>> states)
    {
        taskLock.lock();
        try
        {
            for (Pair<ApplicationState, VersionedValue> pair : states)
            {
               addLocalApplicationStateInternal(pair.left, pair.right);
            }
        }
        finally
        {
            taskLock.unlock();
        }

    }

    public void stop()
    {
        EndpointState mystate = endpointStateMap.get(FBUtilities.getBroadcastAddressAndPort());
        if (mystate != null && !isSilentShutdownState(mystate) && StorageService.instance.isJoined())
        {
            logger.info("Announcing shutdown");
            addLocalApplicationState(ApplicationState.STATUS_WITH_PORT, StorageService.instance.valueFactory.shutdown(true));
            addLocalApplicationState(ApplicationState.STATUS, StorageService.instance.valueFactory.shutdown(true));
            Message message = Message.out(Verb.GOSSIP_SHUTDOWN, noPayload);
            for (InetAddressAndPort ep : liveEndpoints)
                MessagingService.instance().send(message, ep);
            Uninterruptibles.sleepUninterruptibly(Integer.getInteger("cassandra.shutdown_announce_in_ms", 2000), TimeUnit.MILLISECONDS);
        }
        else
            logger.warn("No local state, state is in silent shutdown, or node hasn't joined, not announcing shutdown");
        if (scheduledGossipTask != null)
            scheduledGossipTask.cancel(false);
    }

    public boolean isEnabled()
    {
        ScheduledFuture<?> scheduledGossipTask = this.scheduledGossipTask;
        return (scheduledGossipTask != null) && (!scheduledGossipTask.isCancelled());
    }

    public boolean sufficientForStartupSafetyCheck(Map<InetAddressAndPort, EndpointState> epStateMap)
    {
        // it is possible for a previously queued ack to be sent to us when we come back up in shadow
        EndpointState localState = epStateMap.get(FBUtilities.getBroadcastAddressAndPort());
        // return false if response doesn't contain state necessary for safety check
        return localState == null || isDeadState(localState) || localState.containsApplicationState(ApplicationState.HOST_ID);
    }

    protected void maybeFinishShadowRound(InetAddressAndPort respondent, boolean isInShadowRound, Map<InetAddressAndPort, EndpointState> epStateMap)
    {
        if (inShadowRound)
        {
            if (!isInShadowRound)
            {
                if (!sufficientForStartupSafetyCheck(epStateMap))
                {
                    logger.debug("Not exiting shadow round because received ACK with insufficient states {} -> {}",
                                 FBUtilities.getBroadcastAddressAndPort(), epStateMap.get(FBUtilities.getBroadcastAddressAndPort()));
                    return;
                }

                if (!seeds.contains(respondent))
                    logger.warn("Received an ack from {}, who isn't a seed. Ensure your seed list includes a live node. Exiting shadow round",
                                respondent);
                logger.debug("Received a regular ack from {}, can now exit shadow round", respondent);
                // respondent sent back a full ack, so we can exit our shadow round
                endpointShadowStateMap.putAll(epStateMap);
                inShadowRound = false;
                seedsInShadowRound.clear();
            }
            else
            {
                // respondent indicates it too is in a shadow round, if all seeds
                // are in this state then we can exit our shadow round. Otherwise,
                // we keep retrying the SR until one responds with a full ACK or
                // we learn that all seeds are in SR.
                logger.debug("Received an ack from {} indicating it is also in shadow round", respondent);
                seedsInShadowRound.add(respondent);
                if (seedsInShadowRound.containsAll(seeds))
                {
                    logger.debug("All seeds are in a shadow round, clearing this node to exit its own");
                    inShadowRound = false;
                    seedsInShadowRound.clear();
                }
            }
        }
    }

    protected boolean isInShadowRound()
    {
        return inShadowRound;
    }

    /**
     * Creates a new dead {@link EndpointState} that is {@link EndpointState#isEmptyWithoutStatus() empty}.  This is used during
     * host replacement for edge cases where the seed notified that the endpoint was empty, so need to add such state
     * into gossip explicitly (as empty endpoints are not gossiped outside of the shadow round).
     *
     * see CASSANDRA-16213
     */
    public void initializeUnreachableNodeUnsafe(InetAddressAndPort addr)
    {
        EndpointState state = new EndpointState(HeartBeatState.empty());
        state.markDead();
        EndpointState oldState = endpointStateMap.putIfAbsent(addr, state);
        if (null != oldState)
        {
            throw new RuntimeException("Attempted to initialize endpoint state for unreachable node, " +
                                       "but found existing endpoint state for it.");
        }
    }

    @VisibleForTesting
    public void initializeNodeUnsafe(InetAddressAndPort addr, UUID uuid, int generationNbr)
    {
        initializeNodeUnsafe(addr, uuid, MessagingService.current_version, generationNbr);
    }

    @VisibleForTesting
    public void initializeNodeUnsafe(InetAddressAndPort addr, UUID uuid, int netVersion, int generationNbr)
    {
        HeartBeatState hbState = new HeartBeatState(generationNbr);
        EndpointState newState = new EndpointState(hbState);
        newState.markAlive();
        EndpointState oldState = endpointStateMap.putIfAbsent(addr, newState);
        EndpointState localState = oldState == null ? newState : oldState;

        // always add the version state
        Map<ApplicationState, VersionedValue> states = new EnumMap<>(ApplicationState.class);
        states.put(ApplicationState.NET_VERSION, StorageService.instance.valueFactory.networkVersion(netVersion));
        states.put(ApplicationState.HOST_ID, StorageService.instance.valueFactory.hostId(uuid));
        localState.addApplicationStates(states);
    }

    @VisibleForTesting
    public void injectApplicationState(InetAddressAndPort endpoint, ApplicationState state, VersionedValue value)
    {
        EndpointState localState = endpointStateMap.get(endpoint);
        localState.addApplicationState(state, value);
    }

    public long getEndpointDowntime(String address) throws UnknownHostException
    {
        return getEndpointDowntime(InetAddressAndPort.getByName(address));
    }

    public int getCurrentGenerationNumber(String address) throws UnknownHostException
    {
        return getCurrentGenerationNumber(InetAddressAndPort.getByName(address));
    }

    public void addExpireTimeForEndpoint(InetAddressAndPort endpoint, long expireTime)
    {
        if (logger.isDebugEnabled())
        {
            logger.debug("adding expire time for endpoint : {} ({})", endpoint, expireTime);
        }
        expireTimeEndpointMap.put(endpoint, expireTime);
    }

    public static long computeExpireTime()
    {
        return System.currentTimeMillis() + Gossiper.aVeryLongTime;
    }

    @Nullable
    public CassandraVersion getReleaseVersion(InetAddressAndPort ep)
    {
        EndpointState state = getEndpointStateForEndpoint(ep);
        return state != null ? state.getReleaseVersion() : null;
    }

    public Map<String, List<String>> getReleaseVersionsWithPort()
    {
        Map<String, List<String>> results = new HashMap<>();
        Iterable<InetAddressAndPort> allHosts = Iterables.concat(Gossiper.instance.getLiveMembers(), Gossiper.instance.getUnreachableMembers());

        for (InetAddressAndPort host : allHosts)
        {
            CassandraVersion version = getReleaseVersion(host);
            String stringVersion = version == null ? "" : version.toString();
            List<String> hosts = results.get(stringVersion);
            if (hosts == null)
            {
                hosts = new ArrayList<>();
                results.put(stringVersion, hosts);
            }
            hosts.add(host.getHostAddressAndPort());
        }

        return results;
    }

    @Nullable
    public UUID getSchemaVersion(InetAddressAndPort ep)
    {
        EndpointState state = getEndpointStateForEndpoint(ep);
        return state != null ? state.getSchemaVersion() : null;
    }

    public static void waitToSettle()
    {
        int forceAfter = Integer.getInteger("cassandra.skip_wait_for_gossip_to_settle", -1);
        if (forceAfter == 0)
        {
            return;
        }
        final int GOSSIP_SETTLE_MIN_WAIT_MS = 5000;
        final int GOSSIP_SETTLE_POLL_INTERVAL_MS = 1000;
        final int GOSSIP_SETTLE_POLL_SUCCESSES_REQUIRED = 3;

        logger.info("Waiting for gossip to settle...");
        Uninterruptibles.sleepUninterruptibly(GOSSIP_SETTLE_MIN_WAIT_MS, TimeUnit.MILLISECONDS);
        int totalPolls = 0;
        int numOkay = 0;
        int epSize = Gossiper.instance.getEndpointCount();
        while (numOkay < GOSSIP_SETTLE_POLL_SUCCESSES_REQUIRED)
        {
            Uninterruptibles.sleepUninterruptibly(GOSSIP_SETTLE_POLL_INTERVAL_MS, TimeUnit.MILLISECONDS);
            int currentSize = Gossiper.instance.getEndpointCount();
            totalPolls++;
            if (currentSize == epSize)
            {
                logger.debug("Gossip looks settled.");
                numOkay++;
            }
            else
            {
                logger.info("Gossip not settled after {} polls.", totalPolls);
                numOkay = 0;
            }
            epSize = currentSize;
            if (forceAfter > 0 && totalPolls > forceAfter)
            {
                logger.warn("Gossip not settled but startup forced by cassandra.skip_wait_for_gossip_to_settle. Gossip total polls: {}",
                            totalPolls);
                break;
            }
        }
        if (totalPolls > GOSSIP_SETTLE_POLL_SUCCESSES_REQUIRED)
            logger.info("Gossip settled after {} extra polls; proceeding", totalPolls - GOSSIP_SETTLE_POLL_SUCCESSES_REQUIRED);
        else
            logger.info("No gossip backlog; proceeding");
    }

    /**
     * Blockingly wait for all live nodes to agree on the current schema version.
     *
     * @param maxWait maximum time to wait for schema agreement
     * @param unit TimeUnit of maxWait
     * @return true if agreement was reached, false if not
     */
    public boolean waitForSchemaAgreement(long maxWait, TimeUnit unit, BooleanSupplier abortCondition)
    {
        int waited = 0;
        int toWait = 50;

        Set<InetAddressAndPort> members = getLiveTokenOwners();

        while (true)
        {
            if (nodesAgreeOnSchema(members))
                return true;

            if (waited >= unit.toMillis(maxWait) || abortCondition.getAsBoolean())
                return false;

            Uninterruptibles.sleepUninterruptibly(toWait, TimeUnit.MILLISECONDS);
            waited += toWait;
            toWait = Math.min(1000, toWait * 2);
        }
    }

    /**
     * Returns {@code false} only if the information about the version of each node in the cluster is available and
     * ALL the nodes are on 4.0+ (regardless of the patch version).
     */
    public boolean hasMajorVersion3Nodes()
    {
        return isUpgradingFromVersionLowerThan(CassandraVersion.CASSANDRA_4_0) || // this is quite obvious
               // however if we discovered only nodes at current version so far (in particular only this node),
               // but still there are nodes with unknown version, we also want to report that the cluster may have nodes at 3.x
               upgradeInProgressPossible && !isUpgradingFromVersionLowerThan(SystemKeyspace.CURRENT_VERSION.familyLowerBound.get());
    }

    /**
     * Returns {@code true} if there are nodes on version lower than the provided version
     */
    public boolean isUpgradingFromVersionLowerThan(CassandraVersion referenceVersion)
    {
        CassandraVersion v = upgradeFromVersionMemoized.get();
        if (SystemKeyspace.NULL_VERSION.equals(v) && scheduledGossipTask == null)
            return false;

        return v != null && v.compareTo(referenceVersion) < 0;
    }

    private boolean nodesAgreeOnSchema(Collection<InetAddressAndPort> nodes)
    {
        UUID expectedVersion = null;

        for (InetAddressAndPort node : nodes)
        {
            EndpointState state = getEndpointStateForEndpoint(node);
            UUID remoteVersion = state.getSchemaVersion();

            if (null == expectedVersion)
                expectedVersion = remoteVersion;

            if (null == expectedVersion || !expectedVersion.equals(remoteVersion))
                return false;
        }

        return true;
    }

    @VisibleForTesting
    public void stopShutdownAndWait(long timeout, TimeUnit unit) throws InterruptedException, TimeoutException
    {
        stop();
        ExecutorUtils.shutdownAndWait(timeout, unit, executor);
    }
}<|MERGE_RESOLUTION|>--- conflicted
+++ resolved
@@ -548,12 +548,8 @@
         FailureDetector.instance.forceConviction(endpoint);
         GossiperDiagnostics.markedAsShutdown(this, endpoint);
         for (IEndpointStateChangeSubscriber subscriber : subscribers)
-<<<<<<< HEAD
             subscriber.onChange(endpoint, ApplicationState.STATUS_WITH_PORT, shutdown);
-=======
-            subscriber.onChange(endpoint, ApplicationState.STATUS, shutdown);
         logger.debug("Marked {} as shutdown", endpoint);
->>>>>>> 94636a03
     }
 
     /**
