--- conflicted
+++ resolved
@@ -199,14 +199,9 @@
 
             CreateTableStatement stmt = new CreateTableStatement(cfName, properties, ifNotExists, staticColumns);
 
-<<<<<<< HEAD
+            boolean hasCounters = false;
             Map<ByteBuffer, CollectionType> definedMultiCellCollections = null;
             for (Map.Entry<ColumnIdentifier, CQL3Type.Raw> entry : definitions.entrySet())
-=======
-            boolean hasCounters = false;
-            Map<ByteBuffer, CollectionType> definedCollections = null;
-            for (Map.Entry<ColumnIdentifier, CQL3Type> entry : definitions.entrySet())
->>>>>>> d0005a83
             {
                 ColumnIdentifier id = entry.getKey();
                 CQL3Type pt = entry.getValue().prepare(keyspace());
