<<<<<<< HEAD
cassandra (3.0.22) unstable; urgency=medium
=======
cassandra (2.2.19) unstable; urgency=medium

  * New release

 -- 

cassandra (2.2.18) unstable; urgency=medium
>>>>>>> 815de998

  * New release

 -- Mick Semb Wever <mck@apache.org>  Fri, 28 Aug 2020 14:48:07 +0200

cassandra (3.0.21) unstable; urgency=medium

  * New release

 -- Mick Semb Wever <mck@apache.org>  Tue, 14 Jul 2020 22:15:16 +0200

cassandra (3.0.20) unstable; urgency=medium

  * New release

 -- Mick Semb Wever <mck@apache.org>  Mon, 10 Feb 2020 22:53:30 +0100

cassandra (3.0.19) unstable; urgency=medium

  * New release

 -- Michael Shuler <mshuler@apache.org>  Thu, 24 Oct 2019 08:56:34 -0500

cassandra (3.0.18) unstable; urgency=medium

  * New release

 -- Michael Shuler <mshuler@apache.org>  Fri, 01 Feb 2019 12:37:12 -0600

cassandra (3.0.17) unstable; urgency=medium

  * New release

 -- Michael Shuler <michael@pbandjelly.org>  Mon, 02 Jul 2018 13:29:49 -0500

cassandra (3.0.16) unstable; urgency=medium

  * New release

 -- Michael Shuler <michael@pbandjelly.org>  Tue, 10 Oct 2017 17:13:31 -0500

cassandra (3.0.15) unstable; urgency=medium

  * New release

 -- Michael Shuler <michael@pbandjelly.org>  Mon, 26 Jun 2017 18:47:08 -0500

cassandra (3.0.14) unstable; urgency=medium

  * New release

 -- Michael Shuler <michael@pbandjelly.org>  Fri, 14 Apr 2017 20:01:02 -0500

cassandra (3.0.13) unstable; urgency=medium

  * New release

 -- Michael Shuler <michael@pbandjelly.org>  Tue, 11 Apr 2017 12:52:26 -0500

cassandra (3.0.12) unstable; urgency=medium

  * New release

 -- Michael Shuler <michael@pbandjelly.org>  Tue, 07 Mar 2017 09:28:21 -0600

cassandra (3.0.11) unstable; urgency=medium

  * New release

 -- Michael Shuler <michael@pbandjelly.org>  Wed, 15 Feb 2017 18:15:14 -0600

cassandra (3.0.10) unstable; urgency=medium

  * New release

 -- Michael Shuler <michael@pbandjelly.org>  Mon, 31 Oct 2016 10:33:44 -0500

cassandra (3.0.9) unstable; urgency=medium

  * New release

 -- Michael Shuler <mshuler@apache.org>  Tue, 16 Aug 2016 18:02:20 -0500

cassandra (3.0.8) unstable; urgency=medium

  * New release 

 -- Jake Luciani <jake@apache.org>  Tue, 28 Jun 2016 20:12:22 -0400

cassandra (3.0.7) unstable; urgency=medium

  * New release

 -- Jake Luciani <jake@apache.org>  Mon, 06 Jun 2016 14:27:28 -0400

cassandra (3.0.6) unstable; urgency=medium

  * New release

 -- Jake Luciani <jake@apache.org>  Tue, 03 May 2016 09:29:31 -0400

cassandra (3.0.5) unstable; urgency=medium

  * New release

 -- Jake Luciani <jake@apache.org>  Sat, 02 Apr 2016 07:57:16 -0400

cassandra (3.0.4) unstable; urgency=medium

  * New release

 -- Jake Luciani <jake@apache.org>  Mon, 29 Feb 2016 10:36:33 -0500

cassandra (3.0.3) unstable; urgency=medium

  * New release 

 -- Jake Luciani <jake@apache.org>  Wed, 03 Feb 2016 08:54:57 -0500

cassandra (3.0.1) unstable; urgency=medium

  * New release

 -- Jake Luciani <jake@apache.org>  Fri, 04 Dec 2015 15:56:02 -0500

cassandra (3.0.0) unstable; urgency=medium

  * New release 

 -- Jake Luciani <jake@apache.org>  Fri, 06 Nov 2015 14:37:07 -0500

cassandra (3.0.0~rc2) unstable; urgency=medium

  * New release candidate 

 -- Jake Luciani <jake@apache.org>  Fri, 16 Oct 2015 16:02:24 -0400

cassandra (3.0.0~rc1) unstable; urgency=medium

  * New release candidate

 -- Jake Luciani <jake@apache.org>  Sat, 19 Sep 2015 16:01:59 -0400

cassandra (3.0.0~beta2) unstable; urgency=medium

  * New beta release

 -- Jake Luciani <jake@apache.org>  Fri, 04 Sep 2015 19:06:25 -0400

cassandra (3.0.0~beta1) unstable; urgency=medium

  * New beta release

 -- Jake Luciani <jake@apache.org>  Fri, 21 Aug 2015 22:33:04 -0400

cassandra (3.0.0~alpha1) unstable; urgency=medium

  * New alpha release

 -- Jake Luciani <jake@apache.org>  Thu, 30 Jul 2015 09:21:15 -0400

cassandra (2.2.0~rc1) unstable; urgency=medium

  * New RC release 

 -- Jake Luciani <jake@apache.org>  Fri, 05 Jun 2015 11:11:50 -0400

cassandra (2.2.0~beta1) unstable; urgency=medium

  * New Beta Release 

 -- Jake Luciani <jake@apache.org>  Sun, 17 May 2015 21:33:49 -0400

cassandra (2.1.4) unstable; urgency=medium

  * New release

 -- Jake Luciani <jake@apache.org>  Fri, 27 Mar 2015 13:48:25 -0400

cassandra (2.1.3) unstable; urgency=medium

  * New release 

 -- Jake Luciani <jake@apache.org>  Mon, 09 Feb 2015 10:31:35 -0500

cassandra (2.1.2) unstable; urgency=medium

  * New release 

 -- Jake Luciani <jake@apache.org>  Wed, 05 Nov 2014 15:51:26 -0500 

cassandra (2.1.1) unstable; urgency=medium

  * New release

 -- Sylvain Lebresne <slebresne@apache.org>  Fri, 17 Oct 2014 13:43:46 +0200

cassandra (2.1.0) unstable; urgency=medium

  * New release

 -- Sylvain Lebresne <slebresne@apache.org>  Sun, 07 Sep 2014 15:21:41 +0200

cassandra (2.1.0~rc7) unstable; urgency=medium

  * New RC release

 -- Sylvain Lebresne <slebresne@apache.org>  Thu, 28 Aug 2014 16:32:12 +0200

cassandra (2.1.0~rc6) unstable; urgency=medium

  * New RC release

 -- Sylvain Lebresne <slebresne@apache.org>  Sat, 09 Aug 2014 13:46:39 +0200

cassandra (2.1.0~rc5) unstable; urgency=medium

  * New RC release

 -- Sylvain Lebresne <slebresne@apache.org>  Sat, 02 Aug 2014 13:45:54 +0200

cassandra (2.1.0~rc4) unstable; urgency=medium

  * New RC release

 -- Eric Evans <eevans@apache.org>  Fri, 18 Jul 2014 13:40:48 -0500

cassandra (2.1.0~rc3) unstable; urgency=medium

  * New RC release

 -- Sylvain Lebresne <slebresne@apache.org>  Tue, 08 Jul 2014 14:04:10 +0200

cassandra (2.1.0~rc2) unstable; urgency=medium

  * New RC release

 -- Sylvain Lebresne <slebresne@apache.org>  Mon, 23 Jun 2014 18:14:29 +0200

cassandra (2.1.0~rc1) unstable; urgency=medium

  * New RC release

 -- Sylvain Lebresne <slebresne@apache.org>  Fri, 30 May 2014 17:25:14 +0200

cassandra (2.1.0~beta2) unstable; urgency=medium

  * New beta release

 -- Sylvain Lebresne <slebresne@apache.org>  Thu, 01 May 2014 16:39:21 +0200

cassandra (2.1.0~beta1) unstable; urgency=low

  * New beta release

 -- Sylvain Lebresne <slebresne@apache.org>  Mon, 17 Feb 2014 16:50:33 +0100

cassandra (2.0.6) unstable; urgency=low

  * New release

 -- Sylvain Lebresne <slebresne@apache.org>  Fri, 07 Mar 2014 13:18:42 +0100

cassandra (2.0.5) unstable; urgency=low

  * New release

 -- Sylvain Lebresne <slebresne@apache.org>  Fri, 31 Jan 2014 16:05:20 +0100

cassandra (2.0.4) unstable; urgency=medium

  * New release

 -- Eric Evans <eevans@apache.org>  Fri, 27 Dec 2013 12:38:37 -0600

cassandra (2.0.3) unstable; urgency=low

  * New release

 -- Sylvain Lebresne <slebresne@apache.org>  Thu, 21 Nov 2013 10:04:45 +0100

cassandra (2.0.2) unstable; urgency=low

  * New release

 -- Sylvain Lebresne <slebresne@apache.org>  Thu, 24 Oct 2013 09:15:30 +0200

cassandra (2.0.1) unstable; urgency=low

  * New release

 -- Sylvain Lebresne <slebresne@apache.org>  Thu, 19 Sep 2013 13:47:16 +0200

cassandra (2.0.0) unstable; urgency=low

  * New release

 -- Sylvain Lebresne <slebresne@apache.org>  Wed, 28 Aug 2013 13:33:25 +0200

cassandra (2.0.0~rc2) unstable; urgency=low

  * New release candidate

 -- Sylvain Lebresne <slebresne@apache.org>  Mon, 19 Aug 2013 16:58:03 +0200

cassandra (2.0.0~rc1) unstable; urgency=low

  * New release candidate

 -- Eric Evans <eevans@apache.org>  Mon, 05 Aug 2013 10:11:43 -0500

cassandra (2.0.0~beta2) unstable; urgency=low

  * New beta release

 -- Sylvain Lebresne <slebresne@apache.org>  Mon, 22 Jul 2013 16:53:37 +0200

cassandra (2.0.0~beta1) unstable; urgency=low

  * New beta release

 -- Sylvain Lebresne <slebresne@apache.org>  Tue, 09 Jul 2013 10:12:24 +0200

cassandra (1.2.6) unstable; urgency=low

  * New release

 -- Sylvain Lebresne <slebresne@apache.org>  Fri, 21 Jun 2013 18:58:24 +0200

cassandra (1.2.5) unstable; urgency=low

  * New release

 -- Sylvain Lebresne <slebresne@apache.org>  Wed, 15 May 2013 15:20:01 +0200

cassandra (1.2.4) unstable; urgency=low

  * New release

 -- Sylvain Lebresne <slebresne@apache.org>  Mon, 08 Apr 2013 18:52:23 +0200

cassandra (1.2.3) unstable; urgency=low

  * New release

 -- Sylvain Lebresne <selebresne@apache.org>  Thu, 14 Mar 2013 09:52:16 +0100

cassandra (1.2.2) unstable; urgency=low

  * New release

 -- Sylvain Lebresne <slebresne@apache.org>  Wed, 20 Feb 2013 23:28:10 +0100

cassandra (1.2.1) unstable; urgency=low

  * New release

 -- Sylvain Lebresne <slebresne@apache.org>  Thu, 24 Jan 2013 18:41:21 +0100

cassandra (1.2.0) unstable; urgency=low

  * New release

 -- Sylvain Lebresne <slebresne@apache.org>  Sat, 29 Dec 2012 13:06:03 +0100

cassandra (1.2.0~rc2) unstable; urgency=low

  * New RC release

 -- Sylvain Lebresne <slebresne@apache.org>  Wed, 19 Dec 2012 18:06:21 +0100

cassandra (1.2.0~rc1) unstable; urgency=low

  * New RC release

 -- Sylvain Lebresne <slebresne@apache.org>  Tue, 11 Dec 2012 09:09:08 +0100

cassandra (1.2.0~beta3) unstable; urgency=low

  * New beta release

 -- Sylvain Lebresne <slebresne@apache.org>  Fri, 03 Dec 2012 10:13:11 +0100

cassandra (1.2.0~beta2) unstable; urgency=low

  * New beta release

 -- Sylvain Lebresne <slebresne@apache.org>  Mon, 05 Nov 2012 18:17:03 +0100

cassandra (1.2.0~beta1) unstable; urgency=low

  * New release

 -- Sylvain Lebresne <slebresne@apache.org>  Tue, 18 Sep 2012 17:28:46 +0200

cassandra (1.1.5) unstable; urgency=low

  * New release

 -- Sylvain Lebresne <slebresne@apache.org>  Thu, 06 Sep 2012 08:53:50 +0200

cassandra (1.1.4) unstable; urgency=low

  * New release

 -- Eric Evans <eevans@apache.org>  Mon, 13 Aug 2012 15:13:20 -0500

cassandra (1.1.3) unstable; urgency=low

  * New release

 -- Sylvain Lebresne <slebresne@apache.org>  Mon, 30 Jul 2012 18:33:25 +0200

cassandra (1.1.2) unstable; urgency=low

  * New release

 -- Sylvain Lebresne <slebresne@apache.org>  Fri, 29 Jun 2012 16:56:29 +0200

cassandra (1.1.1) unstable; urgency=low

  * New release

 -- Sylvain Lebresne <slebresne@apache.org>  Fri, 01 Jun 2012 18:15:11 +0200

cassandra (1.1.0) unstable; urgency=low

  * New release

 -- Sylvain Lebresne <slebresne@apache.org>  Fri, 20 Apr 2012 17:51:39 +0200

cassandra (1.1.0~rc1) unstable; urgency=low

  * New Release Candidate

 -- Sylvain Lebresne <slebresne@apache.org>  Thu, 12 Apr 2012 09:59:27 +0200

cassandra (1.1.0~beta2) unstable; urgency=low

  * New beta release

 -- Sylvain Lebresne <slebresne@apache.org>  Fri, 23 Mar 2012 10:31:45 +0100

cassandra (1.1.0~beta1) unstable; urgency=low

  * New beta release

 -- Sylvain Lebresne <slebresne@apache.org>  Wed, 15 Feb 2012 16:49:11 +0100

cassandra (1.0.8) unstable; urgency=low

  * New release

 -- Sylvain Lebresne <slebresne@apache.org>  Wed, 22 Feb 2012 15:09:54 +0100

cassandra (1.0.7) unstable; urgency=low

  * New release

 -- Sylvain Lebresne <slebresne@apache.org>  Wed, 11 Jan 2012 09:53:43 +0100

cassandra (1.0.6) unstable; urgency=low

  * New release

 -- Sylvain Lebresne <slebresne@apache.org>  Sat, 10 Dec 2011 18:21:50 -0600

cassandra (1.0.5) unstable; urgency=low

  * New release

 -- Sylvain Lebresne <slebresne@apache.org>  Tue, 29 Nov 2011 19:36:09 +0100

cassandra (1.0.4) unstable; urgency=low

  * New release

 -- Sylvain Lebresne <slebresne@apache.org>  Fri, 25 Nov 2011 11:04:06 +0100

cassandra (1.0.3) unstable; urgency=low

  * New release

 -- Sylvain Lebresne <slebresne@apache.org>  Fri, 11 Nov 2011 19:35:44 +0100

cassandra (1.0.2) unstable; urgency=low

  * New release

 -- Sylvain Lebresne <slebresne@apache.org>  Fri, 04 Nov 2011 10:00:12 +0100

cassandra (1.0.1) unstable; urgency=low

  * New release

 -- Sylvain Lebresne <slebresne@apache.org>  Fri, 28 Oct 2011 10:09:34 +0200

cassandra (1.0.0) unstable; urgency=low

  * New release

 -- Sylvain Lebresne <slebresne@apache.org>  Sat, 08 Oct 2011 12:35:41 +0200

cassandra (1.0.0~rc2) unstable; urgency=low

  * New release candidate

 -- Sylvain Lebresne <slebresne@apache.org>  Fri, 30 Sep 2011 18:29:44 +0200

cassandra (1.0.0~rc1) unstable; urgency=low

  * New release candidate

 -- Sylvain Lebresne <slebresne@apache.org>  Mon, 26 Sep 2011 12:10:32 +0200

cassandra (1.0.0~beta1) unstable; urgency=low

  * New beta release

 -- Sylvain Lebresne <slebresne@apache.org>  Wed, 14 Sep 2011 11:07:47 +0200

cassandra (0.8.1) unstable; urgency=low

  * New release 

 -- Sylvain Lebresne <slebresne@apache.org>  Thu, 21 Jun 2011 09:37:27 +0200

cassandra (0.8.0) unstable; urgency=low

  * New release

 -- Eric Evans <eevans@apache.org>  Mon, 30 May 2011 12:58:23 -0500

cassandra (0.8.0~rc1) unstable; urgency=low

  * Release candidate

 -- Eric Evans <eevans@apache.org>  Thu, 12 May 2011 18:35:26 -0500

cassandra (0.8.0~beta2) unstable; urgency=low

  * New beta release.

 -- Eric Evans <eevans@apache.org>  Mon, 02 May 2011 20:04:49 -0500

cassandra (0.8.0~beta1) unstable; urgency=low

  * New beta release.

 -- Eric Evans <eevans@apache.org>  Mon, 18 Apr 2011 11:41:09 -0500

cassandra (0.7.4) unstable; urgency=low

  * New stable point release.

 -- Eric Evans <eevans@apache.org>  Fri, 11 Mar 2011 17:39:11 -0600

cassandra (0.7.3) unstable; urgency=low

  * New stable point release.

 -- Eric Evans <eevans@apache.org>  Fri, 25 Feb 2011 14:20:50 -0600

cassandra (0.7.1) unstable; urgency=low

  * New stable point release.

 -- Eric Evans <eevans@apache.org>  Thu, 10 Feb 2011 10:34:50 -0600

cassandra (0.7.0~rc4) unstable; urgency=low

  * Release candidate release.

 -- Eric Evans <eevans@apache.org>  Thu, 30 Dec 2010 12:58:55 -0600

cassandra (0.7.0~rc3) unstable; urgency=low

  * Release candidate release.

 -- Eric Evans <eevans@apache.org>  Tue, 21 Dec 2010 17:36:31 -0600

cassandra (0.7.0~rc2) unstable; urgency=low

  * Release candidate release.

 -- Eric Evans <eevans@apache.org>  Mon, 06 Dec 2010 11:19:40 -0600

cassandra (0.7.0~rc1) unstable; urgency=low

  * Release candidate release.

 -- Eric Evans <eevans@apache.org>  Fri, 19 Nov 2010 17:38:23 -0600

cassandra (0.7.0~beta3) unstable; urgency=low

  * New beta release.

 -- Eric Evans <eevans@apache.org>  Thu, 28 Oct 2010 09:49:55 -0500

cassandra (0.7.0~beta2) unstable; urgency=low

  * New beta release.

 -- Eric Evans <eevans@apache.org>  Tue, 28 Sep 2010 11:45:46 -0500

cassandra (0.7.0~beta1) unstable; urgency=low

  * New beta release.

 -- Eric Evans <eevans@apache.org>  Tue, 10 Aug 2010 09:20:17 -0700

cassandra (0.6.4) unstable; urgency=low

  * New stable point release.

 -- Eric Evans <eevans@apache.org>  Tue, 27 Jul 2010 15:47:09 -0500

cassandra (0.6.3) unstable; urgency=low

  * New stable point release.

 -- Eric Evans <eevans@apache.org>  Fri, 25 Jun 2010 17:18:54 -0500

cassandra (0.6.2) unstable; urgency=low

  * New stable point release.

 -- Eric Evans <eevans@apache.org>  Mon, 24 May 2010 13:26:14 -0500

cassandra (0.6.1) unstable; urgency=low

  * New stable point release.

 -- Eric Evans <eevans@apache.org>  Thu, 15 Apr 2010 08:04:20 -0500

cassandra (0.6.0~rc1-1) unstable; urgency=low

  * New release candidated.

 -- Eric Evans <eevans@apache.org>  Sun, 28 Mar 2010 09:42:07 -0500

cassandra (0.6.0~beta3-1) unstable; urgency=low

  * New beta release.

 -- Eric Evans <eevans@apache.org>  Wed, 17 Mar 2010 13:14:19 -0500

cassandra (0.6.0~beta2-1) unstable; urgency=low

  * New beta release.

 -- Eric Evans <eevans@apache.org>  Tue, 23 Feb 2010 17:55:17 -0600

cassandra (0.5.0-1) unstable; urgency=low

  * New stable release.

 -- Eric Evans <eevans@apache.org>  Tue, 26 Jan 2010 11:21:11 -0600<|MERGE_RESOLUTION|>--- conflicted
+++ resolved
@@ -1,14 +1,10 @@
-<<<<<<< HEAD
+cassandra (3.0.23) unstable; urgency=medium
+
+  * New release
+
+ -- 
+
 cassandra (3.0.22) unstable; urgency=medium
-=======
-cassandra (2.2.19) unstable; urgency=medium
-
-  * New release
-
- -- 
-
-cassandra (2.2.18) unstable; urgency=medium
->>>>>>> 815de998
 
   * New release
 
