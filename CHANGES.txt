2.1.0-beta2
 * Fix overflow of memtable_total_space_in_mb (CASSANDRA-6573)
 * Fix ABTC NPE (CASSANDRA-6692)
 * Allow nodetool to use a file or prompt for password (CASSANDRA-6660)
 * Fix AIOOBE when concurrently accessing ABSC (CASSANDRA-6742)
 * Fix assertion error in ALTER TYPE RENAME (CASSANDRA-6705)
 * Scrub should not always clear out repaired status (CASSANDRA-5351)
 * Improve handling of range tombstone for wide partitions (CASSANDRA-6446)
 * Fix ClassCastException for compact table with composites (CASSANDRA-6738)
Merged from 2.0:
 * Pool CqlRecordWriter clients by inetaddress rather than Range 
   (CASSANDRA-6665)
<<<<<<< HEAD


2.1.0-beta1
 * Add flush directory distinct from compaction directories (CASSANDRA-6357)
 * Require JNA by default (CASSANDRA-6575)
 * add listsnapshots command to nodetool (CASSANDRA-5742)
 * Introduce AtomicBTreeColumns (CASSANDRA-6271, 6692)
 * Multithreaded commitlog (CASSANDRA-3578)
 * allocate fixed index summary memory pool and resample cold index summaries 
   to use less memory (CASSANDRA-5519)
 * Removed multithreaded compaction (CASSANDRA-6142)
 * Parallelize fetching rows for low-cardinality indexes (CASSANDRA-1337)
 * change logging from log4j to logback (CASSANDRA-5883)
 * switch to LZ4 compression for internode communication (CASSANDRA-5887)
 * Stop using Thrift-generated Index* classes internally (CASSANDRA-5971)
 * Remove 1.2 network compatibility code (CASSANDRA-5960)
 * Remove leveled json manifest migration code (CASSANDRA-5996)
 * Remove CFDefinition (CASSANDRA-6253)
 * Use AtomicIntegerFieldUpdater in RefCountedMemory (CASSANDRA-6278)
 * User-defined types for CQL3 (CASSANDRA-5590)
 * Use of o.a.c.metrics in nodetool (CASSANDRA-5871, 6406)
 * Batch read from OTC's queue and cleanup (CASSANDRA-1632)
 * Secondary index support for collections (CASSANDRA-4511, 6383)
 * SSTable metadata(Stats.db) format change (CASSANDRA-6356)
 * Push composites support in the storage engine
   (CASSANDRA-5417, CASSANDRA-6520)
 * Add snapshot space used to cfstats (CASSANDRA-6231)
 * Add cardinality estimator for key count estimation (CASSANDRA-5906)
 * CF id is changed to be non-deterministic. Data dir/key cache are created
   uniquely for CF id (CASSANDRA-5202)
 * New counters implementation (CASSANDRA-6504)
 * Replace UnsortedColumns, EmptyColumns, TreeMapBackedSortedColumns with new
   ArrayBackedSortedColumns (CASSANDRA-6630, CASSANDRA-6662, CASSANDRA-6690)
 * Add option to use row cache with a given amount of rows (CASSANDRA-5357)
 * Avoid repairing already repaired data (CASSANDRA-5351)
 * Reject counter updates with USING TTL/TIMESTAMP (CASSANDRA-6649)
 * Replace index_interval with min/max_index_interval (CASSANDRA-6379)
 * Lift limitation that order by columns must be selected for IN queries (CASSANDRA-4911)


2.0.6
=======
 * Fix compaction_history timestamps (CASSANDRA-6784)
>>>>>>> 319b42e5
 * Compare scores of full replica ordering in DES (CASSANDRA-6883)
 * fix CME in SessionInfo updateProgress affecting netstats (CASSANDRA-6577)
 * Allow repairing between specific replicas (CASSANDRA-6440)
 * Allow per-dc enabling of hints (CASSANDRA-6157)
 * Add compatibility for Hadoop 0.2.x (CASSANDRA-5201)
 * Fix EstimatedHistogram races (CASSANDRA-6682)
 * Failure detector correctly converts initial value to nanos (CASSANDRA-6658)
 * Add nodetool taketoken to relocate vnodes (CASSANDRA-4445)
 * Fix upgradesstables NPE for non-CF-based indexes (CASSANDRA-6645)
 * Expose bulk loading progress over JMX (CASSANDRA-4757)
 * Correctly handle null with IF conditions and TTL (CASSANDRA-6623)
 * Account for range/row tombstones in tombstone drop
   time histogram (CASSANDRA-6522)
 * Stop CommitLogSegment.close() from calling sync() (CASSANDRA-6652)
 * Make commitlog failure handling configurable (CASSANDRA-6364)
 * Avoid overlaps in LCS (CASSANDRA-6688)
 * Improve support for paginating over composites (CASSANDRA-4851)
 * Fix count(*) queries in a mixed cluster (CASSANDRA-6707)
 * Improve repair tasks(snapshot, differencing) concurrency (CASSANDRA-6566)
 * Fix replaying pre-2.0 commit logs (CASSANDRA-6714)
 * Add static columns to CQL3 (CASSANDRA-6561)
 * Optimize single partition batch statements (CASSANDRA-6737)
 * Disallow post-query re-ordering when paging (CASSANDRA-6722)
 * Fix potential paging bug with deleted columns (CASSANDRA-6748)
Merged from 1.2:
 * Catch memtable flush exceptions during shutdown (CASSANDRA-6735)
 * Fix broken streams when replacing with same IP (CASSANDRA-6622)
 * Fix upgradesstables NPE for non-CF-based indexes (CASSANDRA-6645)
 * Fix partition and range deletes not triggering flush (CASSANDRA-6655)
 * Fix mean cells and mean row size per sstable calculations (CASSANDRA-6667)
 * Compact hints after partial replay to clean out tombstones (CASSANDRA-6666)
 * Log USING TTL/TIMESTAMP in a counter update warning (CASSANDRA-6649)
 * Don't exchange schema between nodes with different versions (CASSANDRA-6695)
 * Use real node messaging versions for schema exchange decisions (CASSANDRA-6700)
 * IN on the last clustering columns + ORDER BY DESC yield no results (CASSANDRA-6701)
 * Fix SecondaryIndexManager#deleteFromIndexes() (CASSANDRA-6711)
 * Fix snapshot repair not snapshotting coordinator itself (CASSANDRA-6713)
 * Support negative timestamps for CQL3 dates in query string (CASSANDRA-6718)
 * Avoid NPEs when receiving table changes for an unknown keyspace (CASSANDRA-5631)
 * Fix bootstrapping when there is no schema (CASSANDRA-6685)


2.0.5
 * Reduce garbage generated by bloom filter lookups (CASSANDRA-6609)
 * Add ks.cf names to tombstone logging (CASSANDRA-6597)
 * Use LOCAL_QUORUM for LWT operations at LOCAL_SERIAL (CASSANDRA-6495)
 * Wait for gossip to settle before accepting client connections (CASSANDRA-4288)
 * Delete unfinished compaction incrementally (CASSANDRA-6086)
 * Allow specifying custom secondary index options in CQL3 (CASSANDRA-6480)
 * Improve replica pinning for cache efficiency in DES (CASSANDRA-6485)
 * Fix LOCAL_SERIAL from thrift (CASSANDRA-6584)
 * Don't special case received counts in CAS timeout exceptions (CASSANDRA-6595)
 * Add support for 2.1 global counter shards (CASSANDRA-6505)
 * Fix NPE when streaming connection is not yet established (CASSANDRA-6210)
 * Avoid rare duplicate read repair triggering (CASSANDRA-6606)
 * Fix paging discardFirst (CASSANDRA-6555)
 * Fix ArrayIndexOutOfBoundsException in 2ndary index query (CASSANDRA-6470)
 * Release sstables upon rebuilding 2i (CASSANDRA-6635)
 * Add AbstractCompactionStrategy.startup() method (CASSANDRA-6637)
 * SSTableScanner may skip rows during cleanup (CASSANDRA-6638)
 * sstables from stalled repair sessions can resurrect deleted data (CASSANDRA-6503)
 * Switch stress to use ITransportFactory (CASSANDRA-6641)
 * Fix IllegalArgumentException during prepare (CASSANDRA-6592)
 * Fix possible loss of 2ndary index entries during compaction (CASSANDRA-6517)
 * Fix direct Memory on architectures that do not support unaligned long access
   (CASSANDRA-6628)
 * Let scrub optionally skip broken counter partitions (CASSANDRA-5930)
Merged from 1.2:
 * fsync compression metadata (CASSANDRA-6531)
 * Validate CF existence on execution for prepared statement (CASSANDRA-6535)
 * Add ability to throttle batchlog replay (CASSANDRA-6550)
 * Fix executing LOCAL_QUORUM with SimpleStrategy (CASSANDRA-6545)
 * Avoid StackOverflow when using large IN queries (CASSANDRA-6567)
 * Nodetool upgradesstables includes secondary indexes (CASSANDRA-6598)
 * Paginate batchlog replay (CASSANDRA-6569)
 * skip blocking on streaming during drain (CASSANDRA-6603)
 * Improve error message when schema doesn't match loaded sstable (CASSANDRA-6262)
 * Add properties to adjust FD initial value and max interval (CASSANDRA-4375)
 * Fix preparing with batch and delete from collection (CASSANDRA-6607)
 * Fix ABSC reverse iterator's remove() method (CASSANDRA-6629)
 * Handle host ID conflicts properly (CASSANDRA-6615)
 * Move handling of migration event source to solve bootstrap race. (CASSANDRA-6648)
 * Make sure compaction throughput value doesn't overflow with int math (CASSANDRA-6647)


2.0.4
 * Allow removing snapshots of no-longer-existing CFs (CASSANDRA-6418)
 * add StorageService.stopDaemon() (CASSANDRA-4268)
 * add IRE for invalid CF supplied to get_count (CASSANDRA-5701)
 * add client encryption support to sstableloader (CASSANDRA-6378)
 * Fix accept() loop for SSL sockets post-shutdown (CASSANDRA-6468)
 * Fix size-tiered compaction in LCS L0 (CASSANDRA-6496)
 * Fix assertion failure in filterColdSSTables (CASSANDRA-6483)
 * Fix row tombstones in larger-than-memory compactions (CASSANDRA-6008)
 * Fix cleanup ClassCastException (CASSANDRA-6462)
 * Reduce gossip memory use by interning VersionedValue strings (CASSANDRA-6410)
 * Allow specifying datacenters to participate in a repair (CASSANDRA-6218)
 * Fix divide-by-zero in PCI (CASSANDRA-6403)
 * Fix setting last compacted key in the wrong level for LCS (CASSANDRA-6284)
 * Add millisecond precision formats to the timestamp parser (CASSANDRA-6395)
 * Expose a total memtable size metric for a CF (CASSANDRA-6391)
 * cqlsh: handle symlinks properly (CASSANDRA-6425)
 * Fix potential infinite loop when paging query with IN (CASSANDRA-6464)
 * Fix assertion error in AbstractQueryPager.discardFirst (CASSANDRA-6447)
 * Fix streaming older SSTable yields unnecessary tombstones (CASSANDRA-6527)
Merged from 1.2:
 * Improved error message on bad properties in DDL queries (CASSANDRA-6453)
 * Randomize batchlog candidates selection (CASSANDRA-6481)
 * Fix thundering herd on endpoint cache invalidation (CASSANDRA-6345, 6485)
 * Improve batchlog write performance with vnodes (CASSANDRA-6488)
 * cqlsh: quote single quotes in strings inside collections (CASSANDRA-6172)
 * Improve gossip performance for typical messages (CASSANDRA-6409)
 * Throw IRE if a prepared statement has more markers than supported 
   (CASSANDRA-5598)
 * Expose Thread metrics for the native protocol server (CASSANDRA-6234)
 * Change snapshot response message verb to INTERNAL to avoid dropping it 
   (CASSANDRA-6415)
 * Warn when collection read has > 65K elements (CASSANDRA-5428)
 * Fix cache persistence when both row and key cache are enabled 
   (CASSANDRA-6413)
 * (Hadoop) add describe_local_ring (CASSANDRA-6268)
 * Fix handling of concurrent directory creation failure (CASSANDRA-6459)
 * Allow executing CREATE statements multiple times (CASSANDRA-6471)
 * Don't send confusing info with timeouts (CASSANDRA-6491)
 * Don't resubmit counter mutation runnables internally (CASSANDRA-6427)
 * Don't drop local mutations without a hint (CASSANDRA-6510)
 * Don't allow null max_hint_window_in_ms (CASSANDRA-6419)
 * Validate SliceRange start and finish lengths (CASSANDRA-6521)


2.0.3
 * Fix FD leak on slice read path (CASSANDRA-6275)
 * Cancel read meter task when closing SSTR (CASSANDRA-6358)
 * free off-heap IndexSummary during bulk (CASSANDRA-6359)
 * Recover from IOException in accept() thread (CASSANDRA-6349)
 * Improve Gossip tolerance of abnormally slow tasks (CASSANDRA-6338)
 * Fix trying to hint timed out counter writes (CASSANDRA-6322)
 * Allow restoring specific columnfamilies from archived CL (CASSANDRA-4809)
 * Avoid flushing compaction_history after each operation (CASSANDRA-6287)
 * Fix repair assertion error when tombstones expire (CASSANDRA-6277)
 * Skip loading corrupt key cache (CASSANDRA-6260)
 * Fixes for compacting larger-than-memory rows (CASSANDRA-6274)
 * Compact hottest sstables first and optionally omit coldest from
   compaction entirely (CASSANDRA-6109)
 * Fix modifying column_metadata from thrift (CASSANDRA-6182)
 * cqlsh: fix LIST USERS output (CASSANDRA-6242)
 * Add IRequestSink interface (CASSANDRA-6248)
 * Update memtable size while flushing (CASSANDRA-6249)
 * Provide hooks around CQL2/CQL3 statement execution (CASSANDRA-6252)
 * Require Permission.SELECT for CAS updates (CASSANDRA-6247)
 * New CQL-aware SSTableWriter (CASSANDRA-5894)
 * Reject CAS operation when the protocol v1 is used (CASSANDRA-6270)
 * Correctly throw error when frame too large (CASSANDRA-5981)
 * Fix serialization bug in PagedRange with 2ndary indexes (CASSANDRA-6299)
 * Fix CQL3 table validation in Thrift (CASSANDRA-6140)
 * Fix bug missing results with IN clauses (CASSANDRA-6327)
 * Fix paging with reversed slices (CASSANDRA-6343)
 * Set minTimestamp correctly to be able to drop expired sstables (CASSANDRA-6337)
 * Support NaN and Infinity as float literals (CASSANDRA-6003)
 * Remove RF from nodetool ring output (CASSANDRA-6289)
 * Fix attempting to flush empty rows (CASSANDRA-6374)
 * Fix potential out of bounds exception when paging (CASSANDRA-6333)
Merged from 1.2:
 * Optimize FD phi calculation (CASSANDRA-6386)
 * Improve initial FD phi estimate when starting up (CASSANDRA-6385)
 * Don't list CQL3 table in CLI describe even if named explicitely 
   (CASSANDRA-5750)
 * Invalidate row cache when dropping CF (CASSANDRA-6351)
 * add non-jamm path for cached statements (CASSANDRA-6293)
 * (Hadoop) Require CFRR batchSize to be at least 2 (CASSANDRA-6114)
 * Fix altering column types (CASSANDRA-6185)
 * cqlsh: fix CREATE/ALTER WITH completion (CASSANDRA-6196)
 * add windows bat files for shell commands (CASSANDRA-6145)
 * Fix potential stack overflow during range tombstones insertion (CASSANDRA-6181)
 * (Hadoop) Make LOCAL_ONE the default consistency level (CASSANDRA-6214)
 * Require logging in for Thrift CQL2/3 statement preparation (CASSANDRA-6254)
 * restrict max_num_tokens to 1536 (CASSANDRA-6267)
 * Nodetool gets default JMX port from cassandra-env.sh (CASSANDRA-6273)
 * make calculatePendingRanges asynchronous (CASSANDRA-6244)
 * Remove blocking flushes in gossip thread (CASSANDRA-6297)
 * Fix potential socket leak in connectionpool creation (CASSANDRA-6308)
 * Allow LOCAL_ONE/LOCAL_QUORUM to work with SimpleStrategy (CASSANDRA-6238)
 * cqlsh: handle 'null' as session duration (CASSANDRA-6317)
 * Fix json2sstable handling of range tombstones (CASSANDRA-6316)
 * Fix missing one row in reverse query (CASSANDRA-6330)
 * Fix reading expired row value from row cache (CASSANDRA-6325)
 * Fix AssertionError when doing set element deletion (CASSANDRA-6341)
 * Make CL code for the native protocol match the one in C* 2.0
   (CASSANDRA-6347)
 * Disallow altering CQL3 table from thrift (CASSANDRA-6370)
 * Fix size computation of prepared statement (CASSANDRA-6369)


2.0.2
 * Update FailureDetector to use nanontime (CASSANDRA-4925)
 * Fix FileCacheService regressions (CASSANDRA-6149)
 * Never return WriteTimeout for CL.ANY (CASSANDRA-6032)
 * Fix race conditions in bulk loader (CASSANDRA-6129)
 * Add configurable metrics reporting (CASSANDRA-4430)
 * drop queries exceeding a configurable number of tombstones (CASSANDRA-6117)
 * Track and persist sstable read activity (CASSANDRA-5515)
 * Fixes for speculative retry (CASSANDRA-5932, CASSANDRA-6194)
 * Improve memory usage of metadata min/max column names (CASSANDRA-6077)
 * Fix thrift validation refusing row markers on CQL3 tables (CASSANDRA-6081)
 * Fix insertion of collections with CAS (CASSANDRA-6069)
 * Correctly send metadata on SELECT COUNT (CASSANDRA-6080)
 * Track clients' remote addresses in ClientState (CASSANDRA-6070)
 * Create snapshot dir if it does not exist when migrating
   leveled manifest (CASSANDRA-6093)
 * make sequential nodetool repair the default (CASSANDRA-5950)
 * Add more hooks for compaction strategy implementations (CASSANDRA-6111)
 * Fix potential NPE on composite 2ndary indexes (CASSANDRA-6098)
 * Delete can potentially be skipped in batch (CASSANDRA-6115)
 * Allow alter keyspace on system_traces (CASSANDRA-6016)
 * Disallow empty column names in cql (CASSANDRA-6136)
 * Use Java7 file-handling APIs and fix file moving on Windows (CASSANDRA-5383)
 * Save compaction history to system keyspace (CASSANDRA-5078)
 * Fix NPE if StorageService.getOperationMode() is executed before full startup (CASSANDRA-6166)
 * CQL3: support pre-epoch longs for TimestampType (CASSANDRA-6212)
 * Add reloadtriggers command to nodetool (CASSANDRA-4949)
 * cqlsh: ignore empty 'value alias' in DESCRIBE (CASSANDRA-6139)
 * Fix sstable loader (CASSANDRA-6205)
 * Reject bootstrapping if the node already exists in gossip (CASSANDRA-5571)
 * Fix NPE while loading paxos state (CASSANDRA-6211)
 * cqlsh: add SHOW SESSION <tracing-session> command (CASSANDRA-6228)
 * Reject bootstrapping if the node already exists in gossip (CASSANDRA-5571)
 * Fix NPE while loading paxos state (CASSANDRA-6211)
 * cqlsh: add SHOW SESSION <tracing-session> command (CASSANDRA-6228)
Merged from 1.2:
 * (Hadoop) Require CFRR batchSize to be at least 2 (CASSANDRA-6114)
 * Add a warning for small LCS sstable size (CASSANDRA-6191)
 * Add ability to list specific KS/CF combinations in nodetool cfstats (CASSANDRA-4191)
 * Mark CF clean if a mutation raced the drop and got it marked dirty (CASSANDRA-5946)
 * Add a LOCAL_ONE consistency level (CASSANDRA-6202)
 * Limit CQL prepared statement cache by size instead of count (CASSANDRA-6107)
 * Tracing should log write failure rather than raw exceptions (CASSANDRA-6133)
 * lock access to TM.endpointToHostIdMap (CASSANDRA-6103)
 * Allow estimated memtable size to exceed slab allocator size (CASSANDRA-6078)
 * Start MeteredFlusher earlier to prevent OOM during CL replay (CASSANDRA-6087)
 * Avoid sending Truncate command to fat clients (CASSANDRA-6088)
 * Allow cache-keys-to-save to be set at runtime (CASSANDRA-5980)
 * Allow where clause conditions to be in parenthesis (CASSANDRA-6037)
 * Do not open non-ssl storage port if encryption option is all (CASSANDRA-3916)
 * Move batchlog replay to its own executor (CASSANDRA-6079)
 * Add tombstone debug threshold and histogram (CASSANDRA-6042, 6057)
 * Enable tcp keepalive on incoming connections (CASSANDRA-4053)
 * Fix fat client schema pull NPE (CASSANDRA-6089)
 * Fix memtable flushing for indexed tables (CASSANDRA-6112)
 * Fix skipping columns with multiple slices (CASSANDRA-6119)
 * Expose connected thrift + native client counts (CASSANDRA-5084)
 * Optimize auth setup (CASSANDRA-6122)
 * Trace index selection (CASSANDRA-6001)
 * Update sstablesPerReadHistogram to use biased sampling (CASSANDRA-6164)
 * Log UnknownColumnfamilyException when closing socket (CASSANDRA-5725)
 * Properly error out on CREATE INDEX for counters table (CASSANDRA-6160)
 * Handle JMX notification failure for repair (CASSANDRA-6097)
 * (Hadoop) Fetch no more than 128 splits in parallel (CASSANDRA-6169)
 * stress: add username/password authentication support (CASSANDRA-6068)
 * Fix indexed queries with row cache enabled on parent table (CASSANDRA-5732)
 * Fix compaction race during columnfamily drop (CASSANDRA-5957)
 * Fix validation of empty column names for compact tables (CASSANDRA-6152)
 * Skip replaying mutations that pass CRC but fail to deserialize (CASSANDRA-6183)
 * Rework token replacement to use replace_address (CASSANDRA-5916)
 * Fix altering column types (CASSANDRA-6185)
 * cqlsh: fix CREATE/ALTER WITH completion (CASSANDRA-6196)
 * Fix altering column types (CASSANDRA-6185)
 * cqlsh: fix CREATE/ALTER WITH completion (CASSANDRA-6196)
 * add windows bat files for shell commands (CASSANDRA-6145)
 * Fix potential stack overflow during range tombstones insertion (CASSANDRA-6181)
 * (Hadoop) Make LOCAL_ONE the default consistency level (CASSANDRA-6214)


2.0.1
 * Fix bug that could allow reading deleted data temporarily (CASSANDRA-6025)
 * Improve memory use defaults (CASSANDRA-6059)
 * Make ThriftServer more easlly extensible (CASSANDRA-6058)
 * Remove Hadoop dependency from ITransportFactory (CASSANDRA-6062)
 * add file_cache_size_in_mb setting (CASSANDRA-5661)
 * Improve error message when yaml contains invalid properties (CASSANDRA-5958)
 * Improve leveled compaction's ability to find non-overlapping L0 compactions
   to work on concurrently (CASSANDRA-5921)
 * Notify indexer of columns shadowed by range tombstones (CASSANDRA-5614)
 * Log Merkle tree stats (CASSANDRA-2698)
 * Switch from crc32 to adler32 for compressed sstable checksums (CASSANDRA-5862)
 * Improve offheap memcpy performance (CASSANDRA-5884)
 * Use a range aware scanner for cleanup (CASSANDRA-2524)
 * Cleanup doesn't need to inspect sstables that contain only local data
   (CASSANDRA-5722)
 * Add ability for CQL3 to list partition keys (CASSANDRA-4536)
 * Improve native protocol serialization (CASSANDRA-5664)
 * Upgrade Thrift to 0.9.1 (CASSANDRA-5923)
 * Require superuser status for adding triggers (CASSANDRA-5963)
 * Make standalone scrubber handle old and new style leveled manifest
   (CASSANDRA-6005)
 * Fix paxos bugs (CASSANDRA-6012, 6013, 6023)
 * Fix paged ranges with multiple replicas (CASSANDRA-6004)
 * Fix potential AssertionError during tracing (CASSANDRA-6041)
 * Fix NPE in sstablesplit (CASSANDRA-6027)
 * Migrate pre-2.0 key/value/column aliases to system.schema_columns
   (CASSANDRA-6009)
 * Paging filter empty rows too agressively (CASSANDRA-6040)
 * Support variadic parameters for IN clauses (CASSANDRA-4210)
 * cqlsh: return the result of CAS writes (CASSANDRA-5796)
 * Fix validation of IN clauses with 2ndary indexes (CASSANDRA-6050)
 * Support named bind variables in CQL (CASSANDRA-6033)
Merged from 1.2:
 * Allow cache-keys-to-save to be set at runtime (CASSANDRA-5980)
 * Avoid second-guessing out-of-space state (CASSANDRA-5605)
 * Tuning knobs for dealing with large blobs and many CFs (CASSANDRA-5982)
 * (Hadoop) Fix CQLRW for thrift tables (CASSANDRA-6002)
 * Fix possible divide-by-zero in HHOM (CASSANDRA-5990)
 * Allow local batchlog writes for CL.ANY (CASSANDRA-5967)
 * Upgrade metrics-core to version 2.2.0 (CASSANDRA-5947)
 * Add snitch, schema version, cluster, partitioner to JMX (CASSANDRA-5881)
 * Fix CqlRecordWriter with composite keys (CASSANDRA-5949)
 * Add snitch, schema version, cluster, partitioner to JMX (CASSANDRA-5881)
 * Allow disabling SlabAllocator (CASSANDRA-5935)
 * Make user-defined compaction JMX blocking (CASSANDRA-4952)
 * Fix streaming does not transfer wrapped range (CASSANDRA-5948)
 * Fix loading index summary containing empty key (CASSANDRA-5965)
 * Correctly handle limits in CompositesSearcher (CASSANDRA-5975)
 * Pig: handle CQL collections (CASSANDRA-5867)
 * Pass the updated cf to the PRSI index() method (CASSANDRA-5999)
 * Allow empty CQL3 batches (as no-op) (CASSANDRA-5994)
 * Support null in CQL3 functions (CASSANDRA-5910)
 * Replace the deprecated MapMaker with CacheLoader (CASSANDRA-6007)
 * Add SSTableDeletingNotification to DataTracker (CASSANDRA-6010)
 * Fix snapshots in use get deleted during snapshot repair (CASSANDRA-6011)
 * Move hints and exception count to o.a.c.metrics (CASSANDRA-6017)
 * Fix memory leak in snapshot repair (CASSANDRA-6047)
 * Fix sstable2sjon for CQL3 tables (CASSANDRA-5852)


2.0.0
 * Fix thrift validation when inserting into CQL3 tables (CASSANDRA-5138)
 * Fix periodic memtable flushing behavior with clean memtables (CASSANDRA-5931)
 * Fix dateOf() function for pre-2.0 timestamp columns (CASSANDRA-5928)
 * Fix SSTable unintentionally loads BF when opened for batch (CASSANDRA-5938)
 * Add stream session progress to JMX (CASSANDRA-4757)
 * Fix NPE during CAS operation (CASSANDRA-5925)
Merged from 1.2:
 * Fix getBloomFilterDiskSpaceUsed for AlwaysPresentFilter (CASSANDRA-5900)
 * Don't announce schema version until we've loaded the changes locally
   (CASSANDRA-5904)
 * Fix to support off heap bloom filters size greater than 2 GB (CASSANDRA-5903)
 * Properly handle parsing huge map and set literals (CASSANDRA-5893)


2.0.0-rc2
 * enable vnodes by default (CASSANDRA-5869)
 * fix CAS contention timeout (CASSANDRA-5830)
 * fix HsHa to respect max frame size (CASSANDRA-4573)
 * Fix (some) 2i on composite components omissions (CASSANDRA-5851)
 * cqlsh: add DESCRIBE FULL SCHEMA variant (CASSANDRA-5880)
Merged from 1.2:
 * Correctly validate sparse composite cells in scrub (CASSANDRA-5855)
 * Add KeyCacheHitRate metric to CF metrics (CASSANDRA-5868)
 * cqlsh: add support for multiline comments (CASSANDRA-5798)
 * Handle CQL3 SELECT duplicate IN restrictions on clustering columns
   (CASSANDRA-5856)


2.0.0-rc1
 * improve DecimalSerializer performance (CASSANDRA-5837)
 * fix potential spurious wakeup in AsyncOneResponse (CASSANDRA-5690)
 * fix schema-related trigger issues (CASSANDRA-5774)
 * Better validation when accessing CQL3 table from thrift (CASSANDRA-5138)
 * Fix assertion error during repair (CASSANDRA-5801)
 * Fix range tombstone bug (CASSANDRA-5805)
 * DC-local CAS (CASSANDRA-5797)
 * Add a native_protocol_version column to the system.local table (CASSANRDA-5819)
 * Use index_interval from cassandra.yaml when upgraded (CASSANDRA-5822)
 * Fix buffer underflow on socket close (CASSANDRA-5792)
Merged from 1.2:
 * Fix reading DeletionTime from 1.1-format sstables (CASSANDRA-5814)
 * cqlsh: add collections support to COPY (CASSANDRA-5698)
 * retry important messages for any IOException (CASSANDRA-5804)
 * Allow empty IN relations in SELECT/UPDATE/DELETE statements (CASSANDRA-5626)
 * cqlsh: fix crashing on Windows due to libedit detection (CASSANDRA-5812)
 * fix bulk-loading compressed sstables (CASSANDRA-5820)
 * (Hadoop) fix quoting in CqlPagingRecordReader and CqlRecordWriter 
   (CASSANDRA-5824)
 * update default LCS sstable size to 160MB (CASSANDRA-5727)
 * Allow compacting 2Is via nodetool (CASSANDRA-5670)
 * Hex-encode non-String keys in OPP (CASSANDRA-5793)
 * nodetool history logging (CASSANDRA-5823)
 * (Hadoop) fix support for Thrift tables in CqlPagingRecordReader 
   (CASSANDRA-5752)
 * add "all time blocked" to StatusLogger output (CASSANDRA-5825)
 * Future-proof inter-major-version schema migrations (CASSANDRA-5845)
 * (Hadoop) add CqlPagingRecordReader support for ReversedType in Thrift table
   (CASSANDRA-5718)
 * Add -no-snapshot option to scrub (CASSANDRA-5891)
 * Fix to support off heap bloom filters size greater than 2 GB (CASSANDRA-5903)
 * Properly handle parsing huge map and set literals (CASSANDRA-5893)
 * Fix LCS L0 compaction may overlap in L1 (CASSANDRA-5907)
 * New sstablesplit tool to split large sstables offline (CASSANDRA-4766)
 * Fix potential deadlock in native protocol server (CASSANDRA-5926)
 * Disallow incompatible type change in CQL3 (CASSANDRA-5882)
Merged from 1.1:
 * Correctly validate sparse composite cells in scrub (CASSANDRA-5855)


2.0.0-beta2
 * Replace countPendingHints with Hints Created metric (CASSANDRA-5746)
 * Allow nodetool with no args, and with help to run without a server (CASSANDRA-5734)
 * Cleanup AbstractType/TypeSerializer classes (CASSANDRA-5744)
 * Remove unimplemented cli option schema-mwt (CASSANDRA-5754)
 * Support range tombstones in thrift (CASSANDRA-5435)
 * Normalize table-manipulating CQL3 statements' class names (CASSANDRA-5759)
 * cqlsh: add missing table options to DESCRIBE output (CASSANDRA-5749)
 * Fix assertion error during repair (CASSANDRA-5757)
 * Fix bulkloader (CASSANDRA-5542)
 * Add LZ4 compression to the native protocol (CASSANDRA-5765)
 * Fix bugs in the native protocol v2 (CASSANDRA-5770)
 * CAS on 'primary key only' table (CASSANDRA-5715)
 * Support streaming SSTables of old versions (CASSANDRA-5772)
 * Always respect protocol version in native protocol (CASSANDRA-5778)
 * Fix ConcurrentModificationException during streaming (CASSANDRA-5782)
 * Update deletion timestamp in Commit#updatesWithPaxosTime (CASSANDRA-5787)
 * Thrift cas() method crashes if input columns are not sorted (CASSANDRA-5786)
 * Order columns names correctly when querying for CAS (CASSANDRA-5788)
 * Fix streaming retry (CASSANDRA-5775)
Merged from 1.2:
 * if no seeds can be a reached a node won't start in a ring by itself (CASSANDRA-5768)
 * add cassandra.unsafesystem property (CASSANDRA-5704)
 * (Hadoop) quote identifiers in CqlPagingRecordReader (CASSANDRA-5763)
 * Add replace_node functionality for vnodes (CASSANDRA-5337)
 * Add timeout events to query traces (CASSANDRA-5520)
 * Fix serialization of the LEFT gossip value (CASSANDRA-5696)
 * Pig: support for cql3 tables (CASSANDRA-5234)
 * cqlsh: Don't show 'null' in place of empty values (CASSANDRA-5675)
 * Race condition in detecting version on a mixed 1.1/1.2 cluster
   (CASSANDRA-5692)
 * Fix skipping range tombstones with reverse queries (CASSANDRA-5712)
 * Expire entries out of ThriftSessionManager (CASSANDRA-5719)
 * Don't keep ancestor information in memory (CASSANDRA-5342)
 * cqlsh: fix handling of semicolons inside BATCH queries (CASSANDRA-5697)
 * Expose native protocol server status in nodetool info (CASSANDRA-5735)
 * Fix pathetic performance of range tombstones (CASSANDRA-5677)
 * Fix querying with an empty (impossible) range (CASSANDRA-5573)
 * cqlsh: handle CUSTOM 2i in DESCRIBE output (CASSANDRA-5760)
 * Fix minor bug in Range.intersects(Bound) (CASSANDRA-5771)
 * cqlsh: handle disabled compression in DESCRIBE output (CASSANDRA-5766)
 * Ensure all UP events are notified on the native protocol (CASSANDRA-5769)
 * Fix formatting of sstable2json with multiple -k arguments (CASSANDRA-5781)
 * Don't rely on row marker for queries in general to hide lost markers
   after TTL expires (CASSANDRA-5762)
 * Sort nodetool help output (CASSANDRA-5776)
 * Fix column expiring during 2 phases compaction (CASSANDRA-5799)
 * now() is being rejected in INSERTs when inside collections (CASSANDRA-5795)


2.0.0-beta1
 * Add support for indexing clustered columns (CASSANDRA-5125)
 * Removed on-heap row cache (CASSANDRA-5348)
 * use nanotime consistently for node-local timeouts (CASSANDRA-5581)
 * Avoid unnecessary second pass on name-based queries (CASSANDRA-5577)
 * Experimental triggers (CASSANDRA-1311)
 * JEMalloc support for off-heap allocation (CASSANDRA-3997)
 * Single-pass compaction (CASSANDRA-4180)
 * Removed token range bisection (CASSANDRA-5518)
 * Removed compatibility with pre-1.2.5 sstables and network messages
   (CASSANDRA-5511)
 * removed PBSPredictor (CASSANDRA-5455)
 * CAS support (CASSANDRA-5062, 5441, 5442, 5443, 5619, 5667)
 * Leveled compaction performs size-tiered compactions in L0 
   (CASSANDRA-5371, 5439)
 * Add yaml network topology snitch for mixed ec2/other envs (CASSANDRA-5339)
 * Log when a node is down longer than the hint window (CASSANDRA-4554)
 * Optimize tombstone creation for ExpiringColumns (CASSANDRA-4917)
 * Improve LeveledScanner work estimation (CASSANDRA-5250, 5407)
 * Replace compaction lock with runWithCompactionsDisabled (CASSANDRA-3430)
 * Change Message IDs to ints (CASSANDRA-5307)
 * Move sstable level information into the Stats component, removing the
   need for a separate Manifest file (CASSANDRA-4872)
 * avoid serializing to byte[] on commitlog append (CASSANDRA-5199)
 * make index_interval configurable per columnfamily (CASSANDRA-3961, CASSANDRA-5650)
 * add default_time_to_live (CASSANDRA-3974)
 * add memtable_flush_period_in_ms (CASSANDRA-4237)
 * replace supercolumns internally by composites (CASSANDRA-3237, 5123)
 * upgrade thrift to 0.9.0 (CASSANDRA-3719)
 * drop unnecessary keyspace parameter from user-defined compaction API 
   (CASSANDRA-5139)
 * more robust solution to incomplete compactions + counters (CASSANDRA-5151)
 * Change order of directory searching for c*.in.sh (CASSANDRA-3983)
 * Add tool to reset SSTable compaction level for LCS (CASSANDRA-5271)
 * Allow custom configuration loader (CASSANDRA-5045)
 * Remove memory emergency pressure valve logic (CASSANDRA-3534)
 * Reduce request latency with eager retry (CASSANDRA-4705)
 * cqlsh: Remove ASSUME command (CASSANDRA-5331)
 * Rebuild BF when loading sstables if bloom_filter_fp_chance
   has changed since compaction (CASSANDRA-5015)
 * remove row-level bloom filters (CASSANDRA-4885)
 * Change Kernel Page Cache skipping into row preheating (disabled by default)
   (CASSANDRA-4937)
 * Improve repair by deciding on a gcBefore before sending
   out TreeRequests (CASSANDRA-4932)
 * Add an official way to disable compactions (CASSANDRA-5074)
 * Reenable ALTER TABLE DROP with new semantics (CASSANDRA-3919)
 * Add binary protocol versioning (CASSANDRA-5436)
 * Swap THshaServer for TThreadedSelectorServer (CASSANDRA-5530)
 * Add alias support to SELECT statement (CASSANDRA-5075)
 * Don't create empty RowMutations in CommitLogReplayer (CASSANDRA-5541)
 * Use range tombstones when dropping cfs/columns from schema (CASSANDRA-5579)
 * cqlsh: drop CQL2/CQL3-beta support (CASSANDRA-5585)
 * Track max/min column names in sstables to be able to optimize slice
   queries (CASSANDRA-5514, CASSANDRA-5595, CASSANDRA-5600)
 * Binary protocol: allow batching already prepared statements (CASSANDRA-4693)
 * Allow preparing timestamp, ttl and limit in CQL3 queries (CASSANDRA-4450)
 * Support native link w/o JNA in Java7 (CASSANDRA-3734)
 * Use SASL authentication in binary protocol v2 (CASSANDRA-5545)
 * Replace Thrift HsHa with LMAX Disruptor based implementation (CASSANDRA-5582)
 * cqlsh: Add row count to SELECT output (CASSANDRA-5636)
 * Include a timestamp with all read commands to determine column expiration
   (CASSANDRA-5149)
 * Streaming 2.0 (CASSANDRA-5286, 5699)
 * Conditional create/drop ks/table/index statements in CQL3 (CASSANDRA-2737)
 * more pre-table creation property validation (CASSANDRA-5693)
 * Redesign repair messages (CASSANDRA-5426)
 * Fix ALTER RENAME post-5125 (CASSANDRA-5702)
 * Disallow renaming a 2ndary indexed column (CASSANDRA-5705)
 * Rename Table to Keyspace (CASSANDRA-5613)
 * Ensure changing column_index_size_in_kb on different nodes don't corrupt the
   sstable (CASSANDRA-5454)
 * Move resultset type information into prepare, not execute (CASSANDRA-5649)
 * Auto paging in binary protocol (CASSANDRA-4415, 5714)
 * Don't tie client side use of AbstractType to JDBC (CASSANDRA-4495)
 * Adds new TimestampType to replace DateType (CASSANDRA-5723, CASSANDRA-5729)
Merged from 1.2:
 * make starting native protocol server idempotent (CASSANDRA-5728)
 * Fix loading key cache when a saved entry is no longer valid (CASSANDRA-5706)
 * Fix serialization of the LEFT gossip value (CASSANDRA-5696)
 * cqlsh: Don't show 'null' in place of empty values (CASSANDRA-5675)
 * Race condition in detecting version on a mixed 1.1/1.2 cluster
   (CASSANDRA-5692)
 * Fix skipping range tombstones with reverse queries (CASSANDRA-5712)
 * Expire entries out of ThriftSessionManager (CASSANRDA-5719)
 * Don't keep ancestor information in memory (CASSANDRA-5342)
 * cqlsh: fix handling of semicolons inside BATCH queries (CASSANDRA-5697)


1.2.6
 * Fix tracing when operation completes before all responses arrive 
   (CASSANDRA-5668)
 * Fix cross-DC mutation forwarding (CASSANDRA-5632)
 * Reduce SSTableLoader memory usage (CASSANDRA-5555)
 * Scale hinted_handoff_throttle_in_kb to cluster size (CASSANDRA-5272)
 * (Hadoop) Add CQL3 input/output formats (CASSANDRA-4421, 5622)
 * (Hadoop) Fix InputKeyRange in CFIF (CASSANDRA-5536)
 * Fix dealing with ridiculously large max sstable sizes in LCS (CASSANDRA-5589)
 * Ignore pre-truncate hints (CASSANDRA-4655)
 * Move System.exit on OOM into a separate thread (CASSANDRA-5273)
 * Write row markers when serializing schema (CASSANDRA-5572)
 * Check only SSTables for the requested range when streaming (CASSANDRA-5569)
 * Improve batchlog replay behavior and hint ttl handling (CASSANDRA-5314)
 * Exclude localTimestamp from validation for tombstones (CASSANDRA-5398)
 * cqlsh: add custom prompt support (CASSANDRA-5539)
 * Reuse prepared statements in hot auth queries (CASSANDRA-5594)
 * cqlsh: add vertical output option (see EXPAND) (CASSANDRA-5597)
 * Add a rate limit option to stress (CASSANDRA-5004)
 * have BulkLoader ignore snapshots directories (CASSANDRA-5587) 
 * fix SnitchProperties logging context (CASSANDRA-5602)
 * Expose whether jna is enabled and memory is locked via JMX (CASSANDRA-5508)
 * cqlsh: fix COPY FROM with ReversedType (CASSANDRA-5610)
 * Allow creating CUSTOM indexes on collections (CASSANDRA-5615)
 * Evaluate now() function at execution time (CASSANDRA-5616)
 * Expose detailed read repair metrics (CASSANDRA-5618)
 * Correct blob literal + ReversedType parsing (CASSANDRA-5629)
 * Allow GPFS to prefer the internal IP like EC2MRS (CASSANDRA-5630)
 * fix help text for -tspw cassandra-cli (CASSANDRA-5643)
 * don't throw away initial causes exceptions for internode encryption issues 
   (CASSANDRA-5644)
 * Fix message spelling errors for cql select statements (CASSANDRA-5647)
 * Suppress custom exceptions thru jmx (CASSANDRA-5652)
 * Update CREATE CUSTOM INDEX syntax (CASSANDRA-5639)
 * Fix PermissionDetails.equals() method (CASSANDRA-5655)
 * Never allow partition key ranges in CQL3 without token() (CASSANDRA-5666)
 * Gossiper incorrectly drops AppState for an upgrading node (CASSANDRA-5660)
 * Connection thrashing during multi-region ec2 during upgrade, due to 
   messaging version (CASSANDRA-5669)
 * Avoid over reconnecting in EC2MRS (CASSANDRA-5678)
 * Fix ReadResponseSerializer.serializedSize() for digest reads (CASSANDRA-5476)
 * allow sstable2json on 2i CFs (CASSANDRA-5694)
Merged from 1.1:
 * Remove buggy thrift max message length option (CASSANDRA-5529)
 * Fix NPE in Pig's widerow mode (CASSANDRA-5488)
 * Add split size parameter to Pig and disable split combination (CASSANDRA-5544)


1.2.5
 * make BytesToken.toString only return hex bytes (CASSANDRA-5566)
 * Ensure that submitBackground enqueues at least one task (CASSANDRA-5554)
 * fix 2i updates with identical values and timestamps (CASSANDRA-5540)
 * fix compaction throttling bursty-ness (CASSANDRA-4316)
 * reduce memory consumption of IndexSummary (CASSANDRA-5506)
 * remove per-row column name bloom filters (CASSANDRA-5492)
 * Include fatal errors in trace events (CASSANDRA-5447)
 * Ensure that PerRowSecondaryIndex is notified of row-level deletes
   (CASSANDRA-5445)
 * Allow empty blob literals in CQL3 (CASSANDRA-5452)
 * Fix streaming RangeTombstones at column index boundary (CASSANDRA-5418)
 * Fix preparing statements when current keyspace is not set (CASSANDRA-5468)
 * Fix SemanticVersion.isSupportedBy minor/patch handling (CASSANDRA-5496)
 * Don't provide oldCfId for post-1.1 system cfs (CASSANDRA-5490)
 * Fix primary range ignores replication strategy (CASSANDRA-5424)
 * Fix shutdown of binary protocol server (CASSANDRA-5507)
 * Fix repair -snapshot not working (CASSANDRA-5512)
 * Set isRunning flag later in binary protocol server (CASSANDRA-5467)
 * Fix use of CQL3 functions with descending clustering order (CASSANDRA-5472)
 * Disallow renaming columns one at a time for thrift table in CQL3
   (CASSANDRA-5531)
 * cqlsh: add CLUSTERING ORDER BY support to DESCRIBE (CASSANDRA-5528)
 * Add custom secondary index support to CQL3 (CASSANDRA-5484)
 * Fix repair hanging silently on unexpected error (CASSANDRA-5229)
 * Fix Ec2Snitch regression introduced by CASSANDRA-5171 (CASSANDRA-5432)
 * Add nodetool enablebackup/disablebackup (CASSANDRA-5556)
 * cqlsh: fix DESCRIBE after case insensitive USE (CASSANDRA-5567)
Merged from 1.1
 * Remove buggy thrift max message length option (CASSANDRA-5529)
 * Add retry mechanism to OTC for non-droppable_verbs (CASSANDRA-5393)
 * Use allocator information to improve memtable memory usage estimate
   (CASSANDRA-5497)
 * Fix trying to load deleted row into row cache on startup (CASSANDRA-4463)
 * fsync leveled manifest to avoid corruption (CASSANDRA-5535)
 * Fix Bound intersection computation (CASSANDRA-5551)
 * sstablescrub now respects max memory size in cassandra.in.sh (CASSANDRA-5562)


1.2.4
 * Ensure that PerRowSecondaryIndex updates see the most recent values
   (CASSANDRA-5397)
 * avoid duplicate index entries ind PrecompactedRow and 
   ParallelCompactionIterable (CASSANDRA-5395)
 * remove the index entry on oldColumn when new column is a tombstone 
   (CASSANDRA-5395)
 * Change default stream throughput from 400 to 200 mbps (CASSANDRA-5036)
 * Gossiper logs DOWN for symmetry with UP (CASSANDRA-5187)
 * Fix mixing prepared statements between keyspaces (CASSANDRA-5352)
 * Fix consistency level during bootstrap - strike 3 (CASSANDRA-5354)
 * Fix transposed arguments in AlreadyExistsException (CASSANDRA-5362)
 * Improve asynchronous hint delivery (CASSANDRA-5179)
 * Fix Guava dependency version (12.0 -> 13.0.1) for Maven (CASSANDRA-5364)
 * Validate that provided CQL3 collection value are < 64K (CASSANDRA-5355)
 * Make upgradeSSTable skip current version sstables by default (CASSANDRA-5366)
 * Optimize min/max timestamp collection (CASSANDRA-5373)
 * Invalid streamId in cql binary protocol when using invalid CL 
   (CASSANDRA-5164)
 * Fix validation for IN where clauses with collections (CASSANDRA-5376)
 * Copy resultSet on count query to avoid ConcurrentModificationException 
   (CASSANDRA-5382)
 * Correctly typecheck in CQL3 even with ReversedType (CASSANDRA-5386)
 * Fix streaming compressed files when using encryption (CASSANDRA-5391)
 * cassandra-all 1.2.0 pom missing netty dependency (CASSANDRA-5392)
 * Fix writetime/ttl functions on null values (CASSANDRA-5341)
 * Fix NPE during cql3 select with token() (CASSANDRA-5404)
 * IndexHelper.skipBloomFilters won't skip non-SHA filters (CASSANDRA-5385)
 * cqlsh: Print maps ordered by key, sort sets (CASSANDRA-5413)
 * Add null syntax support in CQL3 for inserts (CASSANDRA-3783)
 * Allow unauthenticated set_keyspace() calls (CASSANDRA-5423)
 * Fix potential incremental backups race (CASSANDRA-5410)
 * Fix prepared BATCH statements with batch-level timestamps (CASSANDRA-5415)
 * Allow overriding superuser setup delay (CASSANDRA-5430)
 * cassandra-shuffle with JMX usernames and passwords (CASSANDRA-5431)
Merged from 1.1:
 * cli: Quote ks and cf names in schema output when needed (CASSANDRA-5052)
 * Fix bad default for min/max timestamp in SSTableMetadata (CASSANDRA-5372)
 * Fix cf name extraction from manifest in Directories.migrateFile() 
   (CASSANDRA-5242)
 * Support pluggable internode authentication (CASSANDRA-5401)


1.2.3
 * add check for sstable overlap within a level on startup (CASSANDRA-5327)
 * replace ipv6 colons in jmx object names (CASSANDRA-5298, 5328)
 * Avoid allocating SSTableBoundedScanner during repair when the range does 
   not intersect the sstable (CASSANDRA-5249)
 * Don't lowercase property map keys (this breaks NTS) (CASSANDRA-5292)
 * Fix composite comparator with super columns (CASSANDRA-5287)
 * Fix insufficient validation of UPDATE queries against counter cfs
   (CASSANDRA-5300)
 * Fix PropertyFileSnitch default DC/Rack behavior (CASSANDRA-5285)
 * Handle null values when executing prepared statement (CASSANDRA-5081)
 * Add netty to pom dependencies (CASSANDRA-5181)
 * Include type arguments in Thrift CQLPreparedResult (CASSANDRA-5311)
 * Fix compaction not removing columns when bf_fp_ratio is 1 (CASSANDRA-5182)
 * cli: Warn about missing CQL3 tables in schema descriptions (CASSANDRA-5309)
 * Re-enable unknown option in replication/compaction strategies option for
   backward compatibility (CASSANDRA-4795)
 * Add binary protocol support to stress (CASSANDRA-4993)
 * cqlsh: Fix COPY FROM value quoting and null handling (CASSANDRA-5305)
 * Fix repair -pr for vnodes (CASSANDRA-5329)
 * Relax CL for auth queries for non-default users (CASSANDRA-5310)
 * Fix AssertionError during repair (CASSANDRA-5245)
 * Don't announce migrations to pre-1.2 nodes (CASSANDRA-5334)
Merged from 1.1:
 * Fix trying to load deleted row into row cache on startup (CASSANDRA-4463)
 * Update offline scrub for 1.0 -> 1.1 directory structure (CASSANDRA-5195)
 * add tmp flag to Descriptor hashcode (CASSANDRA-4021)
 * fix logging of "Found table data in data directories" when only system tables
   are present (CASSANDRA-5289)
 * cli: Add JMX authentication support (CASSANDRA-5080)
 * nodetool: ability to repair specific range (CASSANDRA-5280)
 * Fix possible assertion triggered in SliceFromReadCommand (CASSANDRA-5284)
 * cqlsh: Add inet type support on Windows (ipv4-only) (CASSANDRA-4801)
 * Fix race when initializing ColumnFamilyStore (CASSANDRA-5350)
 * Add UseTLAB JVM flag (CASSANDRA-5361)


1.2.2
 * fix potential for multiple concurrent compactions of the same sstables
   (CASSANDRA-5256)
 * avoid no-op caching of byte[] on commitlog append (CASSANDRA-5199)
 * fix symlinks under data dir not working (CASSANDRA-5185)
 * fix bug in compact storage metadata handling (CASSANDRA-5189)
 * Validate login for USE queries (CASSANDRA-5207)
 * cli: remove default username and password (CASSANDRA-5208)
 * configure populate_io_cache_on_flush per-CF (CASSANDRA-4694)
 * allow configuration of internode socket buffer (CASSANDRA-3378)
 * Make sstable directory picking blacklist-aware again (CASSANDRA-5193)
 * Correctly expire gossip states for edge cases (CASSANDRA-5216)
 * Improve handling of directory creation failures (CASSANDRA-5196)
 * Expose secondary indicies to the rest of nodetool (CASSANDRA-4464)
 * Binary protocol: avoid sending notification for 0.0.0.0 (CASSANDRA-5227)
 * add UseCondCardMark XX jvm settings on jdk 1.7 (CASSANDRA-4366)
 * CQL3 refactor to allow conversion function (CASSANDRA-5226)
 * Fix drop of sstables in some circumstance (CASSANDRA-5232)
 * Implement caching of authorization results (CASSANDRA-4295)
 * Add support for LZ4 compression (CASSANDRA-5038)
 * Fix missing columns in wide rows queries (CASSANDRA-5225)
 * Simplify auth setup and make system_auth ks alterable (CASSANDRA-5112)
 * Stop compactions from hanging during bootstrap (CASSANDRA-5244)
 * fix compressed streaming sending extra chunk (CASSANDRA-5105)
 * Add CQL3-based implementations of IAuthenticator and IAuthorizer
   (CASSANDRA-4898)
 * Fix timestamp-based tomstone removal logic (CASSANDRA-5248)
 * cli: Add JMX authentication support (CASSANDRA-5080)
 * Fix forceFlush behavior (CASSANDRA-5241)
 * cqlsh: Add username autocompletion (CASSANDRA-5231)
 * Fix CQL3 composite partition key error (CASSANDRA-5240)
 * Allow IN clause on last clustering key (CASSANDRA-5230)
Merged from 1.1:
 * fix start key/end token validation for wide row iteration (CASSANDRA-5168)
 * add ConfigHelper support for Thrift frame and max message sizes (CASSANDRA-5188)
 * fix nodetool repair not fail on node down (CASSANDRA-5203)
 * always collect tombstone hints (CASSANDRA-5068)
 * Fix error when sourcing file in cqlsh (CASSANDRA-5235)


1.2.1
 * stream undelivered hints on decommission (CASSANDRA-5128)
 * GossipingPropertyFileSnitch loads saved dc/rack info if needed (CASSANDRA-5133)
 * drain should flush system CFs too (CASSANDRA-4446)
 * add inter_dc_tcp_nodelay setting (CASSANDRA-5148)
 * re-allow wrapping ranges for start_token/end_token range pairitspwng (CASSANDRA-5106)
 * fix validation compaction of empty rows (CASSANDRA-5136)
 * nodetool methods to enable/disable hint storage/delivery (CASSANDRA-4750)
 * disallow bloom filter false positive chance of 0 (CASSANDRA-5013)
 * add threadpool size adjustment methods to JMXEnabledThreadPoolExecutor and 
   CompactionManagerMBean (CASSANDRA-5044)
 * fix hinting for dropped local writes (CASSANDRA-4753)
 * off-heap cache doesn't need mutable column container (CASSANDRA-5057)
 * apply disk_failure_policy to bad disks on initial directory creation 
   (CASSANDRA-4847)
 * Optimize name-based queries to use ArrayBackedSortedColumns (CASSANDRA-5043)
 * Fall back to old manifest if most recent is unparseable (CASSANDRA-5041)
 * pool [Compressed]RandomAccessReader objects on the partitioned read path
   (CASSANDRA-4942)
 * Add debug logging to list filenames processed by Directories.migrateFile 
   method (CASSANDRA-4939)
 * Expose black-listed directories via JMX (CASSANDRA-4848)
 * Log compaction merge counts (CASSANDRA-4894)
 * Minimize byte array allocation by AbstractData{Input,Output} (CASSANDRA-5090)
 * Add SSL support for the binary protocol (CASSANDRA-5031)
 * Allow non-schema system ks modification for shuffle to work (CASSANDRA-5097)
 * cqlsh: Add default limit to SELECT statements (CASSANDRA-4972)
 * cqlsh: fix DESCRIBE for 1.1 cfs in CQL3 (CASSANDRA-5101)
 * Correctly gossip with nodes >= 1.1.7 (CASSANDRA-5102)
 * Ensure CL guarantees on digest mismatch (CASSANDRA-5113)
 * Validate correctly selects on composite partition key (CASSANDRA-5122)
 * Fix exception when adding collection (CASSANDRA-5117)
 * Handle states for non-vnode clusters correctly (CASSANDRA-5127)
 * Refuse unrecognized replication and compaction strategy options (CASSANDRA-4795)
 * Pick the correct value validator in sstable2json for cql3 tables (CASSANDRA-5134)
 * Validate login for describe_keyspace, describe_keyspaces and set_keyspace
   (CASSANDRA-5144)
 * Fix inserting empty maps (CASSANDRA-5141)
 * Don't remove tokens from System table for node we know (CASSANDRA-5121)
 * fix streaming progress report for compresed files (CASSANDRA-5130)
 * Coverage analysis for low-CL queries (CASSANDRA-4858)
 * Stop interpreting dates as valid timeUUID value (CASSANDRA-4936)
 * Adds E notation for floating point numbers (CASSANDRA-4927)
 * Detect (and warn) unintentional use of the cql2 thrift methods when cql3 was
   intended (CASSANDRA-5172)
 * cli: Quote ks and cf names in schema output when needed (CASSANDRA-5052)
 * Fix bad default for min/max timestamp in SSTableMetadata (CASSANDRA-5372)
 * Fix cf name extraction from manifest in Directories.migrateFile() (CASSANDRA-5242)
 * Support pluggable internode authentication (CASSANDRA-5401)
 * Replace mistaken usage of commons-logging with slf4j (CASSANDRA-5464)
 * Ensure Jackson dependency matches lib (CASSANDRA-5126)
 * Expose droppable tombstone ratio stats over JMX (CASSANDRA-5159)
Merged from 1.1:
 * Simplify CompressedRandomAccessReader to work around JDK FD bug (CASSANDRA-5088)
 * Improve handling a changing target throttle rate mid-compaction (CASSANDRA-5087)
 * Pig: correctly decode row keys in widerow mode (CASSANDRA-5098)
 * nodetool repair command now prints progress (CASSANDRA-4767)
 * fix user defined compaction to run against 1.1 data directory (CASSANDRA-5118)
 * Fix CQL3 BATCH authorization caching (CASSANDRA-5145)
 * fix get_count returns incorrect value with TTL (CASSANDRA-5099)
 * better handling for mid-compaction failure (CASSANDRA-5137)
 * convert default marshallers list to map for better readability (CASSANDRA-5109)
 * fix ConcurrentModificationException in getBootstrapSource (CASSANDRA-5170)
 * fix sstable maxtimestamp for row deletes and pre-1.1.1 sstables (CASSANDRA-5153)
 * Fix thread growth on node removal (CASSANDRA-5175)
 * Make Ec2Region's datacenter name configurable (CASSANDRA-5155)


1.2.0
 * Disallow counters in collections (CASSANDRA-5082)
 * cqlsh: add unit tests (CASSANDRA-3920)
 * fix default bloom_filter_fp_chance for LeveledCompactionStrategy (CASSANDRA-5093)
Merged from 1.1:
 * add validation for get_range_slices with start_key and end_token (CASSANDRA-5089)


1.2.0-rc2
 * fix nodetool ownership display with vnodes (CASSANDRA-5065)
 * cqlsh: add DESCRIBE KEYSPACES command (CASSANDRA-5060)
 * Fix potential infinite loop when reloading CFS (CASSANDRA-5064)
 * Fix SimpleAuthorizer example (CASSANDRA-5072)
 * cqlsh: force CL.ONE for tracing and system.schema* queries (CASSANDRA-5070)
 * Includes cassandra-shuffle in the debian package (CASSANDRA-5058)
Merged from 1.1:
 * fix multithreaded compaction deadlock (CASSANDRA-4492)
 * fix temporarily missing schema after upgrade from pre-1.1.5 (CASSANDRA-5061)
 * Fix ALTER TABLE overriding compression options with defaults
   (CASSANDRA-4996, 5066)
 * fix specifying and altering crc_check_chance (CASSANDRA-5053)
 * fix Murmur3Partitioner ownership% calculation (CASSANDRA-5076)
 * Don't expire columns sooner than they should in 2ndary indexes (CASSANDRA-5079)


1.2-rc1
 * rename rpc_timeout settings to request_timeout (CASSANDRA-5027)
 * add BF with 0.1 FP to LCS by default (CASSANDRA-5029)
 * Fix preparing insert queries (CASSANDRA-5016)
 * Fix preparing queries with counter increment (CASSANDRA-5022)
 * Fix preparing updates with collections (CASSANDRA-5017)
 * Don't generate UUID based on other node address (CASSANDRA-5002)
 * Fix message when trying to alter a clustering key type (CASSANDRA-5012)
 * Update IAuthenticator to match the new IAuthorizer (CASSANDRA-5003)
 * Fix inserting only a key in CQL3 (CASSANDRA-5040)
 * Fix CQL3 token() function when used with strings (CASSANDRA-5050)
Merged from 1.1:
 * reduce log spam from invalid counter shards (CASSANDRA-5026)
 * Improve schema propagation performance (CASSANDRA-5025)
 * Fix for IndexHelper.IndexFor throws OOB Exception (CASSANDRA-5030)
 * cqlsh: make it possible to describe thrift CFs (CASSANDRA-4827)
 * cqlsh: fix timestamp formatting on some platforms (CASSANDRA-5046)


1.2-beta3
 * make consistency level configurable in cqlsh (CASSANDRA-4829)
 * fix cqlsh rendering of blob fields (CASSANDRA-4970)
 * fix cqlsh DESCRIBE command (CASSANDRA-4913)
 * save truncation position in system table (CASSANDRA-4906)
 * Move CompressionMetadata off-heap (CASSANDRA-4937)
 * allow CLI to GET cql3 columnfamily data (CASSANDRA-4924)
 * Fix rare race condition in getExpireTimeForEndpoint (CASSANDRA-4402)
 * acquire references to overlapping sstables during compaction so bloom filter
   doesn't get free'd prematurely (CASSANDRA-4934)
 * Don't share slice query filter in CQL3 SelectStatement (CASSANDRA-4928)
 * Separate tracing from Log4J (CASSANDRA-4861)
 * Exclude gcable tombstones from merkle-tree computation (CASSANDRA-4905)
 * Better printing of AbstractBounds for tracing (CASSANDRA-4931)
 * Optimize mostRecentTombstone check in CC.collectAllData (CASSANDRA-4883)
 * Change stream session ID to UUID to avoid collision from same node (CASSANDRA-4813)
 * Use Stats.db when bulk loading if present (CASSANDRA-4957)
 * Skip repair on system_trace and keyspaces with RF=1 (CASSANDRA-4956)
 * (cql3) Remove arbitrary SELECT limit (CASSANDRA-4918)
 * Correctly handle prepared operation on collections (CASSANDRA-4945)
 * Fix CQL3 LIMIT (CASSANDRA-4877)
 * Fix Stress for CQL3 (CASSANDRA-4979)
 * Remove cassandra specific exceptions from JMX interface (CASSANDRA-4893)
 * (CQL3) Force using ALLOW FILTERING on potentially inefficient queries (CASSANDRA-4915)
 * (cql3) Fix adding column when the table has collections (CASSANDRA-4982)
 * (cql3) Fix allowing collections with compact storage (CASSANDRA-4990)
 * (cql3) Refuse ttl/writetime function on collections (CASSANDRA-4992)
 * Replace IAuthority with new IAuthorizer (CASSANDRA-4874)
 * clqsh: fix KEY pseudocolumn escaping when describing Thrift tables
   in CQL3 mode (CASSANDRA-4955)
 * add basic authentication support for Pig CassandraStorage (CASSANDRA-3042)
 * fix CQL2 ALTER TABLE compaction_strategy_class altering (CASSANDRA-4965)
Merged from 1.1:
 * Fall back to old describe_splits if d_s_ex is not available (CASSANDRA-4803)
 * Improve error reporting when streaming ranges fail (CASSANDRA-5009)
 * Fix cqlsh timestamp formatting of timezone info (CASSANDRA-4746)
 * Fix assertion failure with leveled compaction (CASSANDRA-4799)
 * Check for null end_token in get_range_slice (CASSANDRA-4804)
 * Remove all remnants of removed nodes (CASSANDRA-4840)
 * Add aut-reloading of the log4j file in debian package (CASSANDRA-4855)
 * Fix estimated row cache entry size (CASSANDRA-4860)
 * reset getRangeSlice filter after finishing a row for get_paged_slice
   (CASSANDRA-4919)
 * expunge row cache post-truncate (CASSANDRA-4940)
 * Allow static CF definition with compact storage (CASSANDRA-4910)
 * Fix endless loop/compaction of schema_* CFs due to broken timestamps (CASSANDRA-4880)
 * Fix 'wrong class type' assertion in CounterColumn (CASSANDRA-4976)


1.2-beta2
 * fp rate of 1.0 disables BF entirely; LCS defaults to 1.0 (CASSANDRA-4876)
 * off-heap bloom filters for row keys (CASSANDRA_4865)
 * add extension point for sstable components (CASSANDRA-4049)
 * improve tracing output (CASSANDRA-4852, 4862)
 * make TRACE verb droppable (CASSANDRA-4672)
 * fix BulkLoader recognition of CQL3 columnfamilies (CASSANDRA-4755)
 * Sort commitlog segments for replay by id instead of mtime (CASSANDRA-4793)
 * Make hint delivery asynchronous (CASSANDRA-4761)
 * Pluggable Thrift transport factories for CLI and cqlsh (CASSANDRA-4609, 4610)
 * cassandra-cli: allow Double value type to be inserted to a column (CASSANDRA-4661)
 * Add ability to use custom TServerFactory implementations (CASSANDRA-4608)
 * optimize batchlog flushing to skip successful batches (CASSANDRA-4667)
 * include metadata for system keyspace itself in schema tables (CASSANDRA-4416)
 * add check to PropertyFileSnitch to verify presence of location for
   local node (CASSANDRA-4728)
 * add PBSPredictor consistency modeler (CASSANDRA-4261)
 * remove vestiges of Thrift unframed mode (CASSANDRA-4729)
 * optimize single-row PK lookups (CASSANDRA-4710)
 * adjust blockFor calculation to account for pending ranges due to node 
   movement (CASSANDRA-833)
 * Change CQL version to 3.0.0 and stop accepting 3.0.0-beta1 (CASSANDRA-4649)
 * (CQL3) Make prepared statement global instead of per connection 
   (CASSANDRA-4449)
 * Fix scrubbing of CQL3 created tables (CASSANDRA-4685)
 * (CQL3) Fix validation when using counter and regular columns in the same 
   table (CASSANDRA-4706)
 * Fix bug starting Cassandra with simple authentication (CASSANDRA-4648)
 * Add support for batchlog in CQL3 (CASSANDRA-4545, 4738)
 * Add support for multiple column family outputs in CFOF (CASSANDRA-4208)
 * Support repairing only the local DC nodes (CASSANDRA-4747)
 * Use rpc_address for binary protocol and change default port (CASSANDRA-4751)
 * Fix use of collections in prepared statements (CASSANDRA-4739)
 * Store more information into peers table (CASSANDRA-4351, 4814)
 * Configurable bucket size for size tiered compaction (CASSANDRA-4704)
 * Run leveled compaction in parallel (CASSANDRA-4310)
 * Fix potential NPE during CFS reload (CASSANDRA-4786)
 * Composite indexes may miss results (CASSANDRA-4796)
 * Move consistency level to the protocol level (CASSANDRA-4734, 4824)
 * Fix Subcolumn slice ends not respected (CASSANDRA-4826)
 * Fix Assertion error in cql3 select (CASSANDRA-4783)
 * Fix list prepend logic (CQL3) (CASSANDRA-4835)
 * Add booleans as literals in CQL3 (CASSANDRA-4776)
 * Allow renaming PK columns in CQL3 (CASSANDRA-4822)
 * Fix binary protocol NEW_NODE event (CASSANDRA-4679)
 * Fix potential infinite loop in tombstone compaction (CASSANDRA-4781)
 * Remove system tables accounting from schema (CASSANDRA-4850)
 * (cql3) Force provided columns in clustering key order in 
   'CLUSTERING ORDER BY' (CASSANDRA-4881)
 * Fix composite index bug (CASSANDRA-4884)
 * Fix short read protection for CQL3 (CASSANDRA-4882)
 * Add tracing support to the binary protocol (CASSANDRA-4699)
 * (cql3) Don't allow prepared marker inside collections (CASSANDRA-4890)
 * Re-allow order by on non-selected columns (CASSANDRA-4645)
 * Bug when composite index is created in a table having collections (CASSANDRA-4909)
 * log index scan subject in CompositesSearcher (CASSANDRA-4904)
Merged from 1.1:
 * add get[Row|Key]CacheEntries to CacheServiceMBean (CASSANDRA-4859)
 * fix get_paged_slice to wrap to next row correctly (CASSANDRA-4816)
 * fix indexing empty column values (CASSANDRA-4832)
 * allow JdbcDate to compose null Date objects (CASSANDRA-4830)
 * fix possible stackoverflow when compacting 1000s of sstables
   (CASSANDRA-4765)
 * fix wrong leveled compaction progress calculation (CASSANDRA-4807)
 * add a close() method to CRAR to prevent leaking file descriptors (CASSANDRA-4820)
 * fix potential infinite loop in get_count (CASSANDRA-4833)
 * fix compositeType.{get/from}String methods (CASSANDRA-4842)
 * (CQL) fix CREATE COLUMNFAMILY permissions check (CASSANDRA-4864)
 * Fix DynamicCompositeType same type comparison (CASSANDRA-4711)
 * Fix duplicate SSTable reference when stream session failed (CASSANDRA-3306)
 * Allow static CF definition with compact storage (CASSANDRA-4910)
 * Fix endless loop/compaction of schema_* CFs due to broken timestamps (CASSANDRA-4880)
 * Fix 'wrong class type' assertion in CounterColumn (CASSANDRA-4976)


1.2-beta1
 * add atomic_batch_mutate (CASSANDRA-4542, -4635)
 * increase default max_hint_window_in_ms to 3h (CASSANDRA-4632)
 * include message initiation time to replicas so they can more
   accurately drop timed-out requests (CASSANDRA-2858)
 * fix clientutil.jar dependencies (CASSANDRA-4566)
 * optimize WriteResponse (CASSANDRA-4548)
 * new metrics (CASSANDRA-4009)
 * redesign KEYS indexes to avoid read-before-write (CASSANDRA-2897)
 * debug tracing (CASSANDRA-1123)
 * parallelize row cache loading (CASSANDRA-4282)
 * Make compaction, flush JBOD-aware (CASSANDRA-4292)
 * run local range scans on the read stage (CASSANDRA-3687)
 * clean up ioexceptions (CASSANDRA-2116)
 * add disk_failure_policy (CASSANDRA-2118)
 * Introduce new json format with row level deletion (CASSANDRA-4054)
 * remove redundant "name" column from schema_keyspaces (CASSANDRA-4433)
 * improve "nodetool ring" handling of multi-dc clusters (CASSANDRA-3047)
 * update NTS calculateNaturalEndpoints to be O(N log N) (CASSANDRA-3881)
 * split up rpc timeout by operation type (CASSANDRA-2819)
 * rewrite key cache save/load to use only sequential i/o (CASSANDRA-3762)
 * update MS protocol with a version handshake + broadcast address id
   (CASSANDRA-4311)
 * multithreaded hint replay (CASSANDRA-4189)
 * add inter-node message compression (CASSANDRA-3127)
 * remove COPP (CASSANDRA-2479)
 * Track tombstone expiration and compact when tombstone content is
   higher than a configurable threshold, default 20% (CASSANDRA-3442, 4234)
 * update MurmurHash to version 3 (CASSANDRA-2975)
 * (CLI) track elapsed time for `delete' operation (CASSANDRA-4060)
 * (CLI) jline version is bumped to 1.0 to properly  support
   'delete' key function (CASSANDRA-4132)
 * Save IndexSummary into new SSTable 'Summary' component (CASSANDRA-2392, 4289)
 * Add support for range tombstones (CASSANDRA-3708)
 * Improve MessagingService efficiency (CASSANDRA-3617)
 * Avoid ID conflicts from concurrent schema changes (CASSANDRA-3794)
 * Set thrift HSHA server thread limit to unlimited by default (CASSANDRA-4277)
 * Avoids double serialization of CF id in RowMutation messages
   (CASSANDRA-4293)
 * stream compressed sstables directly with java nio (CASSANDRA-4297)
 * Support multiple ranges in SliceQueryFilter (CASSANDRA-3885)
 * Add column metadata to system column families (CASSANDRA-4018)
 * (cql3) Always use composite types by default (CASSANDRA-4329)
 * (cql3) Add support for set, map and list (CASSANDRA-3647)
 * Validate date type correctly (CASSANDRA-4441)
 * (cql3) Allow definitions with only a PK (CASSANDRA-4361)
 * (cql3) Add support for row key composites (CASSANDRA-4179)
 * improve DynamicEndpointSnitch by using reservoir sampling (CASSANDRA-4038)
 * (cql3) Add support for 2ndary indexes (CASSANDRA-3680)
 * (cql3) fix defining more than one PK to be invalid (CASSANDRA-4477)
 * remove schema agreement checking from all external APIs (Thrift, CQL and CQL3) (CASSANDRA-4487)
 * add Murmur3Partitioner and make it default for new installations (CASSANDRA-3772, 4621)
 * (cql3) update pseudo-map syntax to use map syntax (CASSANDRA-4497)
 * Finer grained exceptions hierarchy and provides error code with exceptions (CASSANDRA-3979)
 * Adds events push to binary protocol (CASSANDRA-4480)
 * Rewrite nodetool help (CASSANDRA-2293)
 * Make CQL3 the default for CQL (CASSANDRA-4640)
 * update stress tool to be able to use CQL3 (CASSANDRA-4406)
 * Accept all thrift update on CQL3 cf but don't expose their metadata (CASSANDRA-4377)
 * Replace Throttle with Guava's RateLimiter for HintedHandOff (CASSANDRA-4541)
 * fix counter add/get using CQL2 and CQL3 in stress tool (CASSANDRA-4633)
 * Add sstable count per level to cfstats (CASSANDRA-4537)
 * (cql3) Add ALTER KEYSPACE statement (CASSANDRA-4611)
 * (cql3) Allow defining default consistency levels (CASSANDRA-4448)
 * (cql3) Fix queries using LIMIT missing results (CASSANDRA-4579)
 * fix cross-version gossip messaging (CASSANDRA-4576)
 * added inet data type (CASSANDRA-4627)


1.1.6
 * Wait for writes on synchronous read digest mismatch (CASSANDRA-4792)
 * fix commitlog replay for nanotime-infected sstables (CASSANDRA-4782)
 * preflight check ttl for maximum of 20 years (CASSANDRA-4771)
 * (Pig) fix widerow input with single column rows (CASSANDRA-4789)
 * Fix HH to compact with correct gcBefore, which avoids wiping out
   undelivered hints (CASSANDRA-4772)
 * LCS will merge up to 32 L0 sstables as intended (CASSANDRA-4778)
 * NTS will default unconfigured DC replicas to zero (CASSANDRA-4675)
 * use default consistency level in counter validation if none is
   explicitly provide (CASSANDRA-4700)
 * Improve IAuthority interface by introducing fine-grained
   access permissions and grant/revoke commands (CASSANDRA-4490, 4644)
 * fix assumption error in CLI when updating/describing keyspace 
   (CASSANDRA-4322)
 * Adds offline sstablescrub to debian packaging (CASSANDRA-4642)
 * Automatic fixing of overlapping leveled sstables (CASSANDRA-4644)
 * fix error when using ORDER BY with extended selections (CASSANDRA-4689)
 * (CQL3) Fix validation for IN queries for non-PK cols (CASSANDRA-4709)
 * fix re-created keyspace disappering after 1.1.5 upgrade 
   (CASSANDRA-4698, 4752)
 * (CLI) display elapsed time in 2 fraction digits (CASSANDRA-3460)
 * add authentication support to sstableloader (CASSANDRA-4712)
 * Fix CQL3 'is reversed' logic (CASSANDRA-4716, 4759)
 * (CQL3) Don't return ReversedType in result set metadata (CASSANDRA-4717)
 * Backport adding AlterKeyspace statement (CASSANDRA-4611)
 * (CQL3) Correcty accept upper-case data types (CASSANDRA-4770)
 * Add binary protocol events for schema changes (CASSANDRA-4684)
Merged from 1.0:
 * Switch from NBHM to CHM in MessagingService's callback map, which
   prevents OOM in long-running instances (CASSANDRA-4708)


1.1.5
 * add SecondaryIndex.reload API (CASSANDRA-4581)
 * use millis + atomicint for commitlog segment creation instead of
   nanotime, which has issues under some hypervisors (CASSANDRA-4601)
 * fix FD leak in slice queries (CASSANDRA-4571)
 * avoid recursion in leveled compaction (CASSANDRA-4587)
 * increase stack size under Java7 to 180K
 * Log(info) schema changes (CASSANDRA-4547)
 * Change nodetool setcachecapcity to manipulate global caches (CASSANDRA-4563)
 * (cql3) fix setting compaction strategy (CASSANDRA-4597)
 * fix broken system.schema_* timestamps on system startup (CASSANDRA-4561)
 * fix wrong skip of cache saving (CASSANDRA-4533)
 * Avoid NPE when lost+found is in data dir (CASSANDRA-4572)
 * Respect five-minute flush moratorium after initial CL replay (CASSANDRA-4474)
 * Adds ntp as recommended in debian packaging (CASSANDRA-4606)
 * Configurable transport in CF Record{Reader|Writer} (CASSANDRA-4558)
 * (cql3) fix potential NPE with both equal and unequal restriction (CASSANDRA-4532)
 * (cql3) improves ORDER BY validation (CASSANDRA-4624)
 * Fix potential deadlock during counter writes (CASSANDRA-4578)
 * Fix cql error with ORDER BY when using IN (CASSANDRA-4612)
Merged from 1.0:
 * increase Xss to 160k to accomodate latest 1.6 JVMs (CASSANDRA-4602)
 * fix toString of hint destination tokens (CASSANDRA-4568)
 * Fix multiple values for CurrentLocal NodeID (CASSANDRA-4626)


1.1.4
 * fix offline scrub to catch >= out of order rows (CASSANDRA-4411)
 * fix cassandra-env.sh on RHEL and other non-dash-based systems 
   (CASSANDRA-4494)
Merged from 1.0:
 * (Hadoop) fix setting key length for old-style mapred api (CASSANDRA-4534)
 * (Hadoop) fix iterating through a resultset consisting entirely
   of tombstoned rows (CASSANDRA-4466)
 * Fix multiple values for CurrentLocal NodeID (CASSANDRA-4626)


1.1.3
 * (cqlsh) add COPY TO (CASSANDRA-4434)
 * munmap commitlog segments before rename (CASSANDRA-4337)
 * (JMX) rename getRangeKeySample to sampleKeyRange to avoid returning
   multi-MB results as an attribute (CASSANDRA-4452)
 * flush based on data size, not throughput; overwritten columns no 
   longer artificially inflate liveRatio (CASSANDRA-4399)
 * update default commitlog segment size to 32MB and total commitlog
   size to 32/1024 MB for 32/64 bit JVMs, respectively (CASSANDRA-4422)
 * avoid using global partitioner to estimate ranges in index sstables
   (CASSANDRA-4403)
 * restore pre-CASSANDRA-3862 approach to removing expired tombstones
   from row cache during compaction (CASSANDRA-4364)
 * (stress) support for CQL prepared statements (CASSANDRA-3633)
 * Correctly catch exception when Snappy cannot be loaded (CASSANDRA-4400)
 * (cql3) Support ORDER BY when IN condition is given in WHERE clause (CASSANDRA-4327)
 * (cql3) delete "component_index" column on DROP TABLE call (CASSANDRA-4420)
 * change nanoTime() to currentTimeInMillis() in schema related code (CASSANDRA-4432)
 * add a token generation tool (CASSANDRA-3709)
 * Fix LCS bug with sstable containing only 1 row (CASSANDRA-4411)
 * fix "Can't Modify Index Name" problem on CF update (CASSANDRA-4439)
 * Fix assertion error in getOverlappingSSTables during repair (CASSANDRA-4456)
 * fix nodetool's setcompactionthreshold command (CASSANDRA-4455)
 * Ensure compacted files are never used, to avoid counter overcount (CASSANDRA-4436)
Merged from 1.0:
 * Push the validation of secondary index values to the SecondaryIndexManager (CASSANDRA-4240)
 * (Hadoop) fix iterating through a resultset consisting entirely
   of tombstoned rows (CASSANDRA-4466)
 * allow dropping columns shadowed by not-yet-expired supercolumn or row
   tombstones in PrecompactedRow (CASSANDRA-4396)


1.1.2
 * Fix cleanup not deleting index entries (CASSANDRA-4379)
 * Use correct partitioner when saving + loading caches (CASSANDRA-4331)
 * Check schema before trying to export sstable (CASSANDRA-2760)
 * Raise a meaningful exception instead of NPE when PFS encounters
   an unconfigured node + no default (CASSANDRA-4349)
 * fix bug in sstable blacklisting with LCS (CASSANDRA-4343)
 * LCS no longer promotes tiny sstables out of L0 (CASSANDRA-4341)
 * skip tombstones during hint replay (CASSANDRA-4320)
 * fix NPE in compactionstats (CASSANDRA-4318)
 * enforce 1m min keycache for auto (CASSANDRA-4306)
 * Have DeletedColumn.isMFD always return true (CASSANDRA-4307)
 * (cql3) exeption message for ORDER BY constraints said primary filter can be
    an IN clause, which is misleading (CASSANDRA-4319)
 * (cql3) Reject (not yet supported) creation of 2ndardy indexes on tables with
   composite primary keys (CASSANDRA-4328)
 * Set JVM stack size to 160k for java 7 (CASSANDRA-4275)
 * cqlsh: add COPY command to load data from CSV flat files (CASSANDRA-4012)
 * CFMetaData.fromThrift to throw ConfigurationException upon error (CASSANDRA-4353)
 * Use CF comparator to sort indexed columns in SecondaryIndexManager
   (CASSANDRA-4365)
 * add strategy_options to the KSMetaData.toString() output (CASSANDRA-4248)
 * (cql3) fix range queries containing unqueried results (CASSANDRA-4372)
 * (cql3) allow updating column_alias types (CASSANDRA-4041)
 * (cql3) Fix deletion bug (CASSANDRA-4193)
 * Fix computation of overlapping sstable for leveled compaction (CASSANDRA-4321)
 * Improve scrub and allow to run it offline (CASSANDRA-4321)
 * Fix assertionError in StorageService.bulkLoad (CASSANDRA-4368)
 * (cqlsh) add option to authenticate to a keyspace at startup (CASSANDRA-4108)
 * (cqlsh) fix ASSUME functionality (CASSANDRA-4352)
 * Fix ColumnFamilyRecordReader to not return progress > 100% (CASSANDRA-3942)
Merged from 1.0:
 * Set gc_grace on index CF to 0 (CASSANDRA-4314)


1.1.1
 * allow larger cache capacities than 2GB (CASSANDRA-4150)
 * add getsstables command to nodetool (CASSANDRA-4199)
 * apply parent CF compaction settings to secondary index CFs (CASSANDRA-4280)
 * preserve commitlog size cap when recycling segments at startup
   (CASSANDRA-4201)
 * (Hadoop) fix split generation regression (CASSANDRA-4259)
 * ignore min/max compactions settings in LCS, while preserving
   behavior that min=max=0 disables autocompaction (CASSANDRA-4233)
 * log number of rows read from saved cache (CASSANDRA-4249)
 * calculate exact size required for cleanup operations (CASSANDRA-1404)
 * avoid blocking additional writes during flush when the commitlog
   gets behind temporarily (CASSANDRA-1991)
 * enable caching on index CFs based on data CF cache setting (CASSANDRA-4197)
 * warn on invalid replication strategy creation options (CASSANDRA-4046)
 * remove [Freeable]Memory finalizers (CASSANDRA-4222)
 * include tombstone size in ColumnFamily.size, which can prevent OOM
   during sudden mass delete operations by yielding a nonzero liveRatio
   (CASSANDRA-3741)
 * Open 1 sstableScanner per level for leveled compaction (CASSANDRA-4142)
 * Optimize reads when row deletion timestamps allow us to restrict
   the set of sstables we check (CASSANDRA-4116)
 * add support for commitlog archiving and point-in-time recovery
   (CASSANDRA-3690)
 * avoid generating redundant compaction tasks during streaming
   (CASSANDRA-4174)
 * add -cf option to nodetool snapshot, and takeColumnFamilySnapshot to
   StorageService mbean (CASSANDRA-556)
 * optimize cleanup to drop entire sstables where possible (CASSANDRA-4079)
 * optimize truncate when autosnapshot is disabled (CASSANDRA-4153)
 * update caches to use byte[] keys to reduce memory overhead (CASSANDRA-3966)
 * add column limit to cli (CASSANDRA-3012, 4098)
 * clean up and optimize DataOutputBuffer, used by CQL compression and
   CompositeType (CASSANDRA-4072)
 * optimize commitlog checksumming (CASSANDRA-3610)
 * identify and blacklist corrupted SSTables from future compactions 
   (CASSANDRA-2261)
 * Move CfDef and KsDef validation out of thrift (CASSANDRA-4037)
 * Expose API to repair a user provided range (CASSANDRA-3912)
 * Add way to force the cassandra-cli to refresh its schema (CASSANDRA-4052)
 * Avoid having replicate on write tasks stacking up at CL.ONE (CASSANDRA-2889)
 * (cql3) Backwards compatibility for composite comparators in non-cql3-aware
   clients (CASSANDRA-4093)
 * (cql3) Fix order by for reversed queries (CASSANDRA-4160)
 * (cql3) Add ReversedType support (CASSANDRA-4004)
 * (cql3) Add timeuuid type (CASSANDRA-4194)
 * (cql3) Minor fixes (CASSANDRA-4185)
 * (cql3) Fix prepared statement in BATCH (CASSANDRA-4202)
 * (cql3) Reduce the list of reserved keywords (CASSANDRA-4186)
 * (cql3) Move max/min compaction thresholds to compaction strategy options
   (CASSANDRA-4187)
 * Fix exception during move when localhost is the only source (CASSANDRA-4200)
 * (cql3) Allow paging through non-ordered partitioner results (CASSANDRA-3771)
 * (cql3) Fix drop index (CASSANDRA-4192)
 * (cql3) Don't return range ghosts anymore (CASSANDRA-3982)
 * fix re-creating Keyspaces/ColumnFamilies with the same name as dropped
   ones (CASSANDRA-4219)
 * fix SecondaryIndex LeveledManifest save upon snapshot (CASSANDRA-4230)
 * fix missing arrayOffset in FBUtilities.hash (CASSANDRA-4250)
 * (cql3) Add name of parameters in CqlResultSet (CASSANDRA-4242)
 * (cql3) Correctly validate order by queries (CASSANDRA-4246)
 * rename stress to cassandra-stress for saner packaging (CASSANDRA-4256)
 * Fix exception on colum metadata with non-string comparator (CASSANDRA-4269)
 * Check for unknown/invalid compression options (CASSANDRA-4266)
 * (cql3) Adds simple access to column timestamp and ttl (CASSANDRA-4217)
 * (cql3) Fix range queries with secondary indexes (CASSANDRA-4257)
 * Better error messages from improper input in cli (CASSANDRA-3865)
 * Try to stop all compaction upon Keyspace or ColumnFamily drop (CASSANDRA-4221)
 * (cql3) Allow keyspace properties to contain hyphens (CASSANDRA-4278)
 * (cql3) Correctly validate keyspace access in create table (CASSANDRA-4296)
 * Avoid deadlock in migration stage (CASSANDRA-3882)
 * Take supercolumn names and deletion info into account in memtable throughput
   (CASSANDRA-4264)
 * Add back backward compatibility for old style replication factor (CASSANDRA-4294)
 * Preserve compatibility with pre-1.1 index queries (CASSANDRA-4262)
Merged from 1.0:
 * Fix super columns bug where cache is not updated (CASSANDRA-4190)
 * fix maxTimestamp to include row tombstones (CASSANDRA-4116)
 * (CLI) properly handle quotes in create/update keyspace commands (CASSANDRA-4129)
 * Avoids possible deadlock during bootstrap (CASSANDRA-4159)
 * fix stress tool that hangs forever on timeout or error (CASSANDRA-4128)
 * stress tool to return appropriate exit code on failure (CASSANDRA-4188)
 * fix compaction NPE when out of disk space and assertions disabled
   (CASSANDRA-3985)
 * synchronize LCS getEstimatedTasks to avoid CME (CASSANDRA-4255)
 * ensure unique streaming session id's (CASSANDRA-4223)
 * kick off background compaction when min/max thresholds change 
   (CASSANDRA-4279)
 * improve ability of STCS.getBuckets to deal with 100s of 1000s of
   sstables, such as when convertinb back from LCS (CASSANDRA-4287)
 * Oversize integer in CQL throws NumberFormatException (CASSANDRA-4291)
 * fix 1.0.x node join to mixed version cluster, other nodes >= 1.1 (CASSANDRA-4195)
 * Fix LCS splitting sstable base on uncompressed size (CASSANDRA-4419)
 * Push the validation of secondary index values to the SecondaryIndexManager (CASSANDRA-4240)
 * Don't purge columns during upgradesstables (CASSANDRA-4462)
 * Make cqlsh work with piping (CASSANDRA-4113)
 * Validate arguments for nodetool decommission (CASSANDRA-4061)
 * Report thrift status in nodetool info (CASSANDRA-4010)


1.1.0-final
 * average a reduced liveRatio estimate with the previous one (CASSANDRA-4065)
 * Allow KS and CF names up to 48 characters (CASSANDRA-4157)
 * fix stress build (CASSANDRA-4140)
 * add time remaining estimate to nodetool compactionstats (CASSANDRA-4167)
 * (cql) fix NPE in cql3 ALTER TABLE (CASSANDRA-4163)
 * (cql) Add support for CL.TWO and CL.THREE in CQL (CASSANDRA-4156)
 * (cql) Fix type in CQL3 ALTER TABLE preventing update (CASSANDRA-4170)
 * (cql) Throw invalid exception from CQL3 on obsolete options (CASSANDRA-4171)
 * (cqlsh) fix recognizing uppercase SELECT keyword (CASSANDRA-4161)
 * Pig: wide row support (CASSANDRA-3909)
Merged from 1.0:
 * avoid streaming empty files with bulk loader if sstablewriter errors out
   (CASSANDRA-3946)


1.1-rc1
 * Include stress tool in binary builds (CASSANDRA-4103)
 * (Hadoop) fix wide row iteration when last row read was deleted
   (CASSANDRA-4154)
 * fix read_repair_chance to really default to 0.1 in the cli (CASSANDRA-4114)
 * Adds caching and bloomFilterFpChange to CQL options (CASSANDRA-4042)
 * Adds posibility to autoconfigure size of the KeyCache (CASSANDRA-4087)
 * fix KEYS index from skipping results (CASSANDRA-3996)
 * Remove sliced_buffer_size_in_kb dead option (CASSANDRA-4076)
 * make loadNewSStable preserve sstable version (CASSANDRA-4077)
 * Respect 1.0 cache settings as much as possible when upgrading 
   (CASSANDRA-4088)
 * relax path length requirement for sstable files when upgrading on 
   non-Windows platforms (CASSANDRA-4110)
 * fix terminination of the stress.java when errors were encountered
   (CASSANDRA-4128)
 * Move CfDef and KsDef validation out of thrift (CASSANDRA-4037)
 * Fix get_paged_slice (CASSANDRA-4136)
 * CQL3: Support slice with exclusive start and stop (CASSANDRA-3785)
Merged from 1.0:
 * support PropertyFileSnitch in bulk loader (CASSANDRA-4145)
 * add auto_snapshot option allowing disabling snapshot before drop/truncate
   (CASSANDRA-3710)
 * allow short snitch names (CASSANDRA-4130)


1.1-beta2
 * rename loaded sstables to avoid conflicts with local snapshots
   (CASSANDRA-3967)
 * start hint replay as soon as FD notifies that the target is back up
   (CASSANDRA-3958)
 * avoid unproductive deserializing of cached rows during compaction
   (CASSANDRA-3921)
 * fix concurrency issues with CQL keyspace creation (CASSANDRA-3903)
 * Show Effective Owership via Nodetool ring <keyspace> (CASSANDRA-3412)
 * Update ORDER BY syntax for CQL3 (CASSANDRA-3925)
 * Fix BulkRecordWriter to not throw NPE if reducer gets no map data from Hadoop (CASSANDRA-3944)
 * Fix bug with counters in super columns (CASSANDRA-3821)
 * Remove deprecated merge_shard_chance (CASSANDRA-3940)
 * add a convenient way to reset a node's schema (CASSANDRA-2963)
 * fix for intermittent SchemaDisagreementException (CASSANDRA-3884)
 * CLI `list <CF>` to limit number of columns and their order (CASSANDRA-3012)
 * ignore deprecated KsDef/CfDef/ColumnDef fields in native schema (CASSANDRA-3963)
 * CLI to report when unsupported column_metadata pair was given (CASSANDRA-3959)
 * reincarnate removed and deprecated KsDef/CfDef attributes (CASSANDRA-3953)
 * Fix race between writes and read for cache (CASSANDRA-3862)
 * perform static initialization of StorageProxy on start-up (CASSANDRA-3797)
 * support trickling fsync() on writes (CASSANDRA-3950)
 * expose counters for unavailable/timeout exceptions given to thrift clients (CASSANDRA-3671)
 * avoid quadratic startup time in LeveledManifest (CASSANDRA-3952)
 * Add type information to new schema_ columnfamilies and remove thrift
   serialization for schema (CASSANDRA-3792)
 * add missing column validator options to the CLI help (CASSANDRA-3926)
 * skip reading saved key cache if CF's caching strategy is NONE or ROWS_ONLY (CASSANDRA-3954)
 * Unify migration code (CASSANDRA-4017)
Merged from 1.0:
 * cqlsh: guess correct version of Python for Arch Linux (CASSANDRA-4090)
 * (CLI) properly handle quotes in create/update keyspace commands (CASSANDRA-4129)
 * Avoids possible deadlock during bootstrap (CASSANDRA-4159)
 * fix stress tool that hangs forever on timeout or error (CASSANDRA-4128)
 * Fix super columns bug where cache is not updated (CASSANDRA-4190)
 * stress tool to return appropriate exit code on failure (CASSANDRA-4188)


1.0.9
 * improve index sampling performance (CASSANDRA-4023)
 * always compact away deleted hints immediately after handoff (CASSANDRA-3955)
 * delete hints from dropped ColumnFamilies on handoff instead of
   erroring out (CASSANDRA-3975)
 * add CompositeType ref to the CLI doc for create/update column family (CASSANDRA-3980)
 * Pig: support Counter ColumnFamilies (CASSANDRA-3973)
 * Pig: Composite column support (CASSANDRA-3684)
 * Avoid NPE during repair when a keyspace has no CFs (CASSANDRA-3988)
 * Fix division-by-zero error on get_slice (CASSANDRA-4000)
 * don't change manifest level for cleanup, scrub, and upgradesstables
   operations under LeveledCompactionStrategy (CASSANDRA-3989, 4112)
 * fix race leading to super columns assertion failure (CASSANDRA-3957)
 * fix NPE on invalid CQL delete command (CASSANDRA-3755)
 * allow custom types in CLI's assume command (CASSANDRA-4081)
 * fix totalBytes count for parallel compactions (CASSANDRA-3758)
 * fix intermittent NPE in get_slice (CASSANDRA-4095)
 * remove unnecessary asserts in native code interfaces (CASSANDRA-4096)
 * Validate blank keys in CQL to avoid assertion errors (CASSANDRA-3612)
 * cqlsh: fix bad decoding of some column names (CASSANDRA-4003)
 * cqlsh: fix incorrect padding with unicode chars (CASSANDRA-4033)
 * Fix EC2 snitch incorrectly reporting region (CASSANDRA-4026)
 * Shut down thrift during decommission (CASSANDRA-4086)
 * Expose nodetool cfhistograms for 2ndary indexes (CASSANDRA-4063)
Merged from 0.8:
 * Fix ConcurrentModificationException in gossiper (CASSANDRA-4019)


1.1-beta1
 * (cqlsh)
   + add SOURCE and CAPTURE commands, and --file option (CASSANDRA-3479)
   + add ALTER COLUMNFAMILY WITH (CASSANDRA-3523)
   + bundle Python dependencies with Cassandra (CASSANDRA-3507)
   + added to Debian package (CASSANDRA-3458)
   + display byte data instead of erroring out on decode failure 
     (CASSANDRA-3874)
 * add nodetool rebuild_index (CASSANDRA-3583)
 * add nodetool rangekeysample (CASSANDRA-2917)
 * Fix streaming too much data during move operations (CASSANDRA-3639)
 * Nodetool and CLI connect to localhost by default (CASSANDRA-3568)
 * Reduce memory used by primary index sample (CASSANDRA-3743)
 * (Hadoop) separate input/output configurations (CASSANDRA-3197, 3765)
 * avoid returning internal Cassandra classes over JMX (CASSANDRA-2805)
 * add row-level isolation via SnapTree (CASSANDRA-2893)
 * Optimize key count estimation when opening sstable on startup
   (CASSANDRA-2988)
 * multi-dc replication optimization supporting CL > ONE (CASSANDRA-3577)
 * add command to stop compactions (CASSANDRA-1740, 3566, 3582)
 * multithreaded streaming (CASSANDRA-3494)
 * removed in-tree redhat spec (CASSANDRA-3567)
 * "defragment" rows for name-based queries under STCS, again (CASSANDRA-2503)
 * Recycle commitlog segments for improved performance 
   (CASSANDRA-3411, 3543, 3557, 3615)
 * update size-tiered compaction to prioritize small tiers (CASSANDRA-2407)
 * add message expiration logic to OutboundTcpConnection (CASSANDRA-3005)
 * off-heap cache to use sun.misc.Unsafe instead of JNA (CASSANDRA-3271)
 * EACH_QUORUM is only supported for writes (CASSANDRA-3272)
 * replace compactionlock use in schema migration by checking CFS.isValid
   (CASSANDRA-3116)
 * recognize that "SELECT first ... *" isn't really "SELECT *" (CASSANDRA-3445)
 * Use faster bytes comparison (CASSANDRA-3434)
 * Bulk loader is no longer a fat client, (HADOOP) bulk load output format
   (CASSANDRA-3045)
 * (Hadoop) add support for KeyRange.filter
 * remove assumption that keys and token are in bijection
   (CASSANDRA-1034, 3574, 3604)
 * always remove endpoints from delevery queue in HH (CASSANDRA-3546)
 * fix race between cf flush and its 2ndary indexes flush (CASSANDRA-3547)
 * fix potential race in AES when a repair fails (CASSANDRA-3548)
 * Remove columns shadowed by a deleted container even when we cannot purge
   (CASSANDRA-3538)
 * Improve memtable slice iteration performance (CASSANDRA-3545)
 * more efficient allocation of small bloom filters (CASSANDRA-3618)
 * Use separate writer thread in SSTableSimpleUnsortedWriter (CASSANDRA-3619)
 * fsync the directory after new sstable or commitlog segment are created (CASSANDRA-3250)
 * fix minor issues reported by FindBugs (CASSANDRA-3658)
 * global key/row caches (CASSANDRA-3143, 3849)
 * optimize memtable iteration during range scan (CASSANDRA-3638)
 * introduce 'crc_check_chance' in CompressionParameters to support
   a checksum percentage checking chance similarly to read-repair (CASSANDRA-3611)
 * a way to deactivate global key/row cache on per-CF basis (CASSANDRA-3667)
 * fix LeveledCompactionStrategy broken because of generation pre-allocation
   in LeveledManifest (CASSANDRA-3691)
 * finer-grained control over data directories (CASSANDRA-2749)
 * Fix ClassCastException during hinted handoff (CASSANDRA-3694)
 * Upgrade Thrift to 0.7 (CASSANDRA-3213)
 * Make stress.java insert operation to use microseconds (CASSANDRA-3725)
 * Allows (internally) doing a range query with a limit of columns instead of
   rows (CASSANDRA-3742)
 * Allow rangeSlice queries to be start/end inclusive/exclusive (CASSANDRA-3749)
 * Fix BulkLoader to support new SSTable layout and add stream
   throttling to prevent an NPE when there is no yaml config (CASSANDRA-3752)
 * Allow concurrent schema migrations (CASSANDRA-1391, 3832)
 * Add SnapshotCommand to trigger snapshot on remote node (CASSANDRA-3721)
 * Make CFMetaData conversions to/from thrift/native schema inverses
   (CASSANDRA_3559)
 * Add initial code for CQL 3.0-beta (CASSANDRA-2474, 3781, 3753)
 * Add wide row support for ColumnFamilyInputFormat (CASSANDRA-3264)
 * Allow extending CompositeType comparator (CASSANDRA-3657)
 * Avoids over-paging during get_count (CASSANDRA-3798)
 * Add new command to rebuild a node without (repair) merkle tree calculations
   (CASSANDRA-3483, 3922)
 * respect not only row cache capacity but caching mode when
   trying to read data (CASSANDRA-3812)
 * fix system tests (CASSANDRA-3827)
 * CQL support for altering row key type in ALTER TABLE (CASSANDRA-3781)
 * turn compression on by default (CASSANDRA-3871)
 * make hexToBytes refuse invalid input (CASSANDRA-2851)
 * Make secondary indexes CF inherit compression and compaction from their
   parent CF (CASSANDRA-3877)
 * Finish cleanup up tombstone purge code (CASSANDRA-3872)
 * Avoid NPE on aboarted stream-out sessions (CASSANDRA-3904)
 * BulkRecordWriter throws NPE for counter columns (CASSANDRA-3906)
 * Support compression using BulkWriter (CASSANDRA-3907)


1.0.8
 * fix race between cleanup and flush on secondary index CFSes (CASSANDRA-3712)
 * avoid including non-queried nodes in rangeslice read repair
   (CASSANDRA-3843)
 * Only snapshot CF being compacted for snapshot_before_compaction 
   (CASSANDRA-3803)
 * Log active compactions in StatusLogger (CASSANDRA-3703)
 * Compute more accurate compaction score per level (CASSANDRA-3790)
 * Return InvalidRequest when using a keyspace that doesn't exist
   (CASSANDRA-3764)
 * disallow user modification of System keyspace (CASSANDRA-3738)
 * allow using sstable2json on secondary index data (CASSANDRA-3738)
 * (cqlsh) add DESCRIBE COLUMNFAMILIES (CASSANDRA-3586)
 * (cqlsh) format blobs correctly and use colors to improve output
   readability (CASSANDRA-3726)
 * synchronize BiMap of bootstrapping tokens (CASSANDRA-3417)
 * show index options in CLI (CASSANDRA-3809)
 * add optional socket timeout for streaming (CASSANDRA-3838)
 * fix truncate not to leave behind non-CFS backed secondary indexes
   (CASSANDRA-3844)
 * make CLI `show schema` to use output stream directly instead
   of StringBuilder (CASSANDRA-3842)
 * remove the wait on hint future during write (CASSANDRA-3870)
 * (cqlsh) ignore missing CfDef opts (CASSANDRA-3933)
 * (cqlsh) look for cqlshlib relative to realpath (CASSANDRA-3767)
 * Fix short read protection (CASSANDRA-3934)
 * Make sure infered and actual schema match (CASSANDRA-3371)
 * Fix NPE during HH delivery (CASSANDRA-3677)
 * Don't put boostrapping node in 'hibernate' status (CASSANDRA-3737)
 * Fix double quotes in windows bat files (CASSANDRA-3744)
 * Fix bad validator lookup (CASSANDRA-3789)
 * Fix soft reset in EC2MultiRegionSnitch (CASSANDRA-3835)
 * Don't leave zombie connections with THSHA thrift server (CASSANDRA-3867)
 * (cqlsh) fix deserialization of data (CASSANDRA-3874)
 * Fix removetoken force causing an inconsistent state (CASSANDRA-3876)
 * Fix ahndling of some types with Pig (CASSANDRA-3886)
 * Don't allow to drop the system keyspace (CASSANDRA-3759)
 * Make Pig deletes disabled by default and configurable (CASSANDRA-3628)
Merged from 0.8:
 * (Pig) fix CassandraStorage to use correct comparator in Super ColumnFamily
   case (CASSANDRA-3251)
 * fix thread safety issues in commitlog replay, primarily affecting
   systems with many (100s) of CF definitions (CASSANDRA-3751)
 * Fix relevant tombstone ignored with super columns (CASSANDRA-3875)


1.0.7
 * fix regression in HH page size calculation (CASSANDRA-3624)
 * retry failed stream on IOException (CASSANDRA-3686)
 * allow configuring bloom_filter_fp_chance (CASSANDRA-3497)
 * attempt hint delivery every ten minutes, or when failure detector
   notifies us that a node is back up, whichever comes first.  hint
   handoff throttle delay default changed to 1ms, from 50 (CASSANDRA-3554)
 * add nodetool setstreamthroughput (CASSANDRA-3571)
 * fix assertion when dropping a columnfamily with no sstables (CASSANDRA-3614)
 * more efficient allocation of small bloom filters (CASSANDRA-3618)
 * CLibrary.createHardLinkWithExec() to check for errors (CASSANDRA-3101)
 * Avoid creating empty and non cleaned writer during compaction (CASSANDRA-3616)
 * stop thrift service in shutdown hook so we can quiesce MessagingService
   (CASSANDRA-3335)
 * (CQL) compaction_strategy_options and compression_parameters for
   CREATE COLUMNFAMILY statement (CASSANDRA-3374)
 * Reset min/max compaction threshold when creating size tiered compaction
   strategy (CASSANDRA-3666)
 * Don't ignore IOException during compaction (CASSANDRA-3655)
 * Fix assertion error for CF with gc_grace=0 (CASSANDRA-3579)
 * Shutdown ParallelCompaction reducer executor after use (CASSANDRA-3711)
 * Avoid < 0 value for pending tasks in leveled compaction (CASSANDRA-3693)
 * (Hadoop) Support TimeUUID in Pig CassandraStorage (CASSANDRA-3327)
 * Check schema is ready before continuing boostrapping (CASSANDRA-3629)
 * Catch overflows during parsing of chunk_length_kb (CASSANDRA-3644)
 * Improve stream protocol mismatch errors (CASSANDRA-3652)
 * Avoid multiple thread doing HH to the same target (CASSANDRA-3681)
 * Add JMX property for rp_timeout_in_ms (CASSANDRA-2940)
 * Allow DynamicCompositeType to compare component of different types
   (CASSANDRA-3625)
 * Flush non-cfs backed secondary indexes (CASSANDRA-3659)
 * Secondary Indexes should report memory consumption (CASSANDRA-3155)
 * fix for SelectStatement start/end key are not set correctly
   when a key alias is involved (CASSANDRA-3700)
 * fix CLI `show schema` command insert of an extra comma in
   column_metadata (CASSANDRA-3714)
Merged from 0.8:
 * avoid logging (harmless) exception when GC takes < 1ms (CASSANDRA-3656)
 * prevent new nodes from thinking down nodes are up forever (CASSANDRA-3626)
 * use correct list of replicas for LOCAL_QUORUM reads when read repair
   is disabled (CASSANDRA-3696)
 * block on flush before compacting hints (may prevent OOM) (CASSANDRA-3733)


1.0.6
 * (CQL) fix cqlsh support for replicate_on_write (CASSANDRA-3596)
 * fix adding to leveled manifest after streaming (CASSANDRA-3536)
 * filter out unavailable cipher suites when using encryption (CASSANDRA-3178)
 * (HADOOP) add old-style api support for CFIF and CFRR (CASSANDRA-2799)
 * Support TimeUUIDType column names in Stress.java tool (CASSANDRA-3541)
 * (CQL) INSERT/UPDATE/DELETE/TRUNCATE commands should allow CF names to
   be qualified by keyspace (CASSANDRA-3419)
 * always remove endpoints from delevery queue in HH (CASSANDRA-3546)
 * fix race between cf flush and its 2ndary indexes flush (CASSANDRA-3547)
 * fix potential race in AES when a repair fails (CASSANDRA-3548)
 * fix default value validation usage in CLI SET command (CASSANDRA-3553)
 * Optimize componentsFor method for compaction and startup time
   (CASSANDRA-3532)
 * (CQL) Proper ColumnFamily metadata validation on CREATE COLUMNFAMILY 
   (CASSANDRA-3565)
 * fix compression "chunk_length_kb" option to set correct kb value for 
   thrift/avro (CASSANDRA-3558)
 * fix missing response during range slice repair (CASSANDRA-3551)
 * 'describe ring' moved from CLI to nodetool and available through JMX (CASSANDRA-3220)
 * add back partitioner to sstable metadata (CASSANDRA-3540)
 * fix NPE in get_count for counters (CASSANDRA-3601)
Merged from 0.8:
 * remove invalid assertion that table was opened before dropping it
   (CASSANDRA-3580)
 * range and index scans now only send requests to enough replicas to
   satisfy requested CL + RR (CASSANDRA-3598)
 * use cannonical host for local node in nodetool info (CASSANDRA-3556)
 * remove nonlocal DC write optimization since it only worked with
   CL.ONE or CL.LOCAL_QUORUM (CASSANDRA-3577, 3585)
 * detect misuses of CounterColumnType (CASSANDRA-3422)
 * turn off string interning in json2sstable, take 2 (CASSANDRA-2189)
 * validate compression parameters on add/update of the ColumnFamily 
   (CASSANDRA-3573)
 * Check for 0.0.0.0 is incorrect in CFIF (CASSANDRA-3584)
 * Increase vm.max_map_count in debian packaging (CASSANDRA-3563)
 * gossiper will never add itself to saved endpoints (CASSANDRA-3485)


1.0.5
 * revert CASSANDRA-3407 (see CASSANDRA-3540)
 * fix assertion error while forwarding writes to local nodes (CASSANDRA-3539)


1.0.4
 * fix self-hinting of timed out read repair updates and make hinted handoff
   less prone to OOMing a coordinator (CASSANDRA-3440)
 * expose bloom filter sizes via JMX (CASSANDRA-3495)
 * enforce RP tokens 0..2**127 (CASSANDRA-3501)
 * canonicalize paths exposed through JMX (CASSANDRA-3504)
 * fix "liveSize" stat when sstables are removed (CASSANDRA-3496)
 * add bloom filter FP rates to nodetool cfstats (CASSANDRA-3347)
 * record partitioner in sstable metadata component (CASSANDRA-3407)
 * add new upgradesstables nodetool command (CASSANDRA-3406)
 * skip --debug requirement to see common exceptions in CLI (CASSANDRA-3508)
 * fix incorrect query results due to invalid max timestamp (CASSANDRA-3510)
 * make sstableloader recognize compressed sstables (CASSANDRA-3521)
 * avoids race in OutboundTcpConnection in multi-DC setups (CASSANDRA-3530)
 * use SETLOCAL in cassandra.bat (CASSANDRA-3506)
 * fix ConcurrentModificationException in Table.all() (CASSANDRA-3529)
Merged from 0.8:
 * fix concurrence issue in the FailureDetector (CASSANDRA-3519)
 * fix array out of bounds error in counter shard removal (CASSANDRA-3514)
 * avoid dropping tombstones when they might still be needed to shadow
   data in a different sstable (CASSANDRA-2786)


1.0.3
 * revert name-based query defragmentation aka CASSANDRA-2503 (CASSANDRA-3491)
 * fix invalidate-related test failures (CASSANDRA-3437)
 * add next-gen cqlsh to bin/ (CASSANDRA-3188, 3131, 3493)
 * (CQL) fix handling of rows with no columns (CASSANDRA-3424, 3473)
 * fix querying supercolumns by name returning only a subset of
   subcolumns or old subcolumn versions (CASSANDRA-3446)
 * automatically compute sha1 sum for uncompressed data files (CASSANDRA-3456)
 * fix reading metadata/statistics component for version < h (CASSANDRA-3474)
 * add sstable forward-compatibility (CASSANDRA-3478)
 * report compression ratio in CFSMBean (CASSANDRA-3393)
 * fix incorrect size exception during streaming of counters (CASSANDRA-3481)
 * (CQL) fix for counter decrement syntax (CASSANDRA-3418)
 * Fix race introduced by CASSANDRA-2503 (CASSANDRA-3482)
 * Fix incomplete deletion of delivered hints (CASSANDRA-3466)
 * Avoid rescheduling compactions when no compaction was executed 
   (CASSANDRA-3484)
 * fix handling of the chunk_length_kb compression options (CASSANDRA-3492)
Merged from 0.8:
 * fix updating CF row_cache_provider (CASSANDRA-3414)
 * CFMetaData.convertToThrift method to set RowCacheProvider (CASSANDRA-3405)
 * acquire compactionlock during truncate (CASSANDRA-3399)
 * fix displaying cfdef entries for super columnfamilies (CASSANDRA-3415)
 * Make counter shard merging thread safe (CASSANDRA-3178)
 * Revert CASSANDRA-2855
 * Fix bug preventing the use of efficient cross-DC writes (CASSANDRA-3472)
 * `describe ring` command for CLI (CASSANDRA-3220)
 * (Hadoop) skip empty rows when entire row is requested, redux (CASSANDRA-2855)


1.0.2
 * "defragment" rows for name-based queries under STCS (CASSANDRA-2503)
 * Add timing information to cassandra-cli GET/SET/LIST queries (CASSANDRA-3326)
 * Only create one CompressionMetadata object per sstable (CASSANDRA-3427)
 * cleanup usage of StorageService.setMode() (CASSANDRA-3388)
 * Avoid large array allocation for compressed chunk offsets (CASSANDRA-3432)
 * fix DecimalType bytebuffer marshalling (CASSANDRA-3421)
 * fix bug that caused first column in per row indexes to be ignored 
   (CASSANDRA-3441)
 * add JMX call to clean (failed) repair sessions (CASSANDRA-3316)
 * fix sstableloader reference acquisition bug (CASSANDRA-3438)
 * fix estimated row size regression (CASSANDRA-3451)
 * make sure we don't return more columns than asked (CASSANDRA-3303, 3395)
Merged from 0.8:
 * acquire compactionlock during truncate (CASSANDRA-3399)
 * fix displaying cfdef entries for super columnfamilies (CASSANDRA-3415)


1.0.1
 * acquire references during index build to prevent delete problems
   on Windows (CASSANDRA-3314)
 * describe_ring should include datacenter/topology information (CASSANDRA-2882)
 * Thrift sockets are not properly buffered (CASSANDRA-3261)
 * performance improvement for bytebufferutil compare function (CASSANDRA-3286)
 * add system.versions ColumnFamily (CASSANDRA-3140)
 * reduce network copies (CASSANDRA-3333, 3373)
 * limit nodetool to 32MB of heap (CASSANDRA-3124)
 * (CQL) update parser to accept "timestamp" instead of "date" (CASSANDRA-3149)
 * Fix CLI `show schema` to include "compression_options" (CASSANDRA-3368)
 * Snapshot to include manifest under LeveledCompactionStrategy (CASSANDRA-3359)
 * (CQL) SELECT query should allow CF name to be qualified by keyspace (CASSANDRA-3130)
 * (CQL) Fix internal application error specifying 'using consistency ...'
   in lower case (CASSANDRA-3366)
 * fix Deflate compression when compression actually makes the data bigger
   (CASSANDRA-3370)
 * optimize UUIDGen to avoid lock contention on InetAddress.getLocalHost 
   (CASSANDRA-3387)
 * tolerate index being dropped mid-mutation (CASSANDRA-3334, 3313)
 * CompactionManager is now responsible for checking for new candidates
   post-task execution, enabling more consistent leveled compaction 
   (CASSANDRA-3391)
 * Cache HSHA threads (CASSANDRA-3372)
 * use CF/KS names as snapshot prefix for drop + truncate operations
   (CASSANDRA-2997)
 * Break bloom filters up to avoid heap fragmentation (CASSANDRA-2466)
 * fix cassandra hanging on jsvc stop (CASSANDRA-3302)
 * Avoid leveled compaction getting blocked on errors (CASSANDRA-3408)
 * Make reloading the compaction strategy safe (CASSANDRA-3409)
 * ignore 0.8 hints even if compaction begins before we try to purge
   them (CASSANDRA-3385)
 * remove procrun (bin\daemon) from Cassandra source tree and 
   artifacts (CASSANDRA-3331)
 * make cassandra compile under JDK7 (CASSANDRA-3275)
 * remove dependency of clientutil.jar to FBUtilities (CASSANDRA-3299)
 * avoid truncation errors by using long math on long values (CASSANDRA-3364)
 * avoid clock drift on some Windows machine (CASSANDRA-3375)
 * display cache provider in cli 'describe keyspace' command (CASSANDRA-3384)
 * fix incomplete topology information in describe_ring (CASSANDRA-3403)
 * expire dead gossip states based on time (CASSANDRA-2961)
 * improve CompactionTask extensibility (CASSANDRA-3330)
 * Allow one leveled compaction task to kick off another (CASSANDRA-3363)
 * allow encryption only between datacenters (CASSANDRA-2802)
Merged from 0.8:
 * fix truncate allowing data to be replayed post-restart (CASSANDRA-3297)
 * make iwriter final in IndexWriter to avoid NPE (CASSANDRA-2863)
 * (CQL) update grammar to require key clause in DELETE statement
   (CASSANDRA-3349)
 * (CQL) allow numeric keyspace names in USE statement (CASSANDRA-3350)
 * (Hadoop) skip empty rows when slicing the entire row (CASSANDRA-2855)
 * Fix handling of tombstone by SSTableExport/Import (CASSANDRA-3357)
 * fix ColumnIndexer to use long offsets (CASSANDRA-3358)
 * Improved CLI exceptions (CASSANDRA-3312)
 * Fix handling of tombstone by SSTableExport/Import (CASSANDRA-3357)
 * Only count compaction as active (for throttling) when they have
   successfully acquired the compaction lock (CASSANDRA-3344)
 * Display CLI version string on startup (CASSANDRA-3196)
 * (Hadoop) make CFIF try rpc_address or fallback to listen_address
   (CASSANDRA-3214)
 * (Hadoop) accept comma delimited lists of initial thrift connections
   (CASSANDRA-3185)
 * ColumnFamily min_compaction_threshold should be >= 2 (CASSANDRA-3342)
 * (Pig) add 0.8+ types and key validation type in schema (CASSANDRA-3280)
 * Fix completely removing column metadata using CLI (CASSANDRA-3126)
 * CLI `describe cluster;` output should be on separate lines for separate versions
   (CASSANDRA-3170)
 * fix changing durable_writes keyspace option during CF creation
   (CASSANDRA-3292)
 * avoid locking on update when no indexes are involved (CASSANDRA-3386)
 * fix assertionError during repair with ordered partitioners (CASSANDRA-3369)
 * correctly serialize key_validation_class for avro (CASSANDRA-3391)
 * don't expire counter tombstone after streaming (CASSANDRA-3394)
 * prevent nodes that failed to join from hanging around forever 
   (CASSANDRA-3351)
 * remove incorrect optimization from slice read path (CASSANDRA-3390)
 * Fix race in AntiEntropyService (CASSANDRA-3400)


1.0.0-final
 * close scrubbed sstable fd before deleting it (CASSANDRA-3318)
 * fix bug preventing obsolete commitlog segments from being removed
   (CASSANDRA-3269)
 * tolerate whitespace in seed CDL (CASSANDRA-3263)
 * Change default heap thresholds to max(min(1/2 ram, 1G), min(1/4 ram, 8GB))
   (CASSANDRA-3295)
 * Fix broken CompressedRandomAccessReaderTest (CASSANDRA-3298)
 * (CQL) fix type information returned for wildcard queries (CASSANDRA-3311)
 * add estimated tasks to LeveledCompactionStrategy (CASSANDRA-3322)
 * avoid including compaction cache-warming in keycache stats (CASSANDRA-3325)
 * run compaction and hinted handoff threads at MIN_PRIORITY (CASSANDRA-3308)
 * default hsha thrift server to cpu core count in rpc pool (CASSANDRA-3329)
 * add bin\daemon to binary tarball for Windows service (CASSANDRA-3331)
 * Fix places where uncompressed size of sstables was use in place of the
   compressed one (CASSANDRA-3338)
 * Fix hsha thrift server (CASSANDRA-3346)
 * Make sure repair only stream needed sstables (CASSANDRA-3345)


1.0.0-rc2
 * Log a meaningful warning when a node receives a message for a repair session
   that doesn't exist anymore (CASSANDRA-3256)
 * test for NUMA policy support as well as numactl presence (CASSANDRA-3245)
 * Fix FD leak when internode encryption is enabled (CASSANDRA-3257)
 * Remove incorrect assertion in mergeIterator (CASSANDRA-3260)
 * FBUtilities.hexToBytes(String) to throw NumberFormatException when string
   contains non-hex characters (CASSANDRA-3231)
 * Keep SimpleSnitch proximity ordering unchanged from what the Strategy
   generates, as intended (CASSANDRA-3262)
 * remove Scrub from compactionstats when finished (CASSANDRA-3255)
 * fix counter entry in jdbc TypesMap (CASSANDRA-3268)
 * fix full queue scenario for ParallelCompactionIterator (CASSANDRA-3270)
 * fix bootstrap process (CASSANDRA-3285)
 * don't try delivering hints if when there isn't any (CASSANDRA-3176)
 * CLI documentation change for ColumnFamily `compression_options` (CASSANDRA-3282)
 * ignore any CF ids sent by client for adding CF/KS (CASSANDRA-3288)
 * remove obsolete hints on first startup (CASSANDRA-3291)
 * use correct ISortedColumns for time-optimized reads (CASSANDRA-3289)
 * Evict gossip state immediately when a token is taken over by a new IP 
   (CASSANDRA-3259)


1.0.0-rc1
 * Update CQL to generate microsecond timestamps by default (CASSANDRA-3227)
 * Fix counting CFMetadata towards Memtable liveRatio (CASSANDRA-3023)
 * Kill server on wrapped OOME such as from FileChannel.map (CASSANDRA-3201)
 * remove unnecessary copy when adding to row cache (CASSANDRA-3223)
 * Log message when a full repair operation completes (CASSANDRA-3207)
 * Fix streamOutSession keeping sstables references forever if the remote end
   dies (CASSANDRA-3216)
 * Remove dynamic_snitch boolean from example configuration (defaulting to 
   true) and set default badness threshold to 0.1 (CASSANDRA-3229)
 * Base choice of random or "balanced" token on bootstrap on whether
   schema definitions were found (CASSANDRA-3219)
 * Fixes for LeveledCompactionStrategy score computation, prioritization,
   scheduling, and performance (CASSANDRA-3224, 3234)
 * parallelize sstable open at server startup (CASSANDRA-2988)
 * fix handling of exceptions writing to OutboundTcpConnection (CASSANDRA-3235)
 * Allow using quotes in "USE <keyspace>;" CLI command (CASSANDRA-3208)
 * Don't allow any cache loading exceptions to halt startup (CASSANDRA-3218)
 * Fix sstableloader --ignores option (CASSANDRA-3247)
 * File descriptor limit increased in packaging (CASSANDRA-3206)
 * Fix deadlock in commit log during flush (CASSANDRA-3253) 


1.0.0-beta1
 * removed binarymemtable (CASSANDRA-2692)
 * add commitlog_total_space_in_mb to prevent fragmented logs (CASSANDRA-2427)
 * removed commitlog_rotation_threshold_in_mb configuration (CASSANDRA-2771)
 * make AbstractBounds.normalize de-overlapp overlapping ranges (CASSANDRA-2641)
 * replace CollatingIterator, ReducingIterator with MergeIterator 
   (CASSANDRA-2062)
 * Fixed the ability to set compaction strategy in cli using create column 
   family command (CASSANDRA-2778)
 * clean up tmp files after failed compaction (CASSANDRA-2468)
 * restrict repair streaming to specific columnfamilies (CASSANDRA-2280)
 * don't bother persisting columns shadowed by a row tombstone (CASSANDRA-2589)
 * reset CF and SC deletion times after gc_grace (CASSANDRA-2317)
 * optimize away seek when compacting wide rows (CASSANDRA-2879)
 * single-pass streaming (CASSANDRA-2677, 2906, 2916, 3003)
 * use reference counting for deleting sstables instead of relying on GC
   (CASSANDRA-2521, 3179)
 * store hints as serialized mutations instead of pointers to data row
   (CASSANDRA-2045)
 * store hints in the coordinator node instead of in the closest replica 
   (CASSANDRA-2914)
 * add row_cache_keys_to_save CF option (CASSANDRA-1966)
 * check column family validity in nodetool repair (CASSANDRA-2933)
 * use lazy initialization instead of class initialization in NodeId
   (CASSANDRA-2953)
 * add paging to get_count (CASSANDRA-2894)
 * fix "short reads" in [multi]get (CASSANDRA-2643, 3157, 3192)
 * add optional compression for sstables (CASSANDRA-47, 2994, 3001, 3128)
 * add scheduler JMX metrics (CASSANDRA-2962)
 * add block level checksum for compressed data (CASSANDRA-1717)
 * make column family backed column map pluggable and introduce unsynchronized
   ArrayList backed one to speedup reads (CASSANDRA-2843, 3165, 3205)
 * refactoring of the secondary index api (CASSANDRA-2982)
 * make CL > ONE reads wait for digest reconciliation before returning
   (CASSANDRA-2494)
 * fix missing logging for some exceptions (CASSANDRA-2061)
 * refactor and optimize ColumnFamilyStore.files(...) and Descriptor.fromFilename(String)
   and few other places responsible for work with SSTable files (CASSANDRA-3040)
 * Stop reading from sstables once we know we have the most recent columns,
   for query-by-name requests (CASSANDRA-2498)
 * Add query-by-column mode to stress.java (CASSANDRA-3064)
 * Add "install" command to cassandra.bat (CASSANDRA-292)
 * clean up KSMetadata, CFMetadata from unnecessary
   Thrift<->Avro conversion methods (CASSANDRA-3032)
 * Add timeouts to client request schedulers (CASSANDRA-3079, 3096)
 * Cli to use hashes rather than array of hashes for strategy options (CASSANDRA-3081)
 * LeveledCompactionStrategy (CASSANDRA-1608, 3085, 3110, 3087, 3145, 3154, 3182)
 * Improvements of the CLI `describe` command (CASSANDRA-2630)
 * reduce window where dropped CF sstables may not be deleted (CASSANDRA-2942)
 * Expose gossip/FD info to JMX (CASSANDRA-2806)
 * Fix streaming over SSL when compressed SSTable involved (CASSANDRA-3051)
 * Add support for pluggable secondary index implementations (CASSANDRA-3078)
 * remove compaction_thread_priority setting (CASSANDRA-3104)
 * generate hints for replicas that timeout, not just replicas that are known
   to be down before starting (CASSANDRA-2034)
 * Add throttling for internode streaming (CASSANDRA-3080)
 * make the repair of a range repair all replica (CASSANDRA-2610, 3194)
 * expose the ability to repair the first range (as returned by the
   partitioner) of a node (CASSANDRA-2606)
 * Streams Compression (CASSANDRA-3015)
 * add ability to use multiple threads during a single compaction
   (CASSANDRA-2901)
 * make AbstractBounds.normalize support overlapping ranges (CASSANDRA-2641)
 * fix of the CQL count() behavior (CASSANDRA-3068)
 * use TreeMap backed column families for the SSTable simple writers
   (CASSANDRA-3148)
 * fix inconsistency of the CLI syntax when {} should be used instead of [{}]
   (CASSANDRA-3119)
 * rename CQL type names to match expected SQL behavior (CASSANDRA-3149, 3031)
 * Arena-based allocation for memtables (CASSANDRA-2252, 3162, 3163, 3168)
 * Default RR chance to 0.1 (CASSANDRA-3169)
 * Add RowLevel support to secondary index API (CASSANDRA-3147)
 * Make SerializingCacheProvider the default if JNA is available (CASSANDRA-3183)
 * Fix backwards compatibilty for CQL memtable properties (CASSANDRA-3190)
 * Add five-minute delay before starting compactions on a restarted server
   (CASSANDRA-3181)
 * Reduce copies done for intra-host messages (CASSANDRA-1788, 3144)
 * support of compaction strategy option for stress.java (CASSANDRA-3204)
 * make memtable throughput and column count thresholds no-ops (CASSANDRA-2449)
 * Return schema information along with the resultSet in CQL (CASSANDRA-2734)
 * Add new DecimalType (CASSANDRA-2883)
 * Fix assertion error in RowRepairResolver (CASSANDRA-3156)
 * Reduce unnecessary high buffer sizes (CASSANDRA-3171)
 * Pluggable compaction strategy (CASSANDRA-1610)
 * Add new broadcast_address config option (CASSANDRA-2491)


0.8.7
 * Kill server on wrapped OOME such as from FileChannel.map (CASSANDRA-3201)
 * Allow using quotes in "USE <keyspace>;" CLI command (CASSANDRA-3208)
 * Log message when a full repair operation completes (CASSANDRA-3207)
 * Don't allow any cache loading exceptions to halt startup (CASSANDRA-3218)
 * Fix sstableloader --ignores option (CASSANDRA-3247)
 * File descriptor limit increased in packaging (CASSANDRA-3206)
 * Log a meaningfull warning when a node receive a message for a repair session
   that doesn't exist anymore (CASSANDRA-3256)
 * Fix FD leak when internode encryption is enabled (CASSANDRA-3257)
 * FBUtilities.hexToBytes(String) to throw NumberFormatException when string
   contains non-hex characters (CASSANDRA-3231)
 * Keep SimpleSnitch proximity ordering unchanged from what the Strategy
   generates, as intended (CASSANDRA-3262)
 * remove Scrub from compactionstats when finished (CASSANDRA-3255)
 * Fix tool .bat files when CASSANDRA_HOME contains spaces (CASSANDRA-3258)
 * Force flush of status table when removing/updating token (CASSANDRA-3243)
 * Evict gossip state immediately when a token is taken over by a new IP (CASSANDRA-3259)
 * Fix bug where the failure detector can take too long to mark a host
   down (CASSANDRA-3273)
 * (Hadoop) allow wrapping ranges in queries (CASSANDRA-3137)
 * (Hadoop) check all interfaces for a match with split location
   before falling back to random replica (CASSANDRA-3211)
 * (Hadoop) Make Pig storage handle implements LoadMetadata (CASSANDRA-2777)
 * (Hadoop) Fix exception during PIG 'dump' (CASSANDRA-2810)
 * Fix stress COUNTER_GET option (CASSANDRA-3301)
 * Fix missing fields in CLI `show schema` output (CASSANDRA-3304)
 * Nodetool no longer leaks threads and closes JMX connections (CASSANDRA-3309)
 * fix truncate allowing data to be replayed post-restart (CASSANDRA-3297)
 * Move SimpleAuthority and SimpleAuthenticator to examples (CASSANDRA-2922)
 * Fix handling of tombstone by SSTableExport/Import (CASSANDRA-3357)
 * Fix transposition in cfHistograms (CASSANDRA-3222)
 * Allow using number as DC name when creating keyspace in CQL (CASSANDRA-3239)
 * Force flush of system table after updating/removing a token (CASSANDRA-3243)


0.8.6
 * revert CASSANDRA-2388
 * change TokenRange.endpoints back to listen/broadcast address to match
   pre-1777 behavior, and add TokenRange.rpc_endpoints instead (CASSANDRA-3187)
 * avoid trying to watch cassandra-topology.properties when loaded from jar
   (CASSANDRA-3138)
 * prevent users from creating keyspaces with LocalStrategy replication
   (CASSANDRA-3139)
 * fix CLI `show schema;` to output correct keyspace definition statement
   (CASSANDRA-3129)
 * CustomTThreadPoolServer to log TTransportException at DEBUG level
   (CASSANDRA-3142)
 * allow topology sort to work with non-unique rack names between 
   datacenters (CASSANDRA-3152)
 * Improve caching of same-version Messages on digest and repair paths
   (CASSANDRA-3158)
 * Randomize choice of first replica for counter increment (CASSANDRA-2890)
 * Fix using read_repair_chance instead of merge_shard_change (CASSANDRA-3202)
 * Avoid streaming data to nodes that already have it, on move as well as
   decommission (CASSANDRA-3041)
 * Fix divide by zero error in GCInspector (CASSANDRA-3164)
 * allow quoting of the ColumnFamily name in CLI `create column family`
   statement (CASSANDRA-3195)
 * Fix rolling upgrade from 0.7 to 0.8 problem (CASSANDRA-3166)
 * Accomodate missing encryption_options in IncomingTcpConnection.stream
   (CASSANDRA-3212)


0.8.5
 * fix NPE when encryption_options is unspecified (CASSANDRA-3007)
 * include column name in validation failure exceptions (CASSANDRA-2849)
 * make sure truncate clears out the commitlog so replay won't re-
   populate with truncated data (CASSANDRA-2950)
 * fix NPE when debug logging is enabled and dropped CF is present
   in a commitlog segment (CASSANDRA-3021)
 * fix cassandra.bat when CASSANDRA_HOME contains spaces (CASSANDRA-2952)
 * fix to SSTableSimpleUnsortedWriter bufferSize calculation (CASSANDRA-3027)
 * make cleanup and normal compaction able to skip empty rows
   (rows containing nothing but expired tombstones) (CASSANDRA-3039)
 * work around native memory leak in com.sun.management.GarbageCollectorMXBean
   (CASSANDRA-2868)
 * validate that column names in column_metadata are not equal to key_alias
   on create/update of the ColumnFamily and CQL 'ALTER' statement (CASSANDRA-3036)
 * return an InvalidRequestException if an indexed column is assigned
   a value larger than 64KB (CASSANDRA-3057)
 * fix of numeric-only and string column names handling in CLI "drop index" 
   (CASSANDRA-3054)
 * prune index scan resultset back to original request for lazy
   resultset expansion case (CASSANDRA-2964)
 * (Hadoop) fail jobs when Cassandra node has failed but TaskTracker
   has not (CASSANDRA-2388)
 * fix dynamic snitch ignoring nodes when read_repair_chance is zero
   (CASSANDRA-2662)
 * avoid retaining references to dropped CFS objects in 
   CompactionManager.estimatedCompactions (CASSANDRA-2708)
 * expose rpc timeouts per host in MessagingServiceMBean (CASSANDRA-2941)
 * avoid including cwd in classpath for deb and rpm packages (CASSANDRA-2881)
 * remove gossip state when a new IP takes over a token (CASSANDRA-3071)
 * allow sstable2json to work on index sstable files (CASSANDRA-3059)
 * always hint counters (CASSANDRA-3099)
 * fix log4j initialization in EmbeddedCassandraService (CASSANDRA-2857)
 * remove gossip state when a new IP takes over a token (CASSANDRA-3071)
 * work around native memory leak in com.sun.management.GarbageCollectorMXBean
    (CASSANDRA-2868)
 * fix UnavailableException with writes at CL.EACH_QUORM (CASSANDRA-3084)
 * fix parsing of the Keyspace and ColumnFamily names in numeric
   and string representations in CLI (CASSANDRA-3075)
 * fix corner cases in Range.differenceToFetch (CASSANDRA-3084)
 * fix ip address String representation in the ring cache (CASSANDRA-3044)
 * fix ring cache compatibility when mixing pre-0.8.4 nodes with post-
   in the same cluster (CASSANDRA-3023)
 * make repair report failure when a node participating dies (instead of
   hanging forever) (CASSANDRA-2433)
 * fix handling of the empty byte buffer by ReversedType (CASSANDRA-3111)
 * Add validation that Keyspace names are case-insensitively unique (CASSANDRA-3066)
 * catch invalid key_validation_class before instantiating UpdateColumnFamily (CASSANDRA-3102)
 * make Range and Bounds objects client-safe (CASSANDRA-3108)
 * optionally skip log4j configuration (CASSANDRA-3061)
 * bundle sstableloader with the debian package (CASSANDRA-3113)
 * don't try to build secondary indexes when there is none (CASSANDRA-3123)
 * improve SSTableSimpleUnsortedWriter speed for large rows (CASSANDRA-3122)
 * handle keyspace arguments correctly in nodetool snapshot (CASSANDRA-3038)
 * Fix SSTableImportTest on windows (CASSANDRA-3043)
 * expose compactionThroughputMbPerSec through JMX (CASSANDRA-3117)
 * log keyspace and CF of large rows being compacted


0.8.4
 * change TokenRing.endpoints to be a list of rpc addresses instead of 
   listen/broadcast addresses (CASSANDRA-1777)
 * include files-to-be-streamed in StreamInSession.getSources (CASSANDRA-2972)
 * use JAVA env var in cassandra-env.sh (CASSANDRA-2785, 2992)
 * avoid doing read for no-op replicate-on-write at CL=1 (CASSANDRA-2892)
 * refuse counter write for CL.ANY (CASSANDRA-2990)
 * switch back to only logging recent dropped messages (CASSANDRA-3004)
 * always deserialize RowMutation for counters (CASSANDRA-3006)
 * ignore saved replication_factor strategy_option for NTS (CASSANDRA-3011)
 * make sure pre-truncate CL segments are discarded (CASSANDRA-2950)


0.8.3
 * add ability to drop local reads/writes that are going to timeout
   (CASSANDRA-2943)
 * revamp token removal process, keep gossip states for 3 days (CASSANDRA-2496)
 * don't accept extra args for 0-arg nodetool commands (CASSANDRA-2740)
 * log unavailableexception details at debug level (CASSANDRA-2856)
 * expose data_dir though jmx (CASSANDRA-2770)
 * don't include tmp files as sstable when create cfs (CASSANDRA-2929)
 * log Java classpath on startup (CASSANDRA-2895)
 * keep gossipped version in sync with actual on migration coordinator 
   (CASSANDRA-2946)
 * use lazy initialization instead of class initialization in NodeId
   (CASSANDRA-2953)
 * check column family validity in nodetool repair (CASSANDRA-2933)
 * speedup bytes to hex conversions dramatically (CASSANDRA-2850)
 * Flush memtables on shutdown when durable writes are disabled 
   (CASSANDRA-2958)
 * improved POSIX compatibility of start scripts (CASsANDRA-2965)
 * add counter support to Hadoop InputFormat (CASSANDRA-2981)
 * fix bug where dirty commitlog segments were removed (and avoid keeping 
   segments with no post-flush activity permanently dirty) (CASSANDRA-2829)
 * fix throwing exception with batch mutation of counter super columns
   (CASSANDRA-2949)
 * ignore system tables during repair (CASSANDRA-2979)
 * throw exception when NTS is given replication_factor as an option
   (CASSANDRA-2960)
 * fix assertion error during compaction of counter CFs (CASSANDRA-2968)
 * avoid trying to create index names, when no index exists (CASSANDRA-2867)
 * don't sample the system table when choosing a bootstrap token
   (CASSANDRA-2825)
 * gossiper notifies of local state changes (CASSANDRA-2948)
 * add asynchronous and half-sync/half-async (hsha) thrift servers 
   (CASSANDRA-1405)
 * fix potential use of free'd native memory in SerializingCache 
   (CASSANDRA-2951)
 * prune index scan resultset back to original request for lazy
   resultset expansion case (CASSANDRA-2964)
 * (Hadoop) fail jobs when Cassandra node has failed but TaskTracker
    has not (CASSANDRA-2388)


0.8.2
 * CQL: 
   - include only one row per unique key for IN queries (CASSANDRA-2717)
   - respect client timestamp on full row deletions (CASSANDRA-2912)
 * improve thread-safety in StreamOutSession (CASSANDRA-2792)
 * allow deleting a row and updating indexed columns in it in the
   same mutation (CASSANDRA-2773)
 * Expose number of threads blocked on submitting memtable to flush
   in JMX (CASSANDRA-2817)
 * add ability to return "endpoints" to nodetool (CASSANDRA-2776)
 * Add support for multiple (comma-delimited) coordinator addresses
   to ColumnFamilyInputFormat (CASSANDRA-2807)
 * fix potential NPE while scheduling read repair for range slice
   (CASSANDRA-2823)
 * Fix race in SystemTable.getCurrentLocalNodeId (CASSANDRA-2824)
 * Correctly set default for replicate_on_write (CASSANDRA-2835)
 * improve nodetool compactionstats formatting (CASSANDRA-2844)
 * fix index-building status display (CASSANDRA-2853)
 * fix CLI perpetuating obsolete KsDef.replication_factor (CASSANDRA-2846)
 * improve cli treatment of multiline comments (CASSANDRA-2852)
 * handle row tombstones correctly in EchoedRow (CASSANDRA-2786)
 * add MessagingService.get[Recently]DroppedMessages and
   StorageService.getExceptionCount (CASSANDRA-2804)
 * fix possibility of spurious UnavailableException for LOCAL_QUORUM
   reads with dynamic snitch + read repair disabled (CASSANDRA-2870)
 * add ant-optional as dependence for the debian package (CASSANDRA-2164)
 * add option to specify limit for get_slice in the CLI (CASSANDRA-2646)
 * decrease HH page size (CASSANDRA-2832)
 * reset cli keyspace after dropping the current one (CASSANDRA-2763)
 * add KeyRange option to Hadoop inputformat (CASSANDRA-1125)
 * fix protocol versioning (CASSANDRA-2818, 2860)
 * support spaces in path to log4j configuration (CASSANDRA-2383)
 * avoid including inferred types in CF update (CASSANDRA-2809)
 * fix JMX bulkload call (CASSANDRA-2908)
 * fix updating KS with durable_writes=false (CASSANDRA-2907)
 * add simplified facade to SSTableWriter for bulk loading use
   (CASSANDRA-2911)
 * fix re-using index CF sstable names after drop/recreate (CASSANDRA-2872)
 * prepend CF to default index names (CASSANDRA-2903)
 * fix hint replay (CASSANDRA-2928)
 * Properly synchronize repair's merkle tree computation (CASSANDRA-2816)


0.8.1
 * CQL:
   - support for insert, delete in BATCH (CASSANDRA-2537)
   - support for IN to SELECT, UPDATE (CASSANDRA-2553)
   - timestamp support for INSERT, UPDATE, and BATCH (CASSANDRA-2555)
   - TTL support (CASSANDRA-2476)
   - counter support (CASSANDRA-2473)
   - ALTER COLUMNFAMILY (CASSANDRA-1709)
   - DROP INDEX (CASSANDRA-2617)
   - add SCHEMA/TABLE as aliases for KS/CF (CASSANDRA-2743)
   - server handles wait-for-schema-agreement (CASSANDRA-2756)
   - key alias support (CASSANDRA-2480)
 * add support for comparator parameters and a generic ReverseType
   (CASSANDRA-2355)
 * add CompositeType and DynamicCompositeType (CASSANDRA-2231)
 * optimize batches containing multiple updates to the same row
   (CASSANDRA-2583)
 * adjust hinted handoff page size to avoid OOM with large columns 
   (CASSANDRA-2652)
 * mark BRAF buffer invalid post-flush so we don't re-flush partial
   buffers again, especially on CL writes (CASSANDRA-2660)
 * add DROP INDEX support to CLI (CASSANDRA-2616)
 * don't perform HH to client-mode [storageproxy] nodes (CASSANDRA-2668)
 * Improve forceDeserialize/getCompactedRow encapsulation (CASSANDRA-2659)
 * Don't write CounterUpdateColumn to disk in tests (CASSANDRA-2650)
 * Add sstable bulk loading utility (CASSANDRA-1278)
 * avoid replaying hints to dropped columnfamilies (CASSANDRA-2685)
 * add placeholders for missing rows in range query pseudo-RR (CASSANDRA-2680)
 * remove no-op HHOM.renameHints (CASSANDRA-2693)
 * clone super columns to avoid modifying them during flush (CASSANDRA-2675)
 * allow writes to bypass the commitlog for certain keyspaces (CASSANDRA-2683)
 * avoid NPE when bypassing commitlog during memtable flush (CASSANDRA-2781)
 * Added support for making bootstrap retry if nodes flap (CASSANDRA-2644)
 * Added statusthrift to nodetool to report if thrift server is running (CASSANDRA-2722)
 * Fixed rows being cached if they do not exist (CASSANDRA-2723)
 * Support passing tableName and cfName to RowCacheProviders (CASSANDRA-2702)
 * close scrub file handles (CASSANDRA-2669)
 * throttle migration replay (CASSANDRA-2714)
 * optimize column serializer creation (CASSANDRA-2716)
 * Added support for making bootstrap retry if nodes flap (CASSANDRA-2644)
 * Added statusthrift to nodetool to report if thrift server is running
   (CASSANDRA-2722)
 * Fixed rows being cached if they do not exist (CASSANDRA-2723)
 * fix truncate/compaction race (CASSANDRA-2673)
 * workaround large resultsets causing large allocation retention
   by nio sockets (CASSANDRA-2654)
 * fix nodetool ring use with Ec2Snitch (CASSANDRA-2733)
 * fix removing columns and subcolumns that are supressed by a row or
   supercolumn tombstone during replica resolution (CASSANDRA-2590)
 * support sstable2json against snapshot sstables (CASSANDRA-2386)
 * remove active-pull schema requests (CASSANDRA-2715)
 * avoid marking entire list of sstables as actively being compacted
   in multithreaded compaction (CASSANDRA-2765)
 * seek back after deserializing a row to update cache with (CASSANDRA-2752)
 * avoid skipping rows in scrub for counter column family (CASSANDRA-2759)
 * fix ConcurrentModificationException in repair when dealing with 0.7 node
   (CASSANDRA-2767)
 * use threadsafe collections for StreamInSession (CASSANDRA-2766)
 * avoid infinite loop when creating merkle tree (CASSANDRA-2758)
 * avoids unmarking compacting sstable prematurely in cleanup (CASSANDRA-2769)
 * fix NPE when the commit log is bypassed (CASSANDRA-2718)
 * don't throw an exception in SS.isRPCServerRunning (CASSANDRA-2721)
 * make stress.jar executable (CASSANDRA-2744)
 * add daemon mode to java stress (CASSANDRA-2267)
 * expose the DC and rack of a node through JMX and nodetool ring (CASSANDRA-2531)
 * fix cache mbean getSize (CASSANDRA-2781)
 * Add Date, Float, Double, and Boolean types (CASSANDRA-2530)
 * Add startup flag to renew counter node id (CASSANDRA-2788)
 * add jamm agent to cassandra.bat (CASSANDRA-2787)
 * fix repair hanging if a neighbor has nothing to send (CASSANDRA-2797)
 * purge tombstone even if row is in only one sstable (CASSANDRA-2801)
 * Fix wrong purge of deleted cf during compaction (CASSANDRA-2786)
 * fix race that could result in Hadoop writer failing to throw an
   exception encountered after close() (CASSANDRA-2755)
 * fix scan wrongly throwing assertion error (CASSANDRA-2653)
 * Always use even distribution for merkle tree with RandomPartitionner
   (CASSANDRA-2841)
 * fix describeOwnership for OPP (CASSANDRA-2800)
 * ensure that string tokens do not contain commas (CASSANDRA-2762)


0.8.0-final
 * fix CQL grammar warning and cqlsh regression from CASSANDRA-2622
 * add ant generate-cql-html target (CASSANDRA-2526)
 * update CQL consistency levels (CASSANDRA-2566)
 * debian packaging fixes (CASSANDRA-2481, 2647)
 * fix UUIDType, IntegerType for direct buffers (CASSANDRA-2682, 2684)
 * switch to native Thrift for Hadoop map/reduce (CASSANDRA-2667)
 * fix StackOverflowError when building from eclipse (CASSANDRA-2687)
 * only provide replication_factor to strategy_options "help" for
   SimpleStrategy, OldNetworkTopologyStrategy (CASSANDRA-2678, 2713)
 * fix exception adding validators to non-string columns (CASSANDRA-2696)
 * avoid instantiating DatabaseDescriptor in JDBC (CASSANDRA-2694)
 * fix potential stack overflow during compaction (CASSANDRA-2626)
 * clone super columns to avoid modifying them during flush (CASSANDRA-2675)
 * reset underlying iterator in EchoedRow constructor (CASSANDRA-2653)


0.8.0-rc1
 * faster flushes and compaction from fixing excessively pessimistic 
   rebuffering in BRAF (CASSANDRA-2581)
 * fix returning null column values in the python cql driver (CASSANDRA-2593)
 * fix merkle tree splitting exiting early (CASSANDRA-2605)
 * snapshot_before_compaction directory name fix (CASSANDRA-2598)
 * Disable compaction throttling during bootstrap (CASSANDRA-2612) 
 * fix CQL treatment of > and < operators in range slices (CASSANDRA-2592)
 * fix potential double-application of counter updates on commitlog replay
   by moving replay position from header to sstable metadata (CASSANDRA-2419)
 * JDBC CQL driver exposes getColumn for access to timestamp
 * JDBC ResultSetMetadata properties added to AbstractType
 * r/m clustertool (CASSANDRA-2607)
 * add support for presenting row key as a column in CQL result sets 
   (CASSANDRA-2622)
 * Don't allow {LOCAL|EACH}_QUORUM unless strategy is NTS (CASSANDRA-2627)
 * validate keyspace strategy_options during CQL create (CASSANDRA-2624)
 * fix empty Result with secondary index when limit=1 (CASSANDRA-2628)
 * Fix regression where bootstrapping a node with no schema fails
   (CASSANDRA-2625)
 * Allow removing LocationInfo sstables (CASSANDRA-2632)
 * avoid attempting to replay mutations from dropped keyspaces (CASSANDRA-2631)
 * avoid using cached position of a key when GT is requested (CASSANDRA-2633)
 * fix counting bloom filter true positives (CASSANDRA-2637)
 * initialize local ep state prior to gossip startup if needed (CASSANDRA-2638)
 * fix counter increment lost after restart (CASSANDRA-2642)
 * add quote-escaping via backslash to CLI (CASSANDRA-2623)
 * fix pig example script (CASSANDRA-2487)
 * fix dynamic snitch race in adding latencies (CASSANDRA-2618)
 * Start/stop cassandra after more important services such as mdadm in
   debian packaging (CASSANDRA-2481)


0.8.0-beta2
 * fix NPE compacting index CFs (CASSANDRA-2528)
 * Remove checking all column families on startup for compaction candidates 
   (CASSANDRA-2444)
 * validate CQL create keyspace options (CASSANDRA-2525)
 * fix nodetool setcompactionthroughput (CASSANDRA-2550)
 * move	gossip heartbeat back to its own thread (CASSANDRA-2554)
 * validate cql TRUNCATE columnfamily before truncating (CASSANDRA-2570)
 * fix batch_mutate for mixed standard-counter mutations (CASSANDRA-2457)
 * disallow making schema changes to system keyspace (CASSANDRA-2563)
 * fix sending mutation messages multiple times (CASSANDRA-2557)
 * fix incorrect use of NBHM.size in ReadCallback that could cause
   reads to time out even when responses were received (CASSANDRA-2552)
 * trigger read repair correctly for LOCAL_QUORUM reads (CASSANDRA-2556)
 * Allow configuring the number of compaction thread (CASSANDRA-2558)
 * forceUserDefinedCompaction will attempt to compact what it is given
   even if the pessimistic estimate is that there is not enough disk space;
   automatic compactions will only compact 2 or more sstables (CASSANDRA-2575)
 * refuse to apply migrations with older timestamps than the current 
   schema (CASSANDRA-2536)
 * remove unframed Thrift transport option
 * include indexes in snapshots (CASSANDRA-2596)
 * improve ignoring of obsolete mutations in index maintenance (CASSANDRA-2401)
 * recognize attempt to drop just the index while leaving the column
   definition alone (CASSANDRA-2619)
  

0.8.0-beta1
 * remove Avro RPC support (CASSANDRA-926)
 * support for columns that act as incr/decr counters 
   (CASSANDRA-1072, 1937, 1944, 1936, 2101, 2093, 2288, 2105, 2384, 2236, 2342,
   2454)
 * CQL (CASSANDRA-1703, 1704, 1705, 1706, 1707, 1708, 1710, 1711, 1940, 
   2124, 2302, 2277, 2493)
 * avoid double RowMutation serialization on write path (CASSANDRA-1800)
 * make NetworkTopologyStrategy the default (CASSANDRA-1960)
 * configurable internode encryption (CASSANDRA-1567, 2152)
 * human readable column names in sstable2json output (CASSANDRA-1933)
 * change default JMX port to 7199 (CASSANDRA-2027)
 * backwards compatible internal messaging (CASSANDRA-1015)
 * atomic switch of memtables and sstables (CASSANDRA-2284)
 * add pluggable SeedProvider (CASSANDRA-1669)
 * Fix clustertool to not throw exception when calling get_endpoints (CASSANDRA-2437)
 * upgrade to thrift 0.6 (CASSANDRA-2412) 
 * repair works on a token range instead of full ring (CASSANDRA-2324)
 * purge tombstones from row cache (CASSANDRA-2305)
 * push replication_factor into strategy_options (CASSANDRA-1263)
 * give snapshots the same name on each node (CASSANDRA-1791)
 * remove "nodetool loadbalance" (CASSANDRA-2448)
 * multithreaded compaction (CASSANDRA-2191)
 * compaction throttling (CASSANDRA-2156)
 * add key type information and alias (CASSANDRA-2311, 2396)
 * cli no longer divides read_repair_chance by 100 (CASSANDRA-2458)
 * made CompactionInfo.getTaskType return an enum (CASSANDRA-2482)
 * add a server-wide cap on measured memtable memory usage and aggressively
   flush to keep under that threshold (CASSANDRA-2006)
 * add unified UUIDType (CASSANDRA-2233)
 * add off-heap row cache support (CASSANDRA-1969)


0.7.5
 * improvements/fixes to PIG driver (CASSANDRA-1618, CASSANDRA-2387,
   CASSANDRA-2465, CASSANDRA-2484)
 * validate index names (CASSANDRA-1761)
 * reduce contention on Table.flusherLock (CASSANDRA-1954)
 * try harder to detect failures during streaming, cleaning up temporary
   files more reliably (CASSANDRA-2088)
 * shut down server for OOM on a Thrift thread (CASSANDRA-2269)
 * fix tombstone handling in repair and sstable2json (CASSANDRA-2279)
 * preserve version when streaming data from old sstables (CASSANDRA-2283)
 * don't start repair if a neighboring node is marked as dead (CASSANDRA-2290)
 * purge tombstones from row cache (CASSANDRA-2305)
 * Avoid seeking when sstable2json exports the entire file (CASSANDRA-2318)
 * clear Built flag in system table when dropping an index (CASSANDRA-2320)
 * don't allow arbitrary argument for stress.java (CASSANDRA-2323)
 * validate values for index predicates in get_indexed_slice (CASSANDRA-2328)
 * queue secondary indexes for flush before the parent (CASSANDRA-2330)
 * allow job configuration to set the CL used in Hadoop jobs (CASSANDRA-2331)
 * add memtable_flush_queue_size defaulting to 4 (CASSANDRA-2333)
 * Allow overriding of initial_token, storage_port and rpc_port from system
   properties (CASSANDRA-2343)
 * fix comparator used for non-indexed secondary expressions in index scan
   (CASSANDRA-2347)
 * ensure size calculation and write phase of large-row compaction use
   the same threshold for TTL expiration (CASSANDRA-2349)
 * fix race when iterating CFs during add/drop (CASSANDRA-2350)
 * add ConsistencyLevel command to CLI (CASSANDRA-2354)
 * allow negative numbers in the cli (CASSANDRA-2358)
 * hard code serialVersionUID for tokens class (CASSANDRA-2361)
 * fix potential infinite loop in ByteBufferUtil.inputStream (CASSANDRA-2365)
 * fix encoding bugs in HintedHandoffManager, SystemTable when default
   charset is not UTF8 (CASSANDRA-2367)
 * avoids having removed node reappearing in Gossip (CASSANDRA-2371)
 * fix incorrect truncation of long to int when reading columns via block
   index (CASSANDRA-2376)
 * fix NPE during stream session (CASSANDRA-2377)
 * fix race condition that could leave orphaned data files when dropping CF or
   KS (CASSANDRA-2381)
 * fsync statistics component on write (CASSANDRA-2382)
 * fix duplicate results from CFS.scan (CASSANDRA-2406)
 * add IntegerType to CLI help (CASSANDRA-2414)
 * avoid caching token-only decoratedkeys (CASSANDRA-2416)
 * convert mmap assertion to if/throw so scrub can catch it (CASSANDRA-2417)
 * don't overwrite gc log (CASSANDR-2418)
 * invalidate row cache for streamed row to avoid inconsitencies
   (CASSANDRA-2420)
 * avoid copies in range/index scans (CASSANDRA-2425)
 * make sure we don't wipe data during cleanup if the node has not join
   the ring (CASSANDRA-2428)
 * Try harder to close files after compaction (CASSANDRA-2431)
 * re-set bootstrapped flag after move finishes (CASSANDRA-2435)
 * display validation_class in CLI 'describe keyspace' (CASSANDRA-2442)
 * make cleanup compactions cleanup the row cache (CASSANDRA-2451)
 * add column fields validation to scrub (CASSANDRA-2460)
 * use 64KB flush buffer instead of in_memory_compaction_limit (CASSANDRA-2463)
 * fix backslash substitutions in CLI (CASSANDRA-2492)
 * disable cache saving for system CFS (CASSANDRA-2502)
 * fixes for verifying destination availability under hinted conditions
   so UE can be thrown intead of timing out (CASSANDRA-2514)
 * fix update of validation class in column metadata (CASSANDRA-2512)
 * support LOCAL_QUORUM, EACH_QUORUM CLs outside of NTS (CASSANDRA-2516)
 * preserve version when streaming data from old sstables (CASSANDRA-2283)
 * fix backslash substitutions in CLI (CASSANDRA-2492)
 * count a row deletion as one operation towards memtable threshold 
   (CASSANDRA-2519)
 * support LOCAL_QUORUM, EACH_QUORUM CLs outside of NTS (CASSANDRA-2516)


0.7.4
 * add nodetool join command (CASSANDRA-2160)
 * fix secondary indexes on pre-existing or streamed data (CASSANDRA-2244)
 * initialize endpoint in gossiper earlier (CASSANDRA-2228)
 * add ability to write to Cassandra from Pig (CASSANDRA-1828)
 * add rpc_[min|max]_threads (CASSANDRA-2176)
 * add CL.TWO, CL.THREE (CASSANDRA-2013)
 * avoid exporting an un-requested row in sstable2json, when exporting 
   a key that does not exist (CASSANDRA-2168)
 * add incremental_backups option (CASSANDRA-1872)
 * add configurable row limit to Pig loadfunc (CASSANDRA-2276)
 * validate column values in batches as well as single-Column inserts
   (CASSANDRA-2259)
 * move sample schema from cassandra.yaml to schema-sample.txt,
   a cli scripts (CASSANDRA-2007)
 * avoid writing empty rows when scrubbing tombstoned rows (CASSANDRA-2296)
 * fix assertion error in range and index scans for CL < ALL
   (CASSANDRA-2282)
 * fix commitlog replay when flush position refers to data that didn't
   get synced before server died (CASSANDRA-2285)
 * fix fd leak in sstable2json with non-mmap'd i/o (CASSANDRA-2304)
 * reduce memory use during streaming of multiple sstables (CASSANDRA-2301)
 * purge tombstoned rows from cache after GCGraceSeconds (CASSANDRA-2305)
 * allow zero replicas in a NTS datacenter (CASSANDRA-1924)
 * make range queries respect snitch for local replicas (CASSANDRA-2286)
 * fix HH delivery when column index is larger than 2GB (CASSANDRA-2297)
 * make 2ary indexes use parent CF flush thresholds during initial build
   (CASSANDRA-2294)
 * update memtable_throughput to be a long (CASSANDRA-2158)


0.7.3
 * Keep endpoint state until aVeryLongTime (CASSANDRA-2115)
 * lower-latency read repair (CASSANDRA-2069)
 * add hinted_handoff_throttle_delay_in_ms option (CASSANDRA-2161)
 * fixes for cache save/load (CASSANDRA-2172, -2174)
 * Handle whole-row deletions in CFOutputFormat (CASSANDRA-2014)
 * Make memtable_flush_writers flush in parallel (CASSANDRA-2178)
 * Add compaction_preheat_key_cache option (CASSANDRA-2175)
 * refactor stress.py to have only one copy of the format string 
   used for creating row keys (CASSANDRA-2108)
 * validate index names for \w+ (CASSANDRA-2196)
 * Fix Cassandra cli to respect timeout if schema does not settle 
   (CASSANDRA-2187)
 * fix for compaction and cleanup writing old-format data into new-version 
   sstable (CASSANDRA-2211, -2216)
 * add nodetool scrub (CASSANDRA-2217, -2240)
 * fix sstable2json large-row pagination (CASSANDRA-2188)
 * fix EOFing on requests for the last bytes in a file (CASSANDRA-2213)
 * fix BufferedRandomAccessFile bugs (CASSANDRA-2218, -2241)
 * check for memtable flush_after_mins exceeded every 10s (CASSANDRA-2183)
 * fix cache saving on Windows (CASSANDRA-2207)
 * add validateSchemaAgreement call + synchronization to schema
   modification operations (CASSANDRA-2222)
 * fix for reversed slice queries on large rows (CASSANDRA-2212)
 * fat clients were writing local data (CASSANDRA-2223)
 * set DEFAULT_MEMTABLE_LIFETIME_IN_MINS to 24h
 * improve detection and cleanup of partially-written sstables 
   (CASSANDRA-2206)
 * fix supercolumn de/serialization when subcolumn comparator is different
   from supercolumn's (CASSANDRA-2104)
 * fix starting up on Windows when CASSANDRA_HOME contains whitespace
   (CASSANDRA-2237)
 * add [get|set][row|key]cacheSavePeriod to JMX (CASSANDRA-2100)
 * fix Hadoop ColumnFamilyOutputFormat dropping of mutations
   when batch fills up (CASSANDRA-2255)
 * move file deletions off of scheduledtasks executor (CASSANDRA-2253)


0.7.2
 * copy DecoratedKey.key when inserting into caches to avoid retaining
   a reference to the underlying buffer (CASSANDRA-2102)
 * format subcolumn names with subcomparator (CASSANDRA-2136)
 * fix column bloom filter deserialization (CASSANDRA-2165)


0.7.1
 * refactor MessageDigest creation code. (CASSANDRA-2107)
 * buffer network stack to avoid inefficient small TCP messages while avoiding
   the nagle/delayed ack problem (CASSANDRA-1896)
 * check log4j configuration for changes every 10s (CASSANDRA-1525, 1907)
 * more-efficient cross-DC replication (CASSANDRA-1530, -2051, -2138)
 * avoid polluting page cache with commitlog or sstable writes
   and seq scan operations (CASSANDRA-1470)
 * add RMI authentication options to nodetool (CASSANDRA-1921)
 * make snitches configurable at runtime (CASSANDRA-1374)
 * retry hadoop split requests on connection failure (CASSANDRA-1927)
 * implement describeOwnership for BOP, COPP (CASSANDRA-1928)
 * make read repair behave as expected for ConsistencyLevel > ONE
   (CASSANDRA-982, 2038)
 * distributed test harness (CASSANDRA-1859, 1964)
 * reduce flush lock contention (CASSANDRA-1930)
 * optimize supercolumn deserialization (CASSANDRA-1891)
 * fix CFMetaData.apply to only compare objects of the same class 
   (CASSANDRA-1962)
 * allow specifying specific SSTables to compact from JMX (CASSANDRA-1963)
 * fix race condition in MessagingService.targets (CASSANDRA-1959, 2094, 2081)
 * refuse to open sstables from a future version (CASSANDRA-1935)
 * zero-copy reads (CASSANDRA-1714)
 * fix copy bounds for word Text in wordcount demo (CASSANDRA-1993)
 * fixes for contrib/javautils (CASSANDRA-1979)
 * check more frequently for memtable expiration (CASSANDRA-2000)
 * fix writing SSTable column count statistics (CASSANDRA-1976)
 * fix streaming of multiple CFs during bootstrap (CASSANDRA-1992)
 * explicitly set JVM GC new generation size with -Xmn (CASSANDRA-1968)
 * add short options for CLI flags (CASSANDRA-1565)
 * make keyspace argument to "describe keyspace" in CLI optional
   when authenticated to keyspace already (CASSANDRA-2029)
 * added option to specify -Dcassandra.join_ring=false on startup
   to allow "warm spare" nodes or performing JMX maintenance before
   joining the ring (CASSANDRA-526)
 * log migrations at INFO (CASSANDRA-2028)
 * add CLI verbose option in file mode (CASSANDRA-2030)
 * add single-line "--" comments to CLI (CASSANDRA-2032)
 * message serialization tests (CASSANDRA-1923)
 * switch from ivy to maven-ant-tasks (CASSANDRA-2017)
 * CLI attempts to block for new schema to propagate (CASSANDRA-2044)
 * fix potential overflow in nodetool cfstats (CASSANDRA-2057)
 * add JVM shutdownhook to sync commitlog (CASSANDRA-1919)
 * allow nodes to be up without being part of  normal traffic (CASSANDRA-1951)
 * fix CLI "show keyspaces" with null options on NTS (CASSANDRA-2049)
 * fix possible ByteBuffer race conditions (CASSANDRA-2066)
 * reduce garbage generated by MessagingService to prevent load spikes
   (CASSANDRA-2058)
 * fix math in RandomPartitioner.describeOwnership (CASSANDRA-2071)
 * fix deletion of sstable non-data components (CASSANDRA-2059)
 * avoid blocking gossip while deleting handoff hints (CASSANDRA-2073)
 * ignore messages from newer versions, keep track of nodes in gossip 
   regardless of version (CASSANDRA-1970)
 * cache writing moved to CompactionManager to reduce i/o contention and
   updated to use non-cache-polluting writes (CASSANDRA-2053)
 * page through large rows when exporting to JSON (CASSANDRA-2041)
 * add flush_largest_memtables_at and reduce_cache_sizes_at options
   (CASSANDRA-2142)
 * add cli 'describe cluster' command (CASSANDRA-2127)
 * add cli support for setting username/password at 'connect' command 
   (CASSANDRA-2111)
 * add -D option to Stress.java to allow reading hosts from a file 
   (CASSANDRA-2149)
 * bound hints CF throughput between 32M and 256M (CASSANDRA-2148)
 * continue starting when invalid saved cache entries are encountered
   (CASSANDRA-2076)
 * add max_hint_window_in_ms option (CASSANDRA-1459)


0.7.0-final
 * fix offsets to ByteBuffer.get (CASSANDRA-1939)


0.7.0-rc4
 * fix cli crash after backgrounding (CASSANDRA-1875)
 * count timeouts in storageproxy latencies, and include latency 
   histograms in StorageProxyMBean (CASSANDRA-1893)
 * fix CLI get recognition of supercolumns (CASSANDRA-1899)
 * enable keepalive on intra-cluster sockets (CASSANDRA-1766)
 * count timeouts towards dynamicsnitch latencies (CASSANDRA-1905)
 * Expose index-building status in JMX + cli schema description
   (CASSANDRA-1871)
 * allow [LOCAL|EACH]_QUORUM to be used with non-NetworkTopology 
   replication Strategies
 * increased amount of index locks for faster commitlog replay
 * collect secondary index tombstones immediately (CASSANDRA-1914)
 * revert commitlog changes from #1780 (CASSANDRA-1917)
 * change RandomPartitioner min token to -1 to avoid collision w/
   tokens on actual nodes (CASSANDRA-1901)
 * examine the right nibble when validating TimeUUID (CASSANDRA-1910)
 * include secondary indexes in cleanup (CASSANDRA-1916)
 * CFS.scrubDataDirectories should also cleanup invalid secondary indexes
   (CASSANDRA-1904)
 * ability to disable/enable gossip on nodes to force them down
   (CASSANDRA-1108)


0.7.0-rc3
 * expose getNaturalEndpoints in StorageServiceMBean taking byte[]
   key; RMI cannot serialize ByteBuffer (CASSANDRA-1833)
 * infer org.apache.cassandra.locator for replication strategy classes
   when not otherwise specified
 * validation that generates less garbage (CASSANDRA-1814)
 * add TTL support to CLI (CASSANDRA-1838)
 * cli defaults to bytestype for subcomparator when creating
   column families (CASSANDRA-1835)
 * unregister index MBeans when index is dropped (CASSANDRA-1843)
 * make ByteBufferUtil.clone thread-safe (CASSANDRA-1847)
 * change exception for read requests during bootstrap from 
   InvalidRequest to Unavailable (CASSANDRA-1862)
 * respect row-level tombstones post-flush in range scans
   (CASSANDRA-1837)
 * ReadResponseResolver check digests against each other (CASSANDRA-1830)
 * return InvalidRequest when remove of subcolumn without supercolumn
   is requested (CASSANDRA-1866)
 * flush before repair (CASSANDRA-1748)
 * SSTableExport validates key order (CASSANDRA-1884)
 * large row support for SSTableExport (CASSANDRA-1867)
 * Re-cache hot keys post-compaction without hitting disk (CASSANDRA-1878)
 * manage read repair in coordinator instead of data source, to
   provide latency information to dynamic snitch (CASSANDRA-1873)


0.7.0-rc2
 * fix live-column-count of slice ranges including tombstoned supercolumn 
   with live subcolumn (CASSANDRA-1591)
 * rename o.a.c.internal.AntientropyStage -> AntiEntropyStage,
   o.a.c.request.Request_responseStage -> RequestResponseStage,
   o.a.c.internal.Internal_responseStage -> InternalResponseStage
 * add AbstractType.fromString (CASSANDRA-1767)
 * require index_type to be present when specifying index_name
   on ColumnDef (CASSANDRA-1759)
 * fix add/remove index bugs in CFMetadata (CASSANDRA-1768)
 * rebuild Strategy during system_update_keyspace (CASSANDRA-1762)
 * cli updates prompt to ... in continuation lines (CASSANDRA-1770)
 * support multiple Mutations per key in hadoop ColumnFamilyOutputFormat
   (CASSANDRA-1774)
 * improvements to Debian init script (CASSANDRA-1772)
 * use local classloader to check for version.properties (CASSANDRA-1778)
 * Validate that column names in column_metadata are valid for the
   defined comparator, and decode properly in cli (CASSANDRA-1773)
 * use cross-platform newlines in cli (CASSANDRA-1786)
 * add ExpiringColumn support to sstable import/export (CASSANDRA-1754)
 * add flush for each append to periodic commitlog mode; added
   periodic_without_flush option to disable this (CASSANDRA-1780)
 * close file handle used for post-flush truncate (CASSANDRA-1790)
 * various code cleanup (CASSANDRA-1793, -1794, -1795)
 * fix range queries against wrapped range (CASSANDRA-1781)
 * fix consistencylevel calculations for NetworkTopologyStrategy
   (CASSANDRA-1804)
 * cli support index type enum names (CASSANDRA-1810)
 * improved validation of column_metadata (CASSANDRA-1813)
 * reads at ConsistencyLevel > 1 throw UnavailableException
   immediately if insufficient live nodes exist (CASSANDRA-1803)
 * copy bytebuffers for local writes to avoid retaining the entire
   Thrift frame (CASSANDRA-1801)
 * fix NPE adding index to column w/o prior metadata (CASSANDRA-1764)
 * reduce fat client timeout (CASSANDRA-1730)
 * fix botched merge of CASSANDRA-1316


0.7.0-rc1
 * fix compaction and flush races with schema updates (CASSANDRA-1715)
 * add clustertool, config-converter, sstablekeys, and schematool 
   Windows .bat files (CASSANDRA-1723)
 * reject range queries received during bootstrap (CASSANDRA-1739)
 * fix wrapping-range queries on non-minimum token (CASSANDRA-1700)
 * add nodetool cfhistogram (CASSANDRA-1698)
 * limit repaired ranges to what the nodes have in common (CASSANDRA-1674)
 * index scan treats missing columns as not matching secondary
   expressions (CASSANDRA-1745)
 * Fix misuse of DataOutputBuffer.getData in AntiEntropyService
   (CASSANDRA-1729)
 * detect and warn when obsolete version of JNA is present (CASSANDRA-1760)
 * reduce fat client timeout (CASSANDRA-1730)
 * cleanup smallest CFs first to increase free temp space for larger ones
   (CASSANDRA-1811)
 * Update windows .bat files to work outside of main Cassandra
   directory (CASSANDRA-1713)
 * fix read repair regression from 0.6.7 (CASSANDRA-1727)
 * more-efficient read repair (CASSANDRA-1719)
 * fix hinted handoff replay (CASSANDRA-1656)
 * log type of dropped messages (CASSANDRA-1677)
 * upgrade to SLF4J 1.6.1
 * fix ByteBuffer bug in ExpiringColumn.updateDigest (CASSANDRA-1679)
 * fix IntegerType.getString (CASSANDRA-1681)
 * make -Djava.net.preferIPv4Stack=true the default (CASSANDRA-628)
 * add INTERNAL_RESPONSE verb to differentiate from responses related
   to client requests (CASSANDRA-1685)
 * log tpstats when dropping messages (CASSANDRA-1660)
 * include unreachable nodes in describeSchemaVersions (CASSANDRA-1678)
 * Avoid dropping messages off the client request path (CASSANDRA-1676)
 * fix jna errno reporting (CASSANDRA-1694)
 * add friendlier error for UnknownHostException on startup (CASSANDRA-1697)
 * include jna dependency in RPM package (CASSANDRA-1690)
 * add --skip-keys option to stress.py (CASSANDRA-1696)
 * improve cli handling of non-string keys and column names 
   (CASSANDRA-1701, -1693)
 * r/m extra subcomparator line in cli keyspaces output (CASSANDRA-1712)
 * add read repair chance to cli "show keyspaces"
 * upgrade to ConcurrentLinkedHashMap 1.1 (CASSANDRA-975)
 * fix index scan routing (CASSANDRA-1722)
 * fix tombstoning of supercolumns in range queries (CASSANDRA-1734)
 * clear endpoint cache after updating keyspace metadata (CASSANDRA-1741)
 * fix wrapping-range queries on non-minimum token (CASSANDRA-1700)
 * truncate includes secondary indexes (CASSANDRA-1747)
 * retain reference to PendingFile sstables (CASSANDRA-1749)
 * fix sstableimport regression (CASSANDRA-1753)
 * fix for bootstrap when no non-system tables are defined (CASSANDRA-1732)
 * handle replica unavailability in index scan (CASSANDRA-1755)
 * fix service initialization order deadlock (CASSANDRA-1756)
 * multi-line cli commands (CASSANDRA-1742)
 * fix race between snapshot and compaction (CASSANDRA-1736)
 * add listEndpointsPendingHints, deleteHintsForEndpoint JMX methods 
   (CASSANDRA-1551)


0.7.0-beta3
 * add strategy options to describe_keyspace output (CASSANDRA-1560)
 * log warning when using randomly generated token (CASSANDRA-1552)
 * re-organize JMX into .db, .net, .internal, .request (CASSANDRA-1217)
 * allow nodes to change IPs between restarts (CASSANDRA-1518)
 * remember ring state between restarts by default (CASSANDRA-1518)
 * flush index built flag so we can read it before log replay (CASSANDRA-1541)
 * lock row cache updates to prevent race condition (CASSANDRA-1293)
 * remove assertion causing rare (and harmless) error messages in
   commitlog (CASSANDRA-1330)
 * fix moving nodes with no keyspaces defined (CASSANDRA-1574)
 * fix unbootstrap when no data is present in a transfer range (CASSANDRA-1573)
 * take advantage of AVRO-495 to simplify our avro IDL (CASSANDRA-1436)
 * extend authorization hierarchy to column family (CASSANDRA-1554)
 * deletion support in secondary indexes (CASSANDRA-1571)
 * meaningful error message for invalid replication strategy class 
   (CASSANDRA-1566)
 * allow keyspace creation with RF > N (CASSANDRA-1428)
 * improve cli error handling (CASSANDRA-1580)
 * add cache save/load ability (CASSANDRA-1417, 1606, 1647)
 * add StorageService.getDrainProgress (CASSANDRA-1588)
 * Disallow bootstrap to an in-use token (CASSANDRA-1561)
 * Allow dynamic secondary index creation and destruction (CASSANDRA-1532)
 * log auto-guessed memtable thresholds (CASSANDRA-1595)
 * add ColumnDef support to cli (CASSANDRA-1583)
 * reduce index sample time by 75% (CASSANDRA-1572)
 * add cli support for column, strategy metadata (CASSANDRA-1578, 1612)
 * add cli support for schema modification (CASSANDRA-1584)
 * delete temp files on failed compactions (CASSANDRA-1596)
 * avoid blocking for dead nodes during removetoken (CASSANDRA-1605)
 * remove ConsistencyLevel.ZERO (CASSANDRA-1607)
 * expose in-progress compaction type in jmx (CASSANDRA-1586)
 * removed IClock & related classes from internals (CASSANDRA-1502)
 * fix removing tokens from SystemTable on decommission and removetoken
   (CASSANDRA-1609)
 * include CF metadata in cli 'show keyspaces' (CASSANDRA-1613)
 * switch from Properties to HashMap in PropertyFileSnitch to
   avoid synchronization bottleneck (CASSANDRA-1481)
 * PropertyFileSnitch configuration file renamed to 
   cassandra-topology.properties
 * add cli support for get_range_slices (CASSANDRA-1088, CASSANDRA-1619)
 * Make memtable flush thresholds per-CF instead of global 
   (CASSANDRA-1007, 1637)
 * add cli support for binary data without CfDef hints (CASSANDRA-1603)
 * fix building SSTable statistics post-stream (CASSANDRA-1620)
 * fix potential infinite loop in 2ary index queries (CASSANDRA-1623)
 * allow creating NTS keyspaces with no replicas configured (CASSANDRA-1626)
 * add jmx histogram of sstables accessed per read (CASSANDRA-1624)
 * remove system_rename_column_family and system_rename_keyspace from the
   client API until races can be fixed (CASSANDRA-1630, CASSANDRA-1585)
 * add cli sanity tests (CASSANDRA-1582)
 * update GC settings in cassandra.bat (CASSANDRA-1636)
 * cli support for index queries (CASSANDRA-1635)
 * cli support for updating schema memtable settings (CASSANDRA-1634)
 * cli --file option (CASSANDRA-1616)
 * reduce automatically chosen memtable sizes by 50% (CASSANDRA-1641)
 * move endpoint cache from snitch to strategy (CASSANDRA-1643)
 * fix commitlog recovery deleting the newly-created segment as well as
   the old ones (CASSANDRA-1644)
 * upgrade to Thrift 0.5 (CASSANDRA-1367)
 * renamed CL.DCQUORUM to LOCAL_QUORUM and DCQUORUMSYNC to EACH_QUORUM
 * cli truncate support (CASSANDRA-1653)
 * update GC settings in cassandra.bat (CASSANDRA-1636)
 * avoid logging when a node's ip/token is gossipped back to it (CASSANDRA-1666)


0.7-beta2
 * always use UTF-8 for hint keys (CASSANDRA-1439)
 * remove cassandra.yaml dependency from Hadoop and Pig (CASSADRA-1322)
 * expose CfDef metadata in describe_keyspaces (CASSANDRA-1363)
 * restore use of mmap_index_only option (CASSANDRA-1241)
 * dropping a keyspace with no column families generated an error 
   (CASSANDRA-1378)
 * rename RackAwareStrategy to OldNetworkTopologyStrategy, RackUnawareStrategy 
   to SimpleStrategy, DatacenterShardStrategy to NetworkTopologyStrategy,
   AbstractRackAwareSnitch to AbstractNetworkTopologySnitch (CASSANDRA-1392)
 * merge StorageProxy.mutate, mutateBlocking (CASSANDRA-1396)
 * faster UUIDType, LongType comparisons (CASSANDRA-1386, 1393)
 * fix setting read_repair_chance from CLI addColumnFamily (CASSANDRA-1399)
 * fix updates to indexed columns (CASSANDRA-1373)
 * fix race condition leaving to FileNotFoundException (CASSANDRA-1382)
 * fix sharded lock hash on index write path (CASSANDRA-1402)
 * add support for GT/E, LT/E in subordinate index clauses (CASSANDRA-1401)
 * cfId counter got out of sync when CFs were added (CASSANDRA-1403)
 * less chatty schema updates (CASSANDRA-1389)
 * rename column family mbeans. 'type' will now include either 
   'IndexColumnFamilies' or 'ColumnFamilies' depending on the CFS type.
   (CASSANDRA-1385)
 * disallow invalid keyspace and column family names. This includes name that
   matches a '^\w+' regex. (CASSANDRA-1377)
 * use JNA, if present, to take snapshots (CASSANDRA-1371)
 * truncate hints if starting 0.7 for the first time (CASSANDRA-1414)
 * fix FD leak in single-row slicepredicate queries (CASSANDRA-1416)
 * allow index expressions against columns that are not part of the 
   SlicePredicate (CASSANDRA-1410)
 * config-converter properly handles snitches and framed support 
   (CASSANDRA-1420)
 * remove keyspace argument from multiget_count (CASSANDRA-1422)
 * allow specifying cassandra.yaml location as (local or remote) URL
   (CASSANDRA-1126)
 * fix using DynamicEndpointSnitch with NetworkTopologyStrategy
   (CASSANDRA-1429)
 * Add CfDef.default_validation_class (CASSANDRA-891)
 * fix EstimatedHistogram.max (CASSANDRA-1413)
 * quorum read optimization (CASSANDRA-1622)
 * handle zero-length (or missing) rows during HH paging (CASSANDRA-1432)
 * include secondary indexes during schema migrations (CASSANDRA-1406)
 * fix commitlog header race during schema change (CASSANDRA-1435)
 * fix ColumnFamilyStoreMBeanIterator to use new type name (CASSANDRA-1433)
 * correct filename generated by xml->yaml converter (CASSANDRA-1419)
 * add CMSInitiatingOccupancyFraction=75 and UseCMSInitiatingOccupancyOnly
   to default JVM options
 * decrease jvm heap for cassandra-cli (CASSANDRA-1446)
 * ability to modify keyspaces and column family definitions on a live cluster
   (CASSANDRA-1285)
 * support for Hadoop Streaming [non-jvm map/reduce via stdin/out]
   (CASSANDRA-1368)
 * Move persistent sstable stats from the system table to an sstable component
   (CASSANDRA-1430)
 * remove failed bootstrap attempt from pending ranges when gossip times
   it out after 1h (CASSANDRA-1463)
 * eager-create tcp connections to other cluster members (CASSANDRA-1465)
 * enumerate stages and derive stage from message type instead of 
   transmitting separately (CASSANDRA-1465)
 * apply reversed flag during collation from different data sources
   (CASSANDRA-1450)
 * make failure to remove commitlog segment non-fatal (CASSANDRA-1348)
 * correct ordering of drain operations so CL.recover is no longer 
   necessary (CASSANDRA-1408)
 * removed keyspace from describe_splits method (CASSANDRA-1425)
 * rename check_schema_agreement to describe_schema_versions
   (CASSANDRA-1478)
 * fix QUORUM calculation for RF > 3 (CASSANDRA-1487)
 * remove tombstones during non-major compactions when bloom filter
   verifies that row does not exist in other sstables (CASSANDRA-1074)
 * nodes that coordinated a loadbalance in the past could not be seen by
   newly added nodes (CASSANDRA-1467)
 * exposed endpoint states (gossip details) via jmx (CASSANDRA-1467)
 * ensure that compacted sstables are not included when new readers are
   instantiated (CASSANDRA-1477)
 * by default, calculate heap size and memtable thresholds at runtime (CASSANDRA-1469)
 * fix races dealing with adding/dropping keyspaces and column families in
   rapid succession (CASSANDRA-1477)
 * clean up of Streaming system (CASSANDRA-1503, 1504, 1506)
 * add options to configure Thrift socket keepalive and buffer sizes (CASSANDRA-1426)
 * make contrib CassandraServiceDataCleaner recursive (CASSANDRA-1509)
 * min, max compaction threshold are configurable and persistent 
   per-ColumnFamily (CASSANDRA-1468)
 * fix replaying the last mutation in a commitlog unnecessarily 
   (CASSANDRA-1512)
 * invoke getDefaultUncaughtExceptionHandler from DTPE with the original
   exception rather than the ExecutionException wrapper (CASSANDRA-1226)
 * remove Clock from the Thrift (and Avro) API (CASSANDRA-1501)
 * Close intra-node sockets when connection is broken (CASSANDRA-1528)
 * RPM packaging spec file (CASSANDRA-786)
 * weighted request scheduler (CASSANDRA-1485)
 * treat expired columns as deleted (CASSANDRA-1539)
 * make IndexInterval configurable (CASSANDRA-1488)
 * add describe_snitch to Thrift API (CASSANDRA-1490)
 * MD5 authenticator compares plain text submitted password with MD5'd
   saved property, instead of vice versa (CASSANDRA-1447)
 * JMX MessagingService pending and completed counts (CASSANDRA-1533)
 * fix race condition processing repair responses (CASSANDRA-1511)
 * make repair blocking (CASSANDRA-1511)
 * create EndpointSnitchInfo and MBean to expose rack and DC (CASSANDRA-1491)
 * added option to contrib/word_count to output results back to Cassandra
   (CASSANDRA-1342)
 * rewrite Hadoop ColumnFamilyRecordWriter to pool connections, retry to
   multiple Cassandra nodes, and smooth impact on the Cassandra cluster
   by using smaller batch sizes (CASSANDRA-1434)
 * fix setting gc_grace_seconds via CLI (CASSANDRA-1549)
 * support TTL'd index values (CASSANDRA-1536)
 * make removetoken work like decommission (CASSANDRA-1216)
 * make cli comparator-aware and improve quote rules (CASSANDRA-1523,-1524)
 * make nodetool compact and cleanup blocking (CASSANDRA-1449)
 * add memtable, cache information to GCInspector logs (CASSANDRA-1558)
 * enable/disable HintedHandoff via JMX (CASSANDRA-1550)
 * Ignore stray files in the commit log directory (CASSANDRA-1547)
 * Disallow bootstrap to an in-use token (CASSANDRA-1561)


0.7-beta1
 * sstable versioning (CASSANDRA-389)
 * switched to slf4j logging (CASSANDRA-625)
 * add (optional) expiration time for column (CASSANDRA-699)
 * access levels for authentication/authorization (CASSANDRA-900)
 * add ReadRepairChance to CF definition (CASSANDRA-930)
 * fix heisenbug in system tests, especially common on OS X (CASSANDRA-944)
 * convert to byte[] keys internally and all public APIs (CASSANDRA-767)
 * ability to alter schema definitions on a live cluster (CASSANDRA-44)
 * renamed configuration file to cassandra.xml, and log4j.properties to
   log4j-server.properties, which must now be loaded from
   the classpath (which is how our scripts in bin/ have always done it)
   (CASSANDRA-971)
 * change get_count to require a SlicePredicate. create multi_get_count
   (CASSANDRA-744)
 * re-organized endpointsnitch implementations and added SimpleSnitch
   (CASSANDRA-994)
 * Added preload_row_cache option (CASSANDRA-946)
 * add CRC to commitlog header (CASSANDRA-999)
 * removed deprecated batch_insert and get_range_slice methods (CASSANDRA-1065)
 * add truncate thrift method (CASSANDRA-531)
 * http mini-interface using mx4j (CASSANDRA-1068)
 * optimize away copy of sliced row on memtable read path (CASSANDRA-1046)
 * replace constant-size 2GB mmaped segments and special casing for index 
   entries spanning segment boundaries, with SegmentedFile that computes 
   segments that always contain entire entries/rows (CASSANDRA-1117)
 * avoid reading large rows into memory during compaction (CASSANDRA-16)
 * added hadoop OutputFormat (CASSANDRA-1101)
 * efficient Streaming (no more anticompaction) (CASSANDRA-579)
 * split commitlog header into separate file and add size checksum to
   mutations (CASSANDRA-1179)
 * avoid allocating a new byte[] for each mutation on replay (CASSANDRA-1219)
 * revise HH schema to be per-endpoint (CASSANDRA-1142)
 * add joining/leaving status to nodetool ring (CASSANDRA-1115)
 * allow multiple repair sessions per node (CASSANDRA-1190)
 * optimize away MessagingService for local range queries (CASSANDRA-1261)
 * make framed transport the default so malformed requests can't OOM the 
   server (CASSANDRA-475)
 * significantly faster reads from row cache (CASSANDRA-1267)
 * take advantage of row cache during range queries (CASSANDRA-1302)
 * make GCGraceSeconds a per-ColumnFamily value (CASSANDRA-1276)
 * keep persistent row size and column count statistics (CASSANDRA-1155)
 * add IntegerType (CASSANDRA-1282)
 * page within a single row during hinted handoff (CASSANDRA-1327)
 * push DatacenterShardStrategy configuration into keyspace definition,
   eliminating datacenter.properties. (CASSANDRA-1066)
 * optimize forward slices starting with '' and single-index-block name 
   queries by skipping the column index (CASSANDRA-1338)
 * streaming refactor (CASSANDRA-1189)
 * faster comparison for UUID types (CASSANDRA-1043)
 * secondary index support (CASSANDRA-749 and subtasks)
 * make compaction buckets deterministic (CASSANDRA-1265)


0.6.6
 * Allow using DynamicEndpointSnitch with RackAwareStrategy (CASSANDRA-1429)
 * remove the remaining vestiges of the unfinished DatacenterShardStrategy 
   (replaced by NetworkTopologyStrategy in 0.7)
   

0.6.5
 * fix key ordering in range query results with RandomPartitioner
   and ConsistencyLevel > ONE (CASSANDRA-1145)
 * fix for range query starting with the wrong token range (CASSANDRA-1042)
 * page within a single row during hinted handoff (CASSANDRA-1327)
 * fix compilation on non-sun JDKs (CASSANDRA-1061)
 * remove String.trim() call on row keys in batch mutations (CASSANDRA-1235)
 * Log summary of dropped messages instead of spamming log (CASSANDRA-1284)
 * add dynamic endpoint snitch (CASSANDRA-981)
 * fix streaming for keyspaces with hyphens in their name (CASSANDRA-1377)
 * fix errors in hard-coded bloom filter optKPerBucket by computing it
   algorithmically (CASSANDRA-1220
 * remove message deserialization stage, and uncap read/write stages
   so slow reads/writes don't block gossip processing (CASSANDRA-1358)
 * add jmx port configuration to Debian package (CASSANDRA-1202)
 * use mlockall via JNA, if present, to prevent Linux from swapping
   out parts of the JVM (CASSANDRA-1214)


0.6.4
 * avoid queuing multiple hint deliveries for the same endpoint
   (CASSANDRA-1229)
 * better performance for and stricter checking of UTF8 column names
   (CASSANDRA-1232)
 * extend option to lower compaction priority to hinted handoff
   as well (CASSANDRA-1260)
 * log errors in gossip instead of re-throwing (CASSANDRA-1289)
 * avoid aborting commitlog replay prematurely if a flushed-but-
   not-removed commitlog segment is encountered (CASSANDRA-1297)
 * fix duplicate rows being read during mapreduce (CASSANDRA-1142)
 * failure detection wasn't closing command sockets (CASSANDRA-1221)
 * cassandra-cli.bat works on windows (CASSANDRA-1236)
 * pre-emptively drop requests that cannot be processed within RPCTimeout
   (CASSANDRA-685)
 * add ack to Binary write verb and update CassandraBulkLoader
   to wait for acks for each row (CASSANDRA-1093)
 * added describe_partitioner Thrift method (CASSANDRA-1047)
 * Hadoop jobs no longer require the Cassandra storage-conf.xml
   (CASSANDRA-1280, CASSANDRA-1047)
 * log thread pool stats when GC is excessive (CASSANDRA-1275)
 * remove gossip message size limit (CASSANDRA-1138)
 * parallelize local and remote reads during multiget, and respect snitch 
   when determining whether to do local read for CL.ONE (CASSANDRA-1317)
 * fix read repair to use requested consistency level on digest mismatch,
   rather than assuming QUORUM (CASSANDRA-1316)
 * process digest mismatch re-reads in parallel (CASSANDRA-1323)
 * switch hints CF comparator to BytesType (CASSANDRA-1274)


0.6.3
 * retry to make streaming connections up to 8 times. (CASSANDRA-1019)
 * reject describe_ring() calls on invalid keyspaces (CASSANDRA-1111)
 * fix cache size calculation for size of 100% (CASSANDRA-1129)
 * fix cache capacity only being recalculated once (CASSANDRA-1129)
 * remove hourly scan of all hints on the off chance that the gossiper
   missed a status change; instead, expose deliverHintsToEndpoint to JMX
   so it can be done manually, if necessary (CASSANDRA-1141)
 * don't reject reads at CL.ALL (CASSANDRA-1152)
 * reject deletions to supercolumns in CFs containing only standard
   columns (CASSANDRA-1139)
 * avoid preserving login information after client disconnects
   (CASSANDRA-1057)
 * prefer sun jdk to openjdk in debian init script (CASSANDRA-1174)
 * detect partioner config changes between restarts and fail fast 
   (CASSANDRA-1146)
 * use generation time to resolve node token reassignment disagreements
   (CASSANDRA-1118)
 * restructure the startup ordering of Gossiper and MessageService to avoid
   timing anomalies (CASSANDRA-1160)
 * detect incomplete commit log hearders (CASSANDRA-1119)
 * force anti-entropy service to stream files on the stream stage to avoid
   sending streams out of order (CASSANDRA-1169)
 * remove inactive stream managers after AES streams files (CASSANDRA-1169)
 * allow removing entire row through batch_mutate Deletion (CASSANDRA-1027)
 * add JMX metrics for row-level bloom filter false positives (CASSANDRA-1212)
 * added a redhat init script to contrib (CASSANDRA-1201)
 * use midpoint when bootstrapping a new machine into range with not
   much data yet instead of random token (CASSANDRA-1112)
 * kill server on OOM in executor stage as well as Thrift (CASSANDRA-1226)
 * remove opportunistic repairs, when two machines with overlapping replica
   responsibilities happen to finish major compactions of the same CF near
   the same time.  repairs are now fully manual (CASSANDRA-1190)
 * add ability to lower compaction priority (default is no change from 0.6.2)
   (CASSANDRA-1181)


0.6.2
 * fix contrib/word_count build. (CASSANDRA-992)
 * split CommitLogExecutorService into BatchCommitLogExecutorService and 
   PeriodicCommitLogExecutorService (CASSANDRA-1014)
 * add latency histograms to CFSMBean (CASSANDRA-1024)
 * make resolving timestamp ties deterministic by using value bytes
   as a tiebreaker (CASSANDRA-1039)
 * Add option to turn off Hinted Handoff (CASSANDRA-894)
 * fix windows startup (CASSANDRA-948)
 * make concurrent_reads, concurrent_writes configurable at runtime via JMX
   (CASSANDRA-1060)
 * disable GCInspector on non-Sun JVMs (CASSANDRA-1061)
 * fix tombstone handling in sstable rows with no other data (CASSANDRA-1063)
 * fix size of row in spanned index entries (CASSANDRA-1056)
 * install json2sstable, sstable2json, and sstablekeys to Debian package
 * StreamingService.StreamDestinations wouldn't empty itself after streaming
   finished (CASSANDRA-1076)
 * added Collections.shuffle(splits) before returning the splits in 
   ColumnFamilyInputFormat (CASSANDRA-1096)
 * do not recalculate cache capacity post-compaction if it's been manually 
   modified (CASSANDRA-1079)
 * better defaults for flush sorter + writer executor queue sizes
   (CASSANDRA-1100)
 * windows scripts for SSTableImport/Export (CASSANDRA-1051)
 * windows script for nodetool (CASSANDRA-1113)
 * expose PhiConvictThreshold (CASSANDRA-1053)
 * make repair of RF==1 a no-op (CASSANDRA-1090)
 * improve default JVM GC options (CASSANDRA-1014)
 * fix SlicePredicate serialization inside Hadoop jobs (CASSANDRA-1049)
 * close Thrift sockets in Hadoop ColumnFamilyRecordReader (CASSANDRA-1081)


0.6.1
 * fix NPE in sstable2json when no excluded keys are given (CASSANDRA-934)
 * keep the replica set constant throughout the read repair process
   (CASSANDRA-937)
 * allow querying getAllRanges with empty token list (CASSANDRA-933)
 * fix command line arguments inversion in clustertool (CASSANDRA-942)
 * fix race condition that could trigger a false-positive assertion
   during post-flush discard of old commitlog segments (CASSANDRA-936)
 * fix neighbor calculation for anti-entropy repair (CASSANDRA-924)
 * perform repair even for small entropy differences (CASSANDRA-924)
 * Use hostnames in CFInputFormat to allow Hadoop's naive string-based
   locality comparisons to work (CASSANDRA-955)
 * cache read-only BufferedRandomAccessFile length to avoid
   3 system calls per invocation (CASSANDRA-950)
 * nodes with IPv6 (and no IPv4) addresses could not join cluster
   (CASSANDRA-969)
 * Retrieve the correct number of undeleted columns, if any, from
   a supercolumn in a row that had been deleted previously (CASSANDRA-920)
 * fix index scans that cross the 2GB mmap boundaries for both mmap
   and standard i/o modes (CASSANDRA-866)
 * expose drain via nodetool (CASSANDRA-978)


0.6.0-RC1
 * JMX drain to flush memtables and run through commit log (CASSANDRA-880)
 * Bootstrapping can skip ranges under the right conditions (CASSANDRA-902)
 * fix merging row versions in range_slice for CL > ONE (CASSANDRA-884)
 * default write ConsistencyLeven chaned from ZERO to ONE
 * fix for index entries spanning mmap buffer boundaries (CASSANDRA-857)
 * use lexical comparison if time part of TimeUUIDs are the same 
   (CASSANDRA-907)
 * bound read, mutation, and response stages to fix possible OOM
   during log replay (CASSANDRA-885)
 * Use microseconds-since-epoch (UTC) in cli, instead of milliseconds
 * Treat batch_mutate Deletion with null supercolumn as "apply this predicate 
   to top level supercolumns" (CASSANDRA-834)
 * Streaming destination nodes do not update their JMX status (CASSANDRA-916)
 * Fix internal RPC timeout calculation (CASSANDRA-911)
 * Added Pig loadfunc to contrib/pig (CASSANDRA-910)


0.6.0-beta3
 * fix compaction bucketing bug (CASSANDRA-814)
 * update windows batch file (CASSANDRA-824)
 * deprecate KeysCachedFraction configuration directive in favor
   of KeysCached; move to unified-per-CF key cache (CASSANDRA-801)
 * add invalidateRowCache to ColumnFamilyStoreMBean (CASSANDRA-761)
 * send Handoff hints to natural locations to reduce load on
   remaining nodes in a failure scenario (CASSANDRA-822)
 * Add RowWarningThresholdInMB configuration option to warn before very 
   large rows get big enough to threaten node stability, and -x option to
   be able to remove them with sstable2json if the warning is unheeded
   until it's too late (CASSANDRA-843)
 * Add logging of GC activity (CASSANDRA-813)
 * fix ConcurrentModificationException in commitlog discard (CASSANDRA-853)
 * Fix hardcoded row count in Hadoop RecordReader (CASSANDRA-837)
 * Add a jmx status to the streaming service and change several DEBUG
   messages to INFO (CASSANDRA-845)
 * fix classpath in cassandra-cli.bat for Windows (CASSANDRA-858)
 * allow re-specifying host, port to cassandra-cli if invalid ones
   are first tried (CASSANDRA-867)
 * fix race condition handling rpc timeout in the coordinator
   (CASSANDRA-864)
 * Remove CalloutLocation and StagingFileDirectory from storage-conf files 
   since those settings are no longer used (CASSANDRA-878)
 * Parse a long from RowWarningThresholdInMB instead of an int (CASSANDRA-882)
 * Remove obsolete ControlPort code from DatabaseDescriptor (CASSANDRA-886)
 * move skipBytes side effect out of assert (CASSANDRA-899)
 * add "double getLoad" to StorageServiceMBean (CASSANDRA-898)
 * track row stats per CF at compaction time (CASSANDRA-870)
 * disallow CommitLogDirectory matching a DataFileDirectory (CASSANDRA-888)
 * default key cache size is 200k entries, changed from 10% (CASSANDRA-863)
 * add -Dcassandra-foreground=yes to cassandra.bat
 * exit if cluster name is changed unexpectedly (CASSANDRA-769)


0.6.0-beta1/beta2
 * add batch_mutate thrift command, deprecating batch_insert (CASSANDRA-336)
 * remove get_key_range Thrift API, deprecated in 0.5 (CASSANDRA-710)
 * add optional login() Thrift call for authentication (CASSANDRA-547)
 * support fat clients using gossiper and StorageProxy to perform
   replication in-process [jvm-only] (CASSANDRA-535)
 * support mmapped I/O for reads, on by default on 64bit JVMs 
   (CASSANDRA-408, CASSANDRA-669)
 * improve insert concurrency, particularly during Hinted Handoff
   (CASSANDRA-658)
 * faster network code (CASSANDRA-675)
 * stress.py moved to contrib (CASSANDRA-635)
 * row caching [must be explicitly enabled per-CF in config] (CASSANDRA-678)
 * present a useful measure of compaction progress in JMX (CASSANDRA-599)
 * add bin/sstablekeys (CASSNADRA-679)
 * add ConsistencyLevel.ANY (CASSANDRA-687)
 * make removetoken remove nodes from gossip entirely (CASSANDRA-644)
 * add ability to set cache sizes at runtime (CASSANDRA-708)
 * report latency and cache hit rate statistics with lifetime totals
   instead of average over the last minute (CASSANDRA-702)
 * support get_range_slice for RandomPartitioner (CASSANDRA-745)
 * per-keyspace replication factory and replication strategy (CASSANDRA-620)
 * track latency in microseconds (CASSANDRA-733)
 * add describe_ Thrift methods, deprecating get_string_property and 
   get_string_list_property
 * jmx interface for tracking operation mode and streams in general.
   (CASSANDRA-709)
 * keep memtables in sorted order to improve range query performance
   (CASSANDRA-799)
 * use while loop instead of recursion when trimming sstables compaction list 
   to avoid blowing stack in pathological cases (CASSANDRA-804)
 * basic Hadoop map/reduce support (CASSANDRA-342)


0.5.1
 * ensure all files for an sstable are streamed to the same directory.
   (CASSANDRA-716)
 * more accurate load estimate for bootstrapping (CASSANDRA-762)
 * tolerate dead or unavailable bootstrap target on write (CASSANDRA-731)
 * allow larger numbers of keys (> 140M) in a sstable bloom filter
   (CASSANDRA-790)
 * include jvm argument improvements from CASSANDRA-504 in debian package
 * change streaming chunk size to 32MB to accomodate Windows XP limitations
   (was 64MB) (CASSANDRA-795)
 * fix get_range_slice returning results in the wrong order (CASSANDRA-781)
 

0.5.0 final
 * avoid attempting to delete temporary bootstrap files twice (CASSANDRA-681)
 * fix bogus NaN in nodeprobe cfstats output (CASSANDRA-646)
 * provide a policy for dealing with single thread executors w/ a full queue
   (CASSANDRA-694)
 * optimize inner read in MessagingService, vastly improving multiple-node
   performance (CASSANDRA-675)
 * wait for table flush before streaming data back to a bootstrapping node.
   (CASSANDRA-696)
 * keep track of bootstrapping sources by table so that bootstrapping doesn't 
   give the indication of finishing early (CASSANDRA-673)


0.5.0 RC3
 * commit the correct version of the patch for CASSANDRA-663


0.5.0 RC2 (unreleased)
 * fix bugs in converting get_range_slice results to Thrift 
   (CASSANDRA-647, CASSANDRA-649)
 * expose java.util.concurrent.TimeoutException in StorageProxy methods
   (CASSANDRA-600)
 * TcpConnectionManager was holding on to disconnected connections, 
   giving the false indication they were being used. (CASSANDRA-651)
 * Remove duplicated write. (CASSANDRA-662)
 * Abort bootstrap if IP is already in the token ring (CASSANDRA-663)
 * increase default commitlog sync period, and wait for last sync to 
   finish before submitting another (CASSANDRA-668)


0.5.0 RC1
 * Fix potential NPE in get_range_slice (CASSANDRA-623)
 * add CRC32 to commitlog entries (CASSANDRA-605)
 * fix data streaming on windows (CASSANDRA-630)
 * GC compacted sstables after cleanup and compaction (CASSANDRA-621)
 * Speed up anti-entropy validation (CASSANDRA-629)
 * Fix anti-entropy assertion error (CASSANDRA-639)
 * Fix pending range conflicts when bootstapping or moving
   multiple nodes at once (CASSANDRA-603)
 * Handle obsolete gossip related to node movement in the case where
   one or more nodes is down when the movement occurs (CASSANDRA-572)
 * Include dead nodes in gossip to avoid a variety of problems
   and fix HH to removed nodes (CASSANDRA-634)
 * return an InvalidRequestException for mal-formed SlicePredicates
   (CASSANDRA-643)
 * fix bug determining closest neighbor for use in multiple datacenters
   (CASSANDRA-648)
 * Vast improvements in anticompaction speed (CASSANDRA-607)
 * Speed up log replay and writes by avoiding redundant serializations
   (CASSANDRA-652)


0.5.0 beta 2
 * Bootstrap improvements (several tickets)
 * add nodeprobe repair anti-entropy feature (CASSANDRA-193, CASSANDRA-520)
 * fix possibility of partition when many nodes restart at once
   in clusters with multiple seeds (CASSANDRA-150)
 * fix NPE in get_range_slice when no data is found (CASSANDRA-578)
 * fix potential NPE in hinted handoff (CASSANDRA-585)
 * fix cleanup of local "system" keyspace (CASSANDRA-576)
 * improve computation of cluster load balance (CASSANDRA-554)
 * added super column read/write, column count, and column/row delete to
   cassandra-cli (CASSANDRA-567, CASSANDRA-594)
 * fix returning live subcolumns of deleted supercolumns (CASSANDRA-583)
 * respect JAVA_HOME in bin/ scripts (several tickets)
 * add StorageService.initClient for fat clients on the JVM (CASSANDRA-535)
   (see contrib/client_only for an example of use)
 * make consistency_level functional in get_range_slice (CASSANDRA-568)
 * optimize key deserialization for RandomPartitioner (CASSANDRA-581)
 * avoid GCing tombstones except on major compaction (CASSANDRA-604)
 * increase failure conviction threshold, resulting in less nodes
   incorrectly (and temporarily) marked as down (CASSANDRA-610)
 * respect memtable thresholds during log replay (CASSANDRA-609)
 * support ConsistencyLevel.ALL on read (CASSANDRA-584)
 * add nodeprobe removetoken command (CASSANDRA-564)


0.5.0 beta
 * Allow multiple simultaneous flushes, improving flush throughput 
   on multicore systems (CASSANDRA-401)
 * Split up locks to improve write and read throughput on multicore systems
   (CASSANDRA-444, CASSANDRA-414)
 * More efficient use of memory during compaction (CASSANDRA-436)
 * autobootstrap option: when enabled, all non-seed nodes will attempt
   to bootstrap when started, until bootstrap successfully
   completes. -b option is removed.  (CASSANDRA-438)
 * Unless a token is manually specified in the configuration xml,
   a bootstraping node will use a token that gives it half the
   keys from the most-heavily-loaded node in the cluster,
   instead of generating a random token. 
   (CASSANDRA-385, CASSANDRA-517)
 * Miscellaneous bootstrap fixes (several tickets)
 * Ability to change a node's token even after it has data on it
   (CASSANDRA-541)
 * Ability to decommission a live node from the ring (CASSANDRA-435)
 * Semi-automatic loadbalancing via nodeprobe (CASSANDRA-192)
 * Add ability to set compaction thresholds at runtime via
   JMX / nodeprobe.  (CASSANDRA-465)
 * Add "comment" field to ColumnFamily definition. (CASSANDRA-481)
 * Additional JMX metrics (CASSANDRA-482)
 * JSON based export and import tools (several tickets)
 * Hinted Handoff fixes (several tickets)
 * Add key cache to improve read performance (CASSANDRA-423)
 * Simplified construction of custom ReplicationStrategy classes
   (CASSANDRA-497)
 * Graphical application (Swing) for ring integrity verification and 
   visualization was added to contrib (CASSANDRA-252)
 * Add DCQUORUM, DCQUORUMSYNC consistency levels and corresponding
   ReplicationStrategy / EndpointSnitch classes.  Experimental.
   (CASSANDRA-492)
 * Web client interface added to contrib (CASSANDRA-457)
 * More-efficient flush for Random, CollatedOPP partitioners 
   for normal writes (CASSANDRA-446) and bulk load (CASSANDRA-420)
 * Add MemtableFlushAfterMinutes, a global replacement for the old 
   per-CF FlushPeriodInMinutes setting (CASSANDRA-463)
 * optimizations to slice reading (CASSANDRA-350) and supercolumn
   queries (CASSANDRA-510)
 * force binding to given listenaddress for nodes with multiple
   interfaces (CASSANDRA-546)
 * stress.py benchmarking tool improvements (several tickets)
 * optimized replica placement code (CASSANDRA-525)
 * faster log replay on restart (CASSANDRA-539, CASSANDRA-540)
 * optimized local-node writes (CASSANDRA-558)
 * added get_range_slice, deprecating get_key_range (CASSANDRA-344)
 * expose TimedOutException to thrift (CASSANDRA-563)
 

0.4.2
 * Add validation disallowing null keys (CASSANDRA-486)
 * Fix race conditions in TCPConnectionManager (CASSANDRA-487)
 * Fix using non-utf8-aware comparison as a sanity check.
   (CASSANDRA-493)
 * Improve default garbage collector options (CASSANDRA-504)
 * Add "nodeprobe flush" (CASSANDRA-505)
 * remove NotFoundException from get_slice throws list (CASSANDRA-518)
 * fix get (not get_slice) of entire supercolumn (CASSANDRA-508)
 * fix null token during bootstrap (CASSANDRA-501)


0.4.1
 * Fix FlushPeriod columnfamily configuration regression
   (CASSANDRA-455)
 * Fix long column name support (CASSANDRA-460)
 * Fix for serializing a row that only contains tombstones
   (CASSANDRA-458)
 * Fix for discarding unneeded commitlog segments (CASSANDRA-459)
 * Add SnapshotBeforeCompaction configuration option (CASSANDRA-426)
 * Fix compaction abort under insufficient disk space (CASSANDRA-473)
 * Fix reading subcolumn slice from tombstoned CF (CASSANDRA-484)
 * Fix race condition in RVH causing occasional NPE (CASSANDRA-478)


0.4.0
 * fix get_key_range problems when a node is down (CASSANDRA-440)
   and add UnavailableException to more Thrift methods
 * Add example EndPointSnitch contrib code (several tickets)


0.4.0 RC2
 * fix SSTable generation clash during compaction (CASSANDRA-418)
 * reject method calls with null parameters (CASSANDRA-308)
 * properly order ranges in nodeprobe output (CASSANDRA-421)
 * fix logging of certain errors on executor threads (CASSANDRA-425)


0.4.0 RC1
 * Bootstrap feature is live; use -b on startup (several tickets)
 * Added multiget api (CASSANDRA-70)
 * fix Deadlock with SelectorManager.doProcess and TcpConnection.write
   (CASSANDRA-392)
 * remove key cache b/c of concurrency bugs in third-party
   CLHM library (CASSANDRA-405)
 * update non-major compaction logic to use two threshold values
   (CASSANDRA-407)
 * add periodic / batch commitlog sync modes (several tickets)
 * inline BatchMutation into batch_insert params (CASSANDRA-403)
 * allow setting the logging level at runtime via mbean (CASSANDRA-402)
 * change default comparator to BytesType (CASSANDRA-400)
 * add forwards-compatible ConsistencyLevel parameter to get_key_range
   (CASSANDRA-322)
 * r/m special case of blocking for local destination when writing with 
   ConsistencyLevel.ZERO (CASSANDRA-399)
 * Fixes to make BinaryMemtable [bulk load interface] useful (CASSANDRA-337);
   see contrib/bmt_example for an example of using it.
 * More JMX properties added (several tickets)
 * Thrift changes (several tickets)
    - Merged _super get methods with the normal ones; return values
      are now of ColumnOrSuperColumn.
    - Similarly, merged batch_insert_super into batch_insert.



0.4.0 beta
 * On-disk data format has changed to allow billions of keys/rows per
   node instead of only millions
 * Multi-keyspace support
 * Scan all sstables for all queries to avoid situations where
   different types of operation on the same ColumnFamily could
   disagree on what data was present
 * Snapshot support via JMX
 * Thrift API has changed a _lot_:
    - removed time-sorted CFs; instead, user-defined comparators
      may be defined on the column names, which are now byte arrays.
      Default comparators are provided for UTF8, Bytes, Ascii, Long (i64),
      and UUID types.
    - removed colon-delimited strings in thrift api in favor of explicit
      structs such as ColumnPath, ColumnParent, etc.  Also normalized
      thrift struct and argument naming.
    - Added columnFamily argument to get_key_range.
    - Change signature of get_slice to accept starting and ending
      columns as well as an offset.  (This allows use of indexes.)
      Added "ascending" flag to allow reasonably-efficient reverse
      scans as well.  Removed get_slice_by_range as redundant.
    - get_key_range operates on one CF at a time
    - changed `block` boolean on insert methods to ConsistencyLevel enum,
      with options of NONE, ONE, QUORUM, and ALL.
    - added similar consistency_level parameter to read methods
    - column-name-set slice with no names given now returns zero columns
      instead of all of them.  ("all" can run your server out of memory.
      use a range-based slice with a high max column count instead.)
 * Removed the web interface. Node information can now be obtained by 
   using the newly introduced nodeprobe utility.
 * More JMX stats
 * Remove magic values from internals (e.g. special key to indicate
   when to flush memtables)
 * Rename configuration "table" to "keyspace"
 * Moved to crash-only design; no more shutdown (just kill the process)
 * Lots of bug fixes

Full list of issues resolved in 0.4 is at https://issues.apache.org/jira/secure/IssueNavigator.jspa?reset=true&&pid=12310865&fixfor=12313862&resolution=1&sorter/field=issuekey&sorter/order=DESC


0.3.0 RC3
 * Fix potential deadlock under load in TCPConnection.
   (CASSANDRA-220)


0.3.0 RC2
 * Fix possible data loss when server is stopped after replaying
   log but before new inserts force memtable flush.
   (CASSANDRA-204)
 * Added BUGS file


0.3.0 RC1
 * Range queries on keys, including user-defined key collation
 * Remove support
 * Workarounds for a weird bug in JDK select/register that seems
   particularly common on VM environments. Cassandra should deploy
   fine on EC2 now
 * Much improved infrastructure: the beginnings of a decent test suite
   ("ant test" for unit tests; "nosetests" for system tests), code
   coverage reporting, etc.
 * Expanded node status reporting via JMX
 * Improved error reporting/logging on both server and client
 * Reduced memory footprint in default configuration
 * Combined blocking and non-blocking versions of insert APIs
 * Added FlushPeriodInMinutes configuration parameter to force
   flushing of infrequently-updated ColumnFamilies<|MERGE_RESOLUTION|>--- conflicted
+++ resolved
@@ -10,7 +10,7 @@
 Merged from 2.0:
  * Pool CqlRecordWriter clients by inetaddress rather than Range 
    (CASSANDRA-6665)
-<<<<<<< HEAD
+ * Fix compaction_history timestamps (CASSANDRA-6784)
 
 
 2.1.0-beta1
@@ -52,9 +52,6 @@
 
 
 2.0.6
-=======
- * Fix compaction_history timestamps (CASSANDRA-6784)
->>>>>>> 319b42e5
  * Compare scores of full replica ordering in DES (CASSANDRA-6883)
  * fix CME in SessionInfo updateProgress affecting netstats (CASSANDRA-6577)
  * Allow repairing between specific replicas (CASSANDRA-6440)
