<<<<<<< HEAD
2.1.5
 * Limit major sstable operations to their canonical representation (CASSANDRA-8669)
 * cqlsh: Add tests for INSERT and UPDATE tab completion (CASSANDRA-9125)
 * cqlsh: quote column names when needed in COPY FROM inserts (CASSANDRA-9080)
 * Add generate-idea-files target to build.xml (CASSANDRA-9123)
 * Do not load read meter for offline operations (CASSANDRA-9082)
 * cqlsh: Make CompositeType data readable (CASSANDRA-8919)
 * cqlsh: Fix display of triggers (CASSANDRA-9081)
 * Fix NullPointerException when deleting or setting an element by index on
   a null list collection (CASSANDRA-9077)
 * Buffer bloom filter serialization (CASSANDRA-9066)
 * Fix anti-compaction target bloom filter size (CASSANDRA-9060)
 * Make FROZEN and TUPLE unreserved keywords in CQL (CASSANDRA-9047)
 * Prevent AssertionError from SizeEstimatesRecorder (CASSANDRA-9034)
 * Avoid overwriting index summaries for sstables with an older format that
   does not support downsampling; rebuild summaries on startup when this
   is detected (CASSANDRA-8993)
 * Fix potential data loss in CompressedSequentialWriter (CASSANDRA-8949)
 * Make PasswordAuthenticator number of hashing rounds configurable (CASSANDRA-8085)
 * Fix AssertionError when binding nested collections in DELETE (CASSANDRA-8900)
 * Check for overlap with non-early sstables in LCS (CASSANDRA-8739)
 * Only calculate max purgable timestamp if we have to (CASSANDRA-8914)
 * (cqlsh) Greatly improve performance of COPY FROM (CASSANDRA-8225)
 * IndexSummary effectiveIndexInterval is now a guideline, not a rule (CASSANDRA-8993)
 * Use correct bounds for page cache eviction of compressed files (CASSANDRA-8746)
 * SSTableScanner enforces its bounds (CASSANDRA-8946)
 * Cleanup cell equality (CASSANDRA-8947)
 * Introduce intra-cluster message coalescing (CASSANDRA-8692)
 * DatabaseDescriptor throws NPE when rpc_interface is used (CASSANDRA-8839)
 * Don't check if an sstable is live for offline compactions (CASSANDRA-8841)
 * Don't set clientMode in SSTableLoader (CASSANDRA-8238)
 * Fix SSTableRewriter with disabled early open (CASSANDRA-8535)
 * Allow invalidating permissions and cache time (CASSANDRA-8722)
 * Log warning when queries that will require ALLOW FILTERING in Cassandra 3.0
   are executed (CASSANDRA-8418)
 * Fix cassandra-stress so it respects the CL passed in user mode (CASSANDRA-8948)
 * Fix rare NPE in ColumnDefinition#hasIndexOption() (CASSANDRA-8786)
 * cassandra-stress reports per-operation statistics, plus misc (CASSANDRA-8769)
 * Add SimpleDate (cql date) and Time (cql time) types (CASSANDRA-7523)
 * Use long for key count in cfstats (CASSANDRA-8913)
 * Make SSTableRewriter.abort() more robust to failure (CASSANDRA-8832)
 * Remove cold_reads_to_omit from STCS (CASSANDRA-8860)
 * Make EstimatedHistogram#percentile() use ceil instead of floor (CASSANDRA-8883)
 * Fix top partitions reporting wrong cardinality (CASSANDRA-8834)
 * Fix rare NPE in KeyCacheSerializer (CASSANDRA-8067)
 * Pick sstables for validation as late as possible inc repairs (CASSANDRA-8366)
 * Fix commitlog getPendingTasks to not increment (CASSANDRA-8856)
 * Fix parallelism adjustment in range and secondary index queries
   when the first fetch does not satisfy the limit (CASSANDRA-8856)
 * Check if the filtered sstables is non-empty in STCS (CASSANDRA-8843)
 * Upgrade java-driver used for cassandra-stress (CASSANDRA-8842)
 * Fix CommitLog.forceRecycleAllSegments() memory access error (CASSANDRA-8812)
 * Improve assertions in Memory (CASSANDRA-8792)
 * Fix SSTableRewriter cleanup (CASSANDRA-8802)
 * Introduce SafeMemory for CompressionMetadata.Writer (CASSANDRA-8758)
 * 'nodetool info' prints exception against older node (CASSANDRA-8796)
 * Ensure SSTableReader.last corresponds exactly with the file end (CASSANDRA-8750)
 * Make SSTableWriter.openEarly more robust and obvious (CASSANDRA-8747)
 * Enforce SSTableReader.first/last (CASSANDRA-8744)
 * Cleanup SegmentedFile API (CASSANDRA-8749)
 * Avoid overlap with early compaction replacement (CASSANDRA-8683)
 * Safer Resource Management++ (CASSANDRA-8707)
 * Write partition size estimates into a system table (CASSANDRA-7688)
 * cqlsh: Fix keys() and full() collection indexes in DESCRIBE output
   (CASSANDRA-8154)
 * Show progress of streaming in nodetool netstats (CASSANDRA-8886)
 * IndexSummaryBuilder utilises offheap memory, and shares data between
   each IndexSummary opened from it (CASSANDRA-8757)
 * markCompacting only succeeds if the exact SSTableReader instances being 
   marked are in the live set (CASSANDRA-8689)
 * cassandra-stress support for varint (CASSANDRA-8882)
 * Fix Adler32 digest for compressed sstables (CASSANDRA-8778)
 * Add nodetool statushandoff/statusbackup (CASSANDRA-8912)
 * Use stdout for progress and stats in sstableloader (CASSANDRA-8982)
Merged from 2.0:
 * Fix updates to min/max_compaction_threshold throuch cassandra-cli
=======
2.0.15:
 * Flush system.IndexInfo after marking index built (CASSANDRA-9128)
 * Fix updates to min/max_compaction_threshold through cassandra-cli
>>>>>>> b24bd086
   (CASSANDRA-8102)
 * Don't include tmp files when doing offline relevel (CASSANDRA-9088)
 * Use the proper CAS WriteType when finishing a previous round during Paxos
   preparation (CASSANDRA-8672)
 * Avoid race in cancelling compactions (CASSANDRA-9070)
 * More aggressive check for expired sstables in DTCS (CASSANDRA-8359)
 * Fix ignored index_interval change in ALTER TABLE statements (CASSANDRA-7976)
 * Do more aggressive compaction in old time windows in DTCS (CASSANDRA-8360)
 * java.lang.AssertionError when reading saved cache (CASSANDRA-8740)
 * "disk full" when running cleanup (CASSANDRA-9036)
 * Lower logging level from ERROR to DEBUG when a scheduled schema pull
   cannot be completed due to a node being down (CASSANDRA-9032)
 * Fix MOVED_NODE client event (CASSANDRA-8516)
 * Allow overriding MAX_OUTSTANDING_REPLAY_COUNT (CASSANDRA-7533)
 * Fix malformed JMX ObjectName containing IPv6 addresses (CASSANDRA-9027)
 * (cqlsh) Allow increasing CSV field size limit through
   cqlshrc config option (CASSANDRA-8934)
 * Stop logging range tombstones when exceeding the threshold
   (CASSANDRA-8559)
 * Fix NullPointerException when nodetool getendpoints is run
   against invalid keyspaces or tables (CASSANDRA-8950)
 * Allow specifying the tmp dir (CASSANDRA-7712)
 * Improve compaction estimated tasks estimation (CASSANDRA-8904)
 * Fix duplicate up/down messages sent to native clients (CASSANDRA-7816)
 * Expose commit log archive status via JMX (CASSANDRA-8734)
 * Provide better exceptions for invalid replication strategy parameters
   (CASSANDRA-8909)
 * Fix regression in mixed single and multi-column relation support for
   SELECT statements (CASSANDRA-8613)
 * Add ability to limit number of native connections (CASSANDRA-8086)
 * Fix CQLSSTableWriter throwing exception and spawning threads
   (CASSANDRA-8808)
 * Fix MT mismatch between empty and GC-able data (CASSANDRA-8979)
 * Fix incorrect validation when snapshotting single table (CASSANDRA-8056)
 * Add offline tool to relevel sstables (CASSANDRA-8301)
 * Preserve stream ID for more protocol errors (CASSANDRA-8848)
 * Fix combining token() function with multi-column relations on
   clustering columns (CASSANDRA-8797)
 * Make CFS.markReferenced() resistant to bad refcounting (CASSANDRA-8829)
 * Fix StreamTransferTask abort/complete bad refcounting (CASSANDRA-8815)
 * Fix AssertionError when querying a DESC clustering ordered
   table with ASC ordering and paging (CASSANDRA-8767)
 * AssertionError: "Memory was freed" when running cleanup (CASSANDRA-8716)
 * Make it possible to set max_sstable_age to fractional days (CASSANDRA-8406)
 * Fix some multi-column relations with indexes on some clustering
   columns (CASSANDRA-8275)
 * Fix memory leak in SSTableSimple*Writer and SSTableReader.validate()
   (CASSANDRA-8748)
 * Throw OOM if allocating memory fails to return a valid pointer (CASSANDRA-8726)
 * Fix SSTableSimpleUnsortedWriter ConcurrentModificationException (CASSANDRA-8619)
 * 'nodetool info' prints exception against older node (CASSANDRA-8796)
 * Ensure SSTableSimpleUnsortedWriter.close() terminates if
   disk writer has crashed (CASSANDRA-8807)

2.1.4
 * Bind JMX to localhost unless explicitly configured otherwise (CASSANDRA-9085)

2.1.3
 * Fix HSHA/offheap_objects corruption (CASSANDRA-8719)
 * Upgrade libthrift to 0.9.2 (CASSANDRA-8685)
 * Don't use the shared ref in sstableloader (CASSANDRA-8704)
 * Purge internal prepared statements if related tables or
   keyspaces are dropped (CASSANDRA-8693)
 * (cqlsh) Handle unicode BOM at start of files (CASSANDRA-8638)
 * Stop compactions before exiting offline tools (CASSANDRA-8623)
 * Update tools/stress/README.txt to match current behaviour (CASSANDRA-7933)
 * Fix schema from Thrift conversion with empty metadata (CASSANDRA-8695)
 * Safer Resource Management (CASSANDRA-7705)
 * Make sure we compact highly overlapping cold sstables with
   STCS (CASSANDRA-8635)
 * rpc_interface and listen_interface generate NPE on startup when specified
   interface doesn't exist (CASSANDRA-8677)
 * Fix ArrayIndexOutOfBoundsException in nodetool cfhistograms (CASSANDRA-8514)
 * Switch from yammer metrics for nodetool cf/proxy histograms (CASSANDRA-8662)
 * Make sure we don't add tmplink files to the compaction
   strategy (CASSANDRA-8580)
 * (cqlsh) Handle maps with blob keys (CASSANDRA-8372)
 * (cqlsh) Handle DynamicCompositeType schemas correctly (CASSANDRA-8563)
 * Duplicate rows returned when in clause has repeated values (CASSANDRA-6706)
 * Add tooling to detect hot partitions (CASSANDRA-7974)
 * Fix cassandra-stress user-mode truncation of partition generation (CASSANDRA-8608)
 * Only stream from unrepaired sstables during inc repair (CASSANDRA-8267)
 * Don't allow starting multiple inc repairs on the same sstables (CASSANDRA-8316)
 * Invalidate prepared BATCH statements when related tables
   or keyspaces are dropped (CASSANDRA-8652)
 * Fix missing results in secondary index queries on collections
   with ALLOW FILTERING (CASSANDRA-8421)
 * Expose EstimatedHistogram metrics for range slices (CASSANDRA-8627)
 * (cqlsh) Escape clqshrc passwords properly (CASSANDRA-8618)
 * Fix NPE when passing wrong argument in ALTER TABLE statement (CASSANDRA-8355)
 * Pig: Refactor and deprecate CqlStorage (CASSANDRA-8599)
 * Don't reuse the same cleanup strategy for all sstables (CASSANDRA-8537)
 * Fix case-sensitivity of index name on CREATE and DROP INDEX
   statements (CASSANDRA-8365)
 * Better detection/logging for corruption in compressed sstables (CASSANDRA-8192)
 * Use the correct repairedAt value when closing writer (CASSANDRA-8570)
 * (cqlsh) Handle a schema mismatch being detected on startup (CASSANDRA-8512)
 * Properly calculate expected write size during compaction (CASSANDRA-8532)
 * Invalidate affected prepared statements when a table's columns
   are altered (CASSANDRA-7910)
 * Stress - user defined writes should populate sequentally (CASSANDRA-8524)
 * Fix regression in SSTableRewriter causing some rows to become unreadable 
   during compaction (CASSANDRA-8429)
 * Run major compactions for repaired/unrepaired in parallel (CASSANDRA-8510)
 * (cqlsh) Fix compression options in DESCRIBE TABLE output when compression
   is disabled (CASSANDRA-8288)
 * (cqlsh) Fix DESCRIBE output after keyspaces are altered (CASSANDRA-7623)
 * Make sure we set lastCompactedKey correctly (CASSANDRA-8463)
 * (cqlsh) Fix output of CONSISTENCY command (CASSANDRA-8507)
 * (cqlsh) Fixed the handling of LIST statements (CASSANDRA-8370)
 * Make sstablescrub check leveled manifest again (CASSANDRA-8432)
 * Check first/last keys in sstable when giving out positions (CASSANDRA-8458)
 * Disable mmap on Windows (CASSANDRA-6993)
 * Add missing ConsistencyLevels to cassandra-stress (CASSANDRA-8253)
 * Add auth support to cassandra-stress (CASSANDRA-7985)
 * Fix ArrayIndexOutOfBoundsException when generating error message
   for some CQL syntax errors (CASSANDRA-8455)
 * Scale memtable slab allocation logarithmically (CASSANDRA-7882)
 * cassandra-stress simultaneous inserts over same seed (CASSANDRA-7964)
 * Reduce cassandra-stress sampling memory requirements (CASSANDRA-7926)
 * Ensure memtable flush cannot expire commit log entries from its future (CASSANDRA-8383)
 * Make read "defrag" async to reclaim memtables (CASSANDRA-8459)
 * Remove tmplink files for offline compactions (CASSANDRA-8321)
 * Reduce maxHintsInProgress (CASSANDRA-8415)
 * BTree updates may call provided update function twice (CASSANDRA-8018)
 * Release sstable references after anticompaction (CASSANDRA-8386)
 * Handle abort() in SSTableRewriter properly (CASSANDRA-8320)
 * Fix high size calculations for prepared statements (CASSANDRA-8231)
 * Centralize shared executors (CASSANDRA-8055)
 * Fix filtering for CONTAINS (KEY) relations on frozen collection
   clustering columns when the query is restricted to a single
   partition (CASSANDRA-8203)
 * Do more aggressive entire-sstable TTL expiry checks (CASSANDRA-8243)
 * Add more log info if readMeter is null (CASSANDRA-8238)
 * add check of the system wall clock time at startup (CASSANDRA-8305)
 * Support for frozen collections (CASSANDRA-7859)
 * Fix overflow on histogram computation (CASSANDRA-8028)
 * Have paxos reuse the timestamp generation of normal queries (CASSANDRA-7801)
 * Fix incremental repair not remove parent session on remote (CASSANDRA-8291)
 * Improve JBOD disk utilization (CASSANDRA-7386)
 * Log failed host when preparing incremental repair (CASSANDRA-8228)
 * Force config client mode in CQLSSTableWriter (CASSANDRA-8281)
 * Fix sstableupgrade throws exception (CASSANDRA-8688)
 * Fix hang when repairing empty keyspace (CASSANDRA-8694)
Merged from 2.0:
 * Fix IllegalArgumentException in dynamic snitch (CASSANDRA-8448)
 * Add support for UPDATE ... IF EXISTS (CASSANDRA-8610)
 * Fix reversal of list prepends (CASSANDRA-8733)
 * Prevent non-zero default_time_to_live on tables with counters
   (CASSANDRA-8678)
 * Fix SSTableSimpleUnsortedWriter ConcurrentModificationException
   (CASSANDRA-8619)
 * Round up time deltas lower than 1ms in BulkLoader (CASSANDRA-8645)
 * Add batch remove iterator to ABSC (CASSANDRA-8414, 8666)
 * Fix isClientMode check in Keyspace (CASSANDRA-8687)
 * Use more efficient slice size for querying internal secondary
   index tables (CASSANDRA-8550)
 * Fix potentially returning deleted rows with range tombstone (CASSANDRA-8558)
 * Check for available disk space before starting a compaction (CASSANDRA-8562)
 * Fix DISTINCT queries with LIMITs or paging when some partitions
   contain only tombstones (CASSANDRA-8490)
 * Introduce background cache refreshing to permissions cache
   (CASSANDRA-8194)
 * Fix race condition in StreamTransferTask that could lead to
   infinite loops and premature sstable deletion (CASSANDRA-7704)
 * Add an extra version check to MigrationTask (CASSANDRA-8462)
 * Ensure SSTableWriter cleans up properly after failure (CASSANDRA-8499)
 * Increase bf true positive count on key cache hit (CASSANDRA-8525)
 * Move MeteredFlusher to its own thread (CASSANDRA-8485)
 * Fix non-distinct results in DISTNCT queries on static columns when
   paging is enabled (CASSANDRA-8087)
 * Move all hints related tasks to hints internal executor (CASSANDRA-8285)
 * Fix paging for multi-partition IN queries (CASSANDRA-8408)
 * Fix MOVED_NODE topology event never being emitted when a node
   moves its token (CASSANDRA-8373)
 * Fix validation of indexes in COMPACT tables (CASSANDRA-8156)
 * Avoid StackOverflowError when a large list of IN values
   is used for a clustering column (CASSANDRA-8410)
 * Fix NPE when writetime() or ttl() calls are wrapped by
   another function call (CASSANDRA-8451)
 * Fix NPE after dropping a keyspace (CASSANDRA-8332)
 * Fix error message on read repair timeouts (CASSANDRA-7947)
 * Default DTCS base_time_seconds changed to 60 (CASSANDRA-8417)
 * Refuse Paxos operation with more than one pending endpoint (CASSANDRA-8346, 8640)
 * Throw correct exception when trying to bind a keyspace or table
   name (CASSANDRA-6952)
 * Make HHOM.compact synchronized (CASSANDRA-8416)
 * cancel latency-sampling task when CF is dropped (CASSANDRA-8401)
 * don't block SocketThread for MessagingService (CASSANDRA-8188)
 * Increase quarantine delay on replacement (CASSANDRA-8260)
 * Expose off-heap memory usage stats (CASSANDRA-7897)
 * Ignore Paxos commits for truncated tables (CASSANDRA-7538)
 * Validate size of indexed column values (CASSANDRA-8280)
 * Make LCS split compaction results over all data directories (CASSANDRA-8329)
 * Fix some failing queries that use multi-column relations
   on COMPACT STORAGE tables (CASSANDRA-8264)
 * Fix InvalidRequestException with ORDER BY (CASSANDRA-8286)
 * Disable SSLv3 for POODLE (CASSANDRA-8265)
 * Fix millisecond timestamps in Tracing (CASSANDRA-8297)
 * Include keyspace name in error message when there are insufficient
   live nodes to stream from (CASSANDRA-8221)
 * Avoid overlap in L1 when L0 contains many nonoverlapping
   sstables (CASSANDRA-8211)
 * Improve PropertyFileSnitch logging (CASSANDRA-8183)
 * Add DC-aware sequential repair (CASSANDRA-8193)
 * Use live sstables in snapshot repair if possible (CASSANDRA-8312)
 * Fix hints serialized size calculation (CASSANDRA-8587)

2.1.2
 * (cqlsh) parse_for_table_meta errors out on queries with undefined
   grammars (CASSANDRA-8262)
 * (cqlsh) Fix SELECT ... TOKEN() function broken in C* 2.1.1 (CASSANDRA-8258)
 * Fix Cassandra crash when running on JDK8 update 40 (CASSANDRA-8209)
 * Optimize partitioner tokens (CASSANDRA-8230)
 * Improve compaction of repaired/unrepaired sstables (CASSANDRA-8004)
 * Make cache serializers pluggable (CASSANDRA-8096)
 * Fix issues with CONTAINS (KEY) queries on secondary indexes
   (CASSANDRA-8147)
 * Fix read-rate tracking of sstables for some queries (CASSANDRA-8239)
 * Fix default timestamp in QueryOptions (CASSANDRA-8246)
 * Set socket timeout when reading remote version (CASSANDRA-8188)
 * Refactor how we track live size (CASSANDRA-7852)
 * Make sure unfinished compaction files are removed (CASSANDRA-8124)
 * Fix shutdown when run as Windows service (CASSANDRA-8136)
 * Fix DESCRIBE TABLE with custom indexes (CASSANDRA-8031)
 * Fix race in RecoveryManagerTest (CASSANDRA-8176)
 * Avoid IllegalArgumentException while sorting sstables in
   IndexSummaryManager (CASSANDRA-8182)
 * Shutdown JVM on file descriptor exhaustion (CASSANDRA-7579)
 * Add 'die' policy for commit log and disk failure (CASSANDRA-7927)
 * Fix installing as service on Windows (CASSANDRA-8115)
 * Fix CREATE TABLE for CQL2 (CASSANDRA-8144)
 * Avoid boxing in ColumnStats min/max trackers (CASSANDRA-8109)
Merged from 2.0:
 * Correctly handle non-text column names in cql3 (CASSANDRA-8178)
 * Fix deletion for indexes on primary key columns (CASSANDRA-8206)
 * Add 'nodetool statusgossip' (CASSANDRA-8125)
 * Improve client notification that nodes are ready for requests (CASSANDRA-7510)
 * Handle negative timestamp in writetime method (CASSANDRA-8139)
 * Pig: Remove errant LIMIT clause in CqlNativeStorage (CASSANDRA-8166)
 * Throw ConfigurationException when hsha is used with the default
   rpc_max_threads setting of 'unlimited' (CASSANDRA-8116)
 * Allow concurrent writing of the same table in the same JVM using
   CQLSSTableWriter (CASSANDRA-7463)
 * Fix totalDiskSpaceUsed calculation (CASSANDRA-8205)


2.1.1
 * Fix spin loop in AtomicSortedColumns (CASSANDRA-7546)
 * Dont notify when replacing tmplink files (CASSANDRA-8157)
 * Fix validation with multiple CONTAINS clause (CASSANDRA-8131)
 * Fix validation of collections in TriggerExecutor (CASSANDRA-8146)
 * Fix IllegalArgumentException when a list of IN values containing tuples
   is passed as a single arg to a prepared statement with the v1 or v2
   protocol (CASSANDRA-8062)
 * Fix ClassCastException in DISTINCT query on static columns with
   query paging (CASSANDRA-8108)
 * Fix NPE on null nested UDT inside a set (CASSANDRA-8105)
 * Fix exception when querying secondary index on set items or map keys
   when some clustering columns are specified (CASSANDRA-8073)
 * Send proper error response when there is an error during native
   protocol message decode (CASSANDRA-8118)
 * Gossip should ignore generation numbers too far in the future (CASSANDRA-8113)
 * Fix NPE when creating a table with frozen sets, lists (CASSANDRA-8104)
 * Fix high memory use due to tracking reads on incrementally opened sstable
   readers (CASSANDRA-8066)
 * Fix EXECUTE request with skipMetadata=false returning no metadata
   (CASSANDRA-8054)
 * Allow concurrent use of CQLBulkOutputFormat (CASSANDRA-7776)
 * Shutdown JVM on OOM (CASSANDRA-7507)
 * Upgrade netty version and enable epoll event loop (CASSANDRA-7761)
 * Don't duplicate sstables smaller than split size when using
   the sstablesplitter tool (CASSANDRA-7616)
 * Avoid re-parsing already prepared statements (CASSANDRA-7923)
 * Fix some Thrift slice deletions and updates of COMPACT STORAGE
   tables with some clustering columns omitted (CASSANDRA-7990)
 * Fix filtering for CONTAINS on sets (CASSANDRA-8033)
 * Properly track added size (CASSANDRA-7239)
 * Allow compilation in java 8 (CASSANDRA-7208)
 * Fix Assertion error on RangeTombstoneList diff (CASSANDRA-8013)
 * Release references to overlapping sstables during compaction (CASSANDRA-7819)
 * Send notification when opening compaction results early (CASSANDRA-8034)
 * Make native server start block until properly bound (CASSANDRA-7885)
 * (cqlsh) Fix IPv6 support (CASSANDRA-7988)
 * Ignore fat clients when checking for endpoint collision (CASSANDRA-7939)
 * Make sstablerepairedset take a list of files (CASSANDRA-7995)
 * (cqlsh) Tab completeion for indexes on map keys (CASSANDRA-7972)
 * (cqlsh) Fix UDT field selection in select clause (CASSANDRA-7891)
 * Fix resource leak in event of corrupt sstable
 * (cqlsh) Add command line option for cqlshrc file path (CASSANDRA-7131)
 * Provide visibility into prepared statements churn (CASSANDRA-7921, CASSANDRA-7930)
 * Invalidate prepared statements when their keyspace or table is
   dropped (CASSANDRA-7566)
 * cassandra-stress: fix support for NetworkTopologyStrategy (CASSANDRA-7945)
 * Fix saving caches when a table is dropped (CASSANDRA-7784)
 * Add better error checking of new stress profile (CASSANDRA-7716)
 * Use ThreadLocalRandom and remove FBUtilities.threadLocalRandom (CASSANDRA-7934)
 * Prevent operator mistakes due to simultaneous bootstrap (CASSANDRA-7069)
 * cassandra-stress supports whitelist mode for node config (CASSANDRA-7658)
 * GCInspector more closely tracks GC; cassandra-stress and nodetool report it (CASSANDRA-7916)
 * nodetool won't output bogus ownership info without a keyspace (CASSANDRA-7173)
 * Add human readable option to nodetool commands (CASSANDRA-5433)
 * Don't try to set repairedAt on old sstables (CASSANDRA-7913)
 * Add metrics for tracking PreparedStatement use (CASSANDRA-7719)
 * (cqlsh) tab-completion for triggers (CASSANDRA-7824)
 * (cqlsh) Support for query paging (CASSANDRA-7514)
 * (cqlsh) Show progress of COPY operations (CASSANDRA-7789)
 * Add syntax to remove multiple elements from a map (CASSANDRA-6599)
 * Support non-equals conditions in lightweight transactions (CASSANDRA-6839)
 * Add IF [NOT] EXISTS to create/drop triggers (CASSANDRA-7606)
 * (cqlsh) Display the current logged-in user (CASSANDRA-7785)
 * (cqlsh) Don't ignore CTRL-C during COPY FROM execution (CASSANDRA-7815)
 * (cqlsh) Order UDTs according to cross-type dependencies in DESCRIBE
   output (CASSANDRA-7659)
 * (cqlsh) Fix handling of CAS statement results (CASSANDRA-7671)
 * (cqlsh) COPY TO/FROM improvements (CASSANDRA-7405)
 * Support list index operations with conditions (CASSANDRA-7499)
 * Add max live/tombstoned cells to nodetool cfstats output (CASSANDRA-7731)
 * Validate IPv6 wildcard addresses properly (CASSANDRA-7680)
 * (cqlsh) Error when tracing query (CASSANDRA-7613)
 * Avoid IOOBE when building SyntaxError message snippet (CASSANDRA-7569)
 * SSTableExport uses correct validator to create string representation of partition
   keys (CASSANDRA-7498)
 * Avoid NPEs when receiving type changes for an unknown keyspace (CASSANDRA-7689)
 * Add support for custom 2i validation (CASSANDRA-7575)
 * Pig support for hadoop CqlInputFormat (CASSANDRA-6454)
 * Add listen_interface and rpc_interface options (CASSANDRA-7417)
 * Improve schema merge performance (CASSANDRA-7444)
 * Adjust MT depth based on # of partition validating (CASSANDRA-5263)
 * Optimise NativeCell comparisons (CASSANDRA-6755)
 * Configurable client timeout for cqlsh (CASSANDRA-7516)
 * Include snippet of CQL query near syntax error in messages (CASSANDRA-7111)
 * Make repair -pr work with -local (CASSANDRA-7450)
 * Fix error in sstableloader with -cph > 1 (CASSANDRA-8007)
 * Fix snapshot repair error on indexed tables (CASSANDRA-8020)
 * Do not exit nodetool repair when receiving JMX NOTIF_LOST (CASSANDRA-7909)
 * Stream to private IP when available (CASSANDRA-8084)
Merged from 2.0:
 * Reject conditions on DELETE unless full PK is given (CASSANDRA-6430)
 * Properly reject the token function DELETE (CASSANDRA-7747)
 * Force batchlog replay before decommissioning a node (CASSANDRA-7446)
 * Fix hint replay with many accumulated expired hints (CASSANDRA-6998)
 * Fix duplicate results in DISTINCT queries on static columns with query
   paging (CASSANDRA-8108)
 * Add DateTieredCompactionStrategy (CASSANDRA-6602)
 * Properly validate ascii and utf8 string literals in CQL queries (CASSANDRA-8101)
 * (cqlsh) Fix autocompletion for alter keyspace (CASSANDRA-8021)
 * Create backup directories for commitlog archiving during startup (CASSANDRA-8111)
 * Reduce totalBlockFor() for LOCAL_* consistency levels (CASSANDRA-8058)
 * Fix merging schemas with re-dropped keyspaces (CASSANDRA-7256)
 * Fix counters in supercolumns during live upgrades from 1.2 (CASSANDRA-7188)
 * Notify DT subscribers when a column family is truncated (CASSANDRA-8088)
 * Add sanity check of $JAVA on startup (CASSANDRA-7676)
 * Schedule fat client schema pull on join (CASSANDRA-7993)
 * Don't reset nodes' versions when closing IncomingTcpConnections
   (CASSANDRA-7734)
 * Record the real messaging version in all cases in OutboundTcpConnection
   (CASSANDRA-8057)
 * SSL does not work in cassandra-cli (CASSANDRA-7899)
 * Fix potential exception when using ReversedType in DynamicCompositeType
   (CASSANDRA-7898)
 * Better validation of collection values (CASSANDRA-7833)
 * Track min/max timestamps correctly (CASSANDRA-7969)
 * Fix possible overflow while sorting CL segments for replay (CASSANDRA-7992)
 * Increase nodetool Xmx (CASSANDRA-7956)
 * Archive any commitlog segments present at startup (CASSANDRA-6904)
 * CrcCheckChance should adjust based on live CFMetadata not 
   sstable metadata (CASSANDRA-7978)
 * token() should only accept columns in the partitioning
   key order (CASSANDRA-6075)
 * Add method to invalidate permission cache via JMX (CASSANDRA-7977)
 * Allow propagating multiple gossip states atomically (CASSANDRA-6125)
 * Log exceptions related to unclean native protocol client disconnects
   at DEBUG or INFO (CASSANDRA-7849)
 * Allow permissions cache to be set via JMX (CASSANDRA-7698)
 * Include schema_triggers CF in readable system resources (CASSANDRA-7967)
 * Fix RowIndexEntry to report correct serializedSize (CASSANDRA-7948)
 * Make CQLSSTableWriter sync within partitions (CASSANDRA-7360)
 * Potentially use non-local replicas in CqlConfigHelper (CASSANDRA-7906)
 * Explicitly disallow mixing multi-column and single-column
   relations on clustering columns (CASSANDRA-7711)
 * Better error message when condition is set on PK column (CASSANDRA-7804)
 * Don't send schema change responses and events for no-op DDL
   statements (CASSANDRA-7600)
 * (Hadoop) fix cluster initialisation for a split fetching (CASSANDRA-7774)
 * Throw InvalidRequestException when queries contain relations on entire
   collection columns (CASSANDRA-7506)
 * (cqlsh) enable CTRL-R history search with libedit (CASSANDRA-7577)
 * (Hadoop) allow ACFRW to limit nodes to local DC (CASSANDRA-7252)
 * (cqlsh) cqlsh should automatically disable tracing when selecting
   from system_traces (CASSANDRA-7641)
 * (Hadoop) Add CqlOutputFormat (CASSANDRA-6927)
 * Don't depend on cassandra config for nodetool ring (CASSANDRA-7508)
 * (cqlsh) Fix failing cqlsh formatting tests (CASSANDRA-7703)
 * Fix IncompatibleClassChangeError from hadoop2 (CASSANDRA-7229)
 * Add 'nodetool sethintedhandoffthrottlekb' (CASSANDRA-7635)
 * (cqlsh) Add tab-completion for CREATE/DROP USER IF [NOT] EXISTS (CASSANDRA-7611)
 * Catch errors when the JVM pulls the rug out from GCInspector (CASSANDRA-5345)
 * cqlsh fails when version number parts are not int (CASSANDRA-7524)
 * Fix NPE when table dropped during streaming (CASSANDRA-7946)
 * Fix wrong progress when streaming uncompressed (CASSANDRA-7878)
 * Fix possible infinite loop in creating repair range (CASSANDRA-7983)
 * Fix unit in nodetool for streaming throughput (CASSANDRA-7375)
Merged from 1.2:
 * Don't index tombstones (CASSANDRA-7828)
 * Improve PasswordAuthenticator default super user setup (CASSANDRA-7788)


2.1.0
 * (cqlsh) Removed "ALTER TYPE <name> RENAME TO <name>" from tab-completion
   (CASSANDRA-7895)
 * Fixed IllegalStateException in anticompaction (CASSANDRA-7892)
 * cqlsh: DESCRIBE support for frozen UDTs, tuples (CASSANDRA-7863)
 * Avoid exposing internal classes over JMX (CASSANDRA-7879)
 * Add null check for keys when freezing collection (CASSANDRA-7869)
 * Improve stress workload realism (CASSANDRA-7519)


2.1.0-rc7
 * Add frozen keyword and require UDT to be frozen (CASSANDRA-7857)
 * Track added sstable size correctly (CASSANDRA-7239)
 * (cqlsh) Fix case insensitivity (CASSANDRA-7834)
 * Fix failure to stream ranges when moving (CASSANDRA-7836)
 * Correctly remove tmplink files (CASSANDRA-7803)
 * (cqlsh) Fix column name formatting for functions, CAS operations,
   and UDT field selections (CASSANDRA-7806)
 * (cqlsh) Fix COPY FROM handling of null/empty primary key
   values (CASSANDRA-7792)
 * Fix ordering of static cells (CASSANDRA-7763)
Merged from 2.0:
 * Forbid re-adding dropped counter columns (CASSANDRA-7831)
 * Fix CFMetaData#isThriftCompatible() for PK-only tables (CASSANDRA-7832)
 * Always reject inequality on the partition key without token()
   (CASSANDRA-7722)
 * Always send Paxos commit to all replicas (CASSANDRA-7479)
 * Make disruptor_thrift_server invocation pool configurable (CASSANDRA-7594)
 * Make repair no-op when RF=1 (CASSANDRA-7864)


2.0.10
 * Don't send schema change responses and events for no-op DDL
   statements (CASSANDRA-7600)
 * (Hadoop) fix cluster initialisation for a split fetching (CASSANDRA-7774)
 * Configure system.paxos with LeveledCompactionStrategy (CASSANDRA-7753)
 * Fix ALTER clustering column type from DateType to TimestampType when
   using DESC clustering order (CASSANRDA-7797)
 * Throw EOFException if we run out of chunks in compressed datafile
   (CASSANDRA-7664)
 * Fix PRSI handling of CQL3 row markers for row cleanup (CASSANDRA-7787)
 * Fix dropping collection when it's the last regular column (CASSANDRA-7744)
 * Properly reject operations on list index with conditions (CASSANDRA-7499)
 * Make StreamReceiveTask thread safe and gc friendly (CASSANDRA-7795)
 * Validate empty cell names from counter updates (CASSANDRA-7798)
Merged from 1.2:
 * Don't allow compacted sstables to be marked as compacting (CASSANDRA-7145)
 * Track expired tombstones (CASSANDRA-7810)


2.1.0-rc6
 * Fix OOM issue from netty caching over time (CASSANDRA-7743)
 * json2sstable couldn't import JSON for CQL table (CASSANDRA-7477)
 * Invalidate all caches on table drop (CASSANDRA-7561)
 * Skip strict endpoint selection for ranges if RF == nodes (CASSANRA-7765)
 * Fix Thrift range filtering without 2ary index lookups (CASSANDRA-7741)
 * Add tracing entries about concurrent range requests (CASSANDRA-7599)
 * (cqlsh) Fix DESCRIBE for NTS keyspaces (CASSANDRA-7729)
 * Remove netty buffer ref-counting (CASSANDRA-7735)
 * Pass mutated cf to index updater for use by PRSI (CASSANDRA-7742)
 * Include stress yaml example in release and deb (CASSANDRA-7717)
 * workaround for netty issue causing corrupted data off the wire (CASSANDRA-7695)
 * cqlsh DESC CLUSTER fails retrieving ring information (CASSANDRA-7687)
 * Fix binding null values inside UDT (CASSANDRA-7685)
 * Fix UDT field selection with empty fields (CASSANDRA-7670)
 * Bogus deserialization of static cells from sstable (CASSANDRA-7684)
 * Fix NPE on compaction leftover cleanup for dropped table (CASSANDRA-7770)
Merged from 2.0:
 * (cqlsh) Wait up to 10 sec for a tracing session (CASSANDRA-7222)
 * Fix NPE in FileCacheService.sizeInBytes (CASSANDRA-7756)
 * Remove duplicates from StorageService.getJoiningNodes (CASSANDRA-7478)
 * Clone token map outside of hot gossip loops (CASSANDRA-7758)
 * Fix MS expiring map timeout for Paxos messages (CASSANDRA-7752)
 * Do not flush on truncate if durable_writes is false (CASSANDRA-7750)
 * Give CRR a default input_cql Statement (CASSANDRA-7226)
 * Better error message when adding a collection with the same name
   than a previously dropped one (CASSANDRA-6276)
 * Fix validation when adding static columns (CASSANDRA-7730)
 * (Thrift) fix range deletion of supercolumns (CASSANDRA-7733)
 * Fix potential AssertionError in RangeTombstoneList (CASSANDRA-7700)
 * Validate arguments of blobAs* functions (CASSANDRA-7707)
 * Fix potential AssertionError with 2ndary indexes (CASSANDRA-6612)
 * Avoid logging CompactionInterrupted at ERROR (CASSANDRA-7694)
 * Minor leak in sstable2jon (CASSANDRA-7709)
 * Add cassandra.auto_bootstrap system property (CASSANDRA-7650)
 * Update java driver (for hadoop) (CASSANDRA-7618)
 * Remove CqlPagingRecordReader/CqlPagingInputFormat (CASSANDRA-7570)
 * Support connecting to ipv6 jmx with nodetool (CASSANDRA-7669)


2.1.0-rc5
 * Reject counters inside user types (CASSANDRA-7672)
 * Switch to notification-based GCInspector (CASSANDRA-7638)
 * (cqlsh) Handle nulls in UDTs and tuples correctly (CASSANDRA-7656)
 * Don't use strict consistency when replacing (CASSANDRA-7568)
 * Fix min/max cell name collection on 2.0 SSTables with range
   tombstones (CASSANDRA-7593)
 * Tolerate min/max cell names of different lengths (CASSANDRA-7651)
 * Filter cached results correctly (CASSANDRA-7636)
 * Fix tracing on the new SEPExecutor (CASSANDRA-7644)
 * Remove shuffle and taketoken (CASSANDRA-7601)
 * Clean up Windows batch scripts (CASSANDRA-7619)
 * Fix native protocol drop user type notification (CASSANDRA-7571)
 * Give read access to system.schema_usertypes to all authenticated users
   (CASSANDRA-7578)
 * (cqlsh) Fix cqlsh display when zero rows are returned (CASSANDRA-7580)
 * Get java version correctly when JAVA_TOOL_OPTIONS is set (CASSANDRA-7572)
 * Fix NPE when dropping index from non-existent keyspace, AssertionError when
   dropping non-existent index with IF EXISTS (CASSANDRA-7590)
 * Fix sstablelevelresetter hang (CASSANDRA-7614)
 * (cqlsh) Fix deserialization of blobs (CASSANDRA-7603)
 * Use "keyspace updated" schema change message for UDT changes in v1 and
   v2 protocols (CASSANDRA-7617)
 * Fix tracing of range slices and secondary index lookups that are local
   to the coordinator (CASSANDRA-7599)
 * Set -Dcassandra.storagedir for all tool shell scripts (CASSANDRA-7587)
 * Don't swap max/min col names when mutating sstable metadata (CASSANDRA-7596)
 * (cqlsh) Correctly handle paged result sets (CASSANDRA-7625)
 * (cqlsh) Improve waiting for a trace to complete (CASSANDRA-7626)
 * Fix tracing of concurrent range slices and 2ary index queries (CASSANDRA-7626)
 * Fix scrub against collection type (CASSANDRA-7665)
Merged from 2.0:
 * Set gc_grace_seconds to seven days for system schema tables (CASSANDRA-7668)
 * SimpleSeedProvider no longer caches seeds forever (CASSANDRA-7663)
 * Always flush on truncate (CASSANDRA-7511)
 * Fix ReversedType(DateType) mapping to native protocol (CASSANDRA-7576)
 * Always merge ranges owned by a single node (CASSANDRA-6930)
 * Track max/min timestamps for range tombstones (CASSANDRA-7647)
 * Fix NPE when listing saved caches dir (CASSANDRA-7632)


2.1.0-rc4
 * Fix word count hadoop example (CASSANDRA-7200)
 * Updated memtable_cleanup_threshold and memtable_flush_writers defaults 
   (CASSANDRA-7551)
 * (Windows) fix startup when WMI memory query fails (CASSANDRA-7505)
 * Anti-compaction proceeds if any part of the repair failed (CASANDRA-7521)
 * Add missing table name to DROP INDEX responses and notifications (CASSANDRA-7539)
 * Bump CQL version to 3.2.0 and update CQL documentation (CASSANDRA-7527)
 * Fix configuration error message when running nodetool ring (CASSANDRA-7508)
 * Support conditional updates, tuple type, and the v3 protocol in cqlsh (CASSANDRA-7509)
 * Handle queries on multiple secondary index types (CASSANDRA-7525)
 * Fix cqlsh authentication with v3 native protocol (CASSANDRA-7564)
 * Fix NPE when unknown prepared statement ID is used (CASSANDRA-7454)
Merged from 2.0:
 * (Windows) force range-based repair to non-sequential mode (CASSANDRA-7541)
 * Fix range merging when DES scores are zero (CASSANDRA-7535)
 * Warn when SSL certificates have expired (CASSANDRA-7528)
 * Fix error when doing reversed queries with static columns (CASSANDRA-7490)
Merged from 1.2:
 * Set correct stream ID on responses when non-Exception Throwables
   are thrown while handling native protocol messages (CASSANDRA-7470)


2.1.0-rc3
 * Consider expiry when reconciling otherwise equal cells (CASSANDRA-7403)
 * Introduce CQL support for stress tool (CASSANDRA-6146)
 * Fix ClassCastException processing expired messages (CASSANDRA-7496)
 * Fix prepared marker for collections inside UDT (CASSANDRA-7472)
 * Remove left-over populate_io_cache_on_flush and replicate_on_write
   uses (CASSANDRA-7493)
 * (Windows) handle spaces in path names (CASSANDRA-7451)
 * Ensure writes have completed after dropping a table, before recycling
   commit log segments (CASSANDRA-7437)
 * Remove left-over rows_per_partition_to_cache (CASSANDRA-7493)
 * Fix error when CONTAINS is used with a bind marker (CASSANDRA-7502)
 * Properly reject unknown UDT field (CASSANDRA-7484)
Merged from 2.0:
 * Fix CC#collectTimeOrderedData() tombstone optimisations (CASSANDRA-7394)
 * Support DISTINCT for static columns and fix behaviour when DISTINC is
   not use (CASSANDRA-7305).
 * Workaround JVM NPE on JMX bind failure (CASSANDRA-7254)
 * Fix race in FileCacheService RemovalListener (CASSANDRA-7278)
 * Fix inconsistent use of consistencyForCommit that allowed LOCAL_QUORUM
   operations to incorrect become full QUORUM (CASSANDRA-7345)
 * Properly handle unrecognized opcodes and flags (CASSANDRA-7440)
 * (Hadoop) close CqlRecordWriter clients when finished (CASSANDRA-7459)
 * Commit disk failure policy (CASSANDRA-7429)
 * Make sure high level sstables get compacted (CASSANDRA-7414)
 * Fix AssertionError when using empty clustering columns and static columns
   (CASSANDRA-7455)
 * Add option to disable STCS in L0 (CASSANDRA-6621)
 * Upgrade to snappy-java 1.0.5.2 (CASSANDRA-7476)


2.1.0-rc2
 * Fix heap size calculation for CompoundSparseCellName and 
   CompoundSparseCellName.WithCollection (CASSANDRA-7421)
 * Allow counter mutations in UNLOGGED batches (CASSANDRA-7351)
 * Modify reconcile logic to always pick a tombstone over a counter cell
   (CASSANDRA-7346)
 * Avoid incremental compaction on Windows (CASSANDRA-7365)
 * Fix exception when querying a composite-keyed table with a collection index
   (CASSANDRA-7372)
 * Use node's host id in place of counter ids (CASSANDRA-7366)
 * Fix error when doing reversed queries with static columns (CASSANDRA-7490)
 * Backport CASSANDRA-6747 (CASSANDRA-7560)
 * Track max/min timestamps for range tombstones (CASSANDRA-7647)
 * Fix NPE when listing saved caches dir (CASSANDRA-7632)
 * Fix sstableloader unable to connect encrypted node (CASSANDRA-7585)
Merged from 1.2:
 * Clone token map outside of hot gossip loops (CASSANDRA-7758)
 * Add stop method to EmbeddedCassandraService (CASSANDRA-7595)
 * Support connecting to ipv6 jmx with nodetool (CASSANDRA-7669)
 * Set gc_grace_seconds to seven days for system schema tables (CASSANDRA-7668)
 * SimpleSeedProvider no longer caches seeds forever (CASSANDRA-7663)
 * Set correct stream ID on responses when non-Exception Throwables
   are thrown while handling native protocol messages (CASSANDRA-7470)
 * Fix row size miscalculation in LazilyCompactedRow (CASSANDRA-7543)
 * Fix race in background compaction check (CASSANDRA-7745)
 * Don't clear out range tombstones during compaction (CASSANDRA-7808)


2.1.0-rc1
 * Revert flush directory (CASSANDRA-6357)
 * More efficient executor service for fast operations (CASSANDRA-4718)
 * Move less common tools into a new cassandra-tools package (CASSANDRA-7160)
 * Support more concurrent requests in native protocol (CASSANDRA-7231)
 * Add tab-completion to debian nodetool packaging (CASSANDRA-6421)
 * Change concurrent_compactors defaults (CASSANDRA-7139)
 * Add PowerShell Windows launch scripts (CASSANDRA-7001)
 * Make commitlog archive+restore more robust (CASSANDRA-6974)
 * Fix marking commitlogsegments clean (CASSANDRA-6959)
 * Add snapshot "manifest" describing files included (CASSANDRA-6326)
 * Parallel streaming for sstableloader (CASSANDRA-3668)
 * Fix bugs in supercolumns handling (CASSANDRA-7138)
 * Fix ClassClassException on composite dense tables (CASSANDRA-7112)
 * Cleanup and optimize collation and slice iterators (CASSANDRA-7107)
 * Upgrade NBHM lib (CASSANDRA-7128)
 * Optimize netty server (CASSANDRA-6861)
 * Fix repair hang when given CF does not exist (CASSANDRA-7189)
 * Allow c* to be shutdown in an embedded mode (CASSANDRA-5635)
 * Add server side batching to native transport (CASSANDRA-5663)
 * Make batchlog replay asynchronous (CASSANDRA-6134)
 * remove unused classes (CASSANDRA-7197)
 * Limit user types to the keyspace they are defined in (CASSANDRA-6643)
 * Add validate method to CollectionType (CASSANDRA-7208)
 * New serialization format for UDT values (CASSANDRA-7209, CASSANDRA-7261)
 * Fix nodetool netstats (CASSANDRA-7270)
 * Fix potential ClassCastException in HintedHandoffManager (CASSANDRA-7284)
 * Use prepared statements internally (CASSANDRA-6975)
 * Fix broken paging state with prepared statement (CASSANDRA-7120)
 * Fix IllegalArgumentException in CqlStorage (CASSANDRA-7287)
 * Allow nulls/non-existant fields in UDT (CASSANDRA-7206)
 * Backport Thrift MultiSliceRequest (CASSANDRA-7027)
 * Handle overlapping MultiSlices (CASSANDRA-7279)
 * Fix DataOutputTest on Windows (CASSANDRA-7265)
 * Embedded sets in user defined data-types are not updating (CASSANDRA-7267)
 * Add tuple type to CQL/native protocol (CASSANDRA-7248)
 * Fix CqlPagingRecordReader on tables with few rows (CASSANDRA-7322)
Merged from 2.0:
 * Copy compaction options to make sure they are reloaded (CASSANDRA-7290)
 * Add option to do more aggressive tombstone compactions (CASSANDRA-6563)
 * Don't try to compact already-compacting files in HHOM (CASSANDRA-7288)
 * Always reallocate buffers in HSHA (CASSANDRA-6285)
 * (Hadoop) support authentication in CqlRecordReader (CASSANDRA-7221)
 * (Hadoop) Close java driver Cluster in CQLRR.close (CASSANDRA-7228)
 * Warn when 'USING TIMESTAMP' is used on a CAS BATCH (CASSANDRA-7067)
 * return all cpu values from BackgroundActivityMonitor.readAndCompute (CASSANDRA-7183)
 * Correctly delete scheduled range xfers (CASSANDRA-7143)
 * return all cpu values from BackgroundActivityMonitor.readAndCompute (CASSANDRA-7183)  
 * reduce garbage creation in calculatePendingRanges (CASSANDRA-7191)
 * fix c* launch issues on Russian os's due to output of linux 'free' cmd (CASSANDRA-6162)
 * Fix disabling autocompaction (CASSANDRA-7187)
 * Fix potential NumberFormatException when deserializing IntegerType (CASSANDRA-7088)
 * cqlsh can't tab-complete disabling compaction (CASSANDRA-7185)
 * cqlsh: Accept and execute CQL statement(s) from command-line parameter (CASSANDRA-7172)
 * Fix IllegalStateException in CqlPagingRecordReader (CASSANDRA-7198)
 * Fix the InvertedIndex trigger example (CASSANDRA-7211)
 * Add --resolve-ip option to 'nodetool ring' (CASSANDRA-7210)
 * reduce garbage on codec flag deserialization (CASSANDRA-7244) 
 * Fix duplicated error messages on directory creation error at startup (CASSANDRA-5818)
 * Proper null handle for IF with map element access (CASSANDRA-7155)
 * Improve compaction visibility (CASSANDRA-7242)
 * Correctly delete scheduled range xfers (CASSANDRA-7143)
 * Make batchlog replica selection rack-aware (CASSANDRA-6551)
 * Fix CFMetaData#getColumnDefinitionFromColumnName() (CASSANDRA-7074)
 * Fix writetime/ttl functions for static columns (CASSANDRA-7081)
 * Suggest CTRL-C or semicolon after three blank lines in cqlsh (CASSANDRA-7142)
 * Fix 2ndary index queries with DESC clustering order (CASSANDRA-6950)
 * Invalid key cache entries on DROP (CASSANDRA-6525)
 * Fix flapping RecoveryManagerTest (CASSANDRA-7084)
 * Add missing iso8601 patterns for date strings (CASSANDRA-6973)
 * Support selecting multiple rows in a partition using IN (CASSANDRA-6875)
 * Add authentication support to shuffle (CASSANDRA-6484)
 * Swap local and global default read repair chances (CASSANDRA-7320)
 * Add conditional CREATE/DROP USER support (CASSANDRA-7264)
 * Cqlsh counts non-empty lines for "Blank lines" warning (CASSANDRA-7325)
Merged from 1.2:
 * Add Cloudstack snitch (CASSANDRA-7147)
 * Update system.peers correctly when relocating tokens (CASSANDRA-7126)
 * Add Google Compute Engine snitch (CASSANDRA-7132)
 * remove duplicate query for local tokens (CASSANDRA-7182)
 * exit CQLSH with error status code if script fails (CASSANDRA-6344)
 * Fix bug with some IN queries missig results (CASSANDRA-7105)
 * Fix availability validation for LOCAL_ONE CL (CASSANDRA-7319)
 * Hint streaming can cause decommission to fail (CASSANDRA-7219)


2.1.0-beta2
 * Increase default CL space to 8GB (CASSANDRA-7031)
 * Add range tombstones to read repair digests (CASSANDRA-6863)
 * Fix BTree.clear for large updates (CASSANDRA-6943)
 * Fail write instead of logging a warning when unable to append to CL
   (CASSANDRA-6764)
 * Eliminate possibility of CL segment appearing twice in active list 
   (CASSANDRA-6557)
 * Apply DONTNEED fadvise to commitlog segments (CASSANDRA-6759)
 * Switch CRC component to Adler and include it for compressed sstables 
   (CASSANDRA-4165)
 * Allow cassandra-stress to set compaction strategy options (CASSANDRA-6451)
 * Add broadcast_rpc_address option to cassandra.yaml (CASSANDRA-5899)
 * Auto reload GossipingPropertyFileSnitch config (CASSANDRA-5897)
 * Fix overflow of memtable_total_space_in_mb (CASSANDRA-6573)
 * Fix ABTC NPE and apply update function correctly (CASSANDRA-6692)
 * Allow nodetool to use a file or prompt for password (CASSANDRA-6660)
 * Fix AIOOBE when concurrently accessing ABSC (CASSANDRA-6742)
 * Fix assertion error in ALTER TYPE RENAME (CASSANDRA-6705)
 * Scrub should not always clear out repaired status (CASSANDRA-5351)
 * Improve handling of range tombstone for wide partitions (CASSANDRA-6446)
 * Fix ClassCastException for compact table with composites (CASSANDRA-6738)
 * Fix potentially repairing with wrong nodes (CASSANDRA-6808)
 * Change caching option syntax (CASSANDRA-6745)
 * Fix stress to do proper counter reads (CASSANDRA-6835)
 * Fix help message for stress counter_write (CASSANDRA-6824)
 * Fix stress smart Thrift client to pick servers correctly (CASSANDRA-6848)
 * Add logging levels (minimal, normal or verbose) to stress tool (CASSANDRA-6849)
 * Fix race condition in Batch CLE (CASSANDRA-6860)
 * Improve cleanup/scrub/upgradesstables failure handling (CASSANDRA-6774)
 * ByteBuffer write() methods for serializing sstables (CASSANDRA-6781)
 * Proper compare function for CollectionType (CASSANDRA-6783)
 * Update native server to Netty 4 (CASSANDRA-6236)
 * Fix off-by-one error in stress (CASSANDRA-6883)
 * Make OpOrder AutoCloseable (CASSANDRA-6901)
 * Remove sync repair JMX interface (CASSANDRA-6900)
 * Add multiple memory allocation options for memtables (CASSANDRA-6689, 6694)
 * Remove adjusted op rate from stress output (CASSANDRA-6921)
 * Add optimized CF.hasColumns() implementations (CASSANDRA-6941)
 * Serialize batchlog mutations with the version of the target node
   (CASSANDRA-6931)
 * Optimize CounterColumn#reconcile() (CASSANDRA-6953)
 * Properly remove 1.2 sstable support in 2.1 (CASSANDRA-6869)
 * Lock counter cells, not partitions (CASSANDRA-6880)
 * Track presence of legacy counter shards in sstables (CASSANDRA-6888)
 * Ensure safe resource cleanup when replacing sstables (CASSANDRA-6912)
 * Add failure handler to async callback (CASSANDRA-6747)
 * Fix AE when closing SSTable without releasing reference (CASSANDRA-7000)
 * Clean up IndexInfo on keyspace/table drops (CASSANDRA-6924)
 * Only snapshot relative SSTables when sequential repair (CASSANDRA-7024)
 * Require nodetool rebuild_index to specify index names (CASSANDRA-7038)
 * fix cassandra stress errors on reads with native protocol (CASSANDRA-7033)
 * Use OpOrder to guard sstable references for reads (CASSANDRA-6919)
 * Preemptive opening of compaction result (CASSANDRA-6916)
 * Multi-threaded scrub/cleanup/upgradesstables (CASSANDRA-5547)
 * Optimize cellname comparison (CASSANDRA-6934)
 * Native protocol v3 (CASSANDRA-6855)
 * Optimize Cell liveness checks and clean up Cell (CASSANDRA-7119)
 * Support consistent range movements (CASSANDRA-2434)
Merged from 2.0:
 * Avoid race-prone second "scrub" of system keyspace (CASSANDRA-6797)
 * Pool CqlRecordWriter clients by inetaddress rather than Range
   (CASSANDRA-6665)
 * Fix compaction_history timestamps (CASSANDRA-6784)
 * Compare scores of full replica ordering in DES (CASSANDRA-6683)
 * fix CME in SessionInfo updateProgress affecting netstats (CASSANDRA-6577)
 * Allow repairing between specific replicas (CASSANDRA-6440)
 * Allow per-dc enabling of hints (CASSANDRA-6157)
 * Add compatibility for Hadoop 0.2.x (CASSANDRA-5201)
 * Fix EstimatedHistogram races (CASSANDRA-6682)
 * Failure detector correctly converts initial value to nanos (CASSANDRA-6658)
 * Add nodetool taketoken to relocate vnodes (CASSANDRA-4445)
 * Expose bulk loading progress over JMX (CASSANDRA-4757)
 * Correctly handle null with IF conditions and TTL (CASSANDRA-6623)
 * Account for range/row tombstones in tombstone drop
   time histogram (CASSANDRA-6522)
 * Stop CommitLogSegment.close() from calling sync() (CASSANDRA-6652)
 * Make commitlog failure handling configurable (CASSANDRA-6364)
 * Avoid overlaps in LCS (CASSANDRA-6688)
 * Improve support for paginating over composites (CASSANDRA-4851)
 * Fix count(*) queries in a mixed cluster (CASSANDRA-6707)
 * Improve repair tasks(snapshot, differencing) concurrency (CASSANDRA-6566)
 * Fix replaying pre-2.0 commit logs (CASSANDRA-6714)
 * Add static columns to CQL3 (CASSANDRA-6561)
 * Optimize single partition batch statements (CASSANDRA-6737)
 * Disallow post-query re-ordering when paging (CASSANDRA-6722)
 * Fix potential paging bug with deleted columns (CASSANDRA-6748)
 * Fix NPE on BulkLoader caused by losing StreamEvent (CASSANDRA-6636)
 * Fix truncating compression metadata (CASSANDRA-6791)
 * Add CMSClassUnloadingEnabled JVM option (CASSANDRA-6541)
 * Catch memtable flush exceptions during shutdown (CASSANDRA-6735)
 * Fix upgradesstables NPE for non-CF-based indexes (CASSANDRA-6645)
 * Fix UPDATE updating PRIMARY KEY columns implicitly (CASSANDRA-6782)
 * Fix IllegalArgumentException when updating from 1.2 with SuperColumns
   (CASSANDRA-6733)
 * FBUtilities.singleton() should use the CF comparator (CASSANDRA-6778)
 * Fix CQLSStableWriter.addRow(Map<String, Object>) (CASSANDRA-6526)
 * Fix HSHA server introducing corrupt data (CASSANDRA-6285)
 * Fix CAS conditions for COMPACT STORAGE tables (CASSANDRA-6813)
 * Starting threads in OutboundTcpConnectionPool constructor causes race conditions (CASSANDRA-7177)
 * Allow overriding cassandra-rackdc.properties file (CASSANDRA-7072)
 * Set JMX RMI port to 7199 (CASSANDRA-7087)
 * Use LOCAL_QUORUM for data reads at LOCAL_SERIAL (CASSANDRA-6939)
 * Log a warning for large batches (CASSANDRA-6487)
 * Put nodes in hibernate when join_ring is false (CASSANDRA-6961)
 * Avoid early loading of non-system keyspaces before compaction-leftovers 
   cleanup at startup (CASSANDRA-6913)
 * Restrict Windows to parallel repairs (CASSANDRA-6907)
 * (Hadoop) Allow manually specifying start/end tokens in CFIF (CASSANDRA-6436)
 * Fix NPE in MeteredFlusher (CASSANDRA-6820)
 * Fix race processing range scan responses (CASSANDRA-6820)
 * Allow deleting snapshots from dropped keyspaces (CASSANDRA-6821)
 * Add uuid() function (CASSANDRA-6473)
 * Omit tombstones from schema digests (CASSANDRA-6862)
 * Include correct consistencyLevel in LWT timeout (CASSANDRA-6884)
 * Lower chances for losing new SSTables during nodetool refresh and
   ColumnFamilyStore.loadNewSSTables (CASSANDRA-6514)
 * Add support for DELETE ... IF EXISTS to CQL3 (CASSANDRA-5708)
 * Update hadoop_cql3_word_count example (CASSANDRA-6793)
 * Fix handling of RejectedExecution in sync Thrift server (CASSANDRA-6788)
 * Log more information when exceeding tombstone_warn_threshold (CASSANDRA-6865)
 * Fix truncate to not abort due to unreachable fat clients (CASSANDRA-6864)
 * Fix schema concurrency exceptions (CASSANDRA-6841)
 * Fix leaking validator FH in StreamWriter (CASSANDRA-6832)
 * Fix saving triggers to schema (CASSANDRA-6789)
 * Fix trigger mutations when base mutation list is immutable (CASSANDRA-6790)
 * Fix accounting in FileCacheService to allow re-using RAR (CASSANDRA-6838)
 * Fix static counter columns (CASSANDRA-6827)
 * Restore expiring->deleted (cell) compaction optimization (CASSANDRA-6844)
 * Fix CompactionManager.needsCleanup (CASSANDRA-6845)
 * Correctly compare BooleanType values other than 0 and 1 (CASSANDRA-6779)
 * Read message id as string from earlier versions (CASSANDRA-6840)
 * Properly use the Paxos consistency for (non-protocol) batch (CASSANDRA-6837)
 * Add paranoid disk failure option (CASSANDRA-6646)
 * Improve PerRowSecondaryIndex performance (CASSANDRA-6876)
 * Extend triggers to support CAS updates (CASSANDRA-6882)
 * Static columns with IF NOT EXISTS don't always work as expected (CASSANDRA-6873)
 * Fix paging with SELECT DISTINCT (CASSANDRA-6857)
 * Fix UnsupportedOperationException on CAS timeout (CASSANDRA-6923)
 * Improve MeteredFlusher handling of MF-unaffected column families
   (CASSANDRA-6867)
 * Add CqlRecordReader using native pagination (CASSANDRA-6311)
 * Add QueryHandler interface (CASSANDRA-6659)
 * Track liveRatio per-memtable, not per-CF (CASSANDRA-6945)
 * Make sure upgradesstables keeps sstable level (CASSANDRA-6958)
 * Fix LIMIT with static columns (CASSANDRA-6956)
 * Fix clash with CQL column name in thrift validation (CASSANDRA-6892)
 * Fix error with super columns in mixed 1.2-2.0 clusters (CASSANDRA-6966)
 * Fix bad skip of sstables on slice query with composite start/finish (CASSANDRA-6825)
 * Fix unintended update with conditional statement (CASSANDRA-6893)
 * Fix map element access in IF (CASSANDRA-6914)
 * Avoid costly range calculations for range queries on system keyspaces
   (CASSANDRA-6906)
 * Fix SSTable not released if stream session fails (CASSANDRA-6818)
 * Avoid build failure due to ANTLR timeout (CASSANDRA-6991)
 * Queries on compact tables can return more rows that requested (CASSANDRA-7052)
 * USING TIMESTAMP for batches does not work (CASSANDRA-7053)
 * Fix performance regression from CASSANDRA-5614 (CASSANDRA-6949)
 * Ensure that batchlog and hint timeouts do not produce hints (CASSANDRA-7058)
 * Merge groupable mutations in TriggerExecutor#execute() (CASSANDRA-7047)
 * Plug holes in resource release when wiring up StreamSession (CASSANDRA-7073)
 * Re-add parameter columns to tracing session (CASSANDRA-6942)
 * Preserves CQL metadata when updating table from thrift (CASSANDRA-6831)
Merged from 1.2:
 * Fix nodetool display with vnodes (CASSANDRA-7082)
 * Add UNLOGGED, COUNTER options to BATCH documentation (CASSANDRA-6816)
 * add extra SSL cipher suites (CASSANDRA-6613)
 * fix nodetool getsstables for blob PK (CASSANDRA-6803)
 * Fix BatchlogManager#deleteBatch() use of millisecond timestamps
   (CASSANDRA-6822)
 * Continue assassinating even if the endpoint vanishes (CASSANDRA-6787)
 * Schedule schema pulls on change (CASSANDRA-6971)
 * Non-droppable verbs shouldn't be dropped from OTC (CASSANDRA-6980)
 * Shutdown batchlog executor in SS#drain() (CASSANDRA-7025)
 * Fix batchlog to account for CF truncation records (CASSANDRA-6999)
 * Fix CQLSH parsing of functions and BLOB literals (CASSANDRA-7018)
 * Properly load trustore in the native protocol (CASSANDRA-6847)
 * Always clean up references in SerializingCache (CASSANDRA-6994)
 * Don't shut MessagingService down when replacing a node (CASSANDRA-6476)
 * fix npe when doing -Dcassandra.fd_initial_value_ms (CASSANDRA-6751)


2.1.0-beta1
 * Add flush directory distinct from compaction directories (CASSANDRA-6357)
 * Require JNA by default (CASSANDRA-6575)
 * add listsnapshots command to nodetool (CASSANDRA-5742)
 * Introduce AtomicBTreeColumns (CASSANDRA-6271, 6692)
 * Multithreaded commitlog (CASSANDRA-3578)
 * allocate fixed index summary memory pool and resample cold index summaries 
   to use less memory (CASSANDRA-5519)
 * Removed multithreaded compaction (CASSANDRA-6142)
 * Parallelize fetching rows for low-cardinality indexes (CASSANDRA-1337)
 * change logging from log4j to logback (CASSANDRA-5883)
 * switch to LZ4 compression for internode communication (CASSANDRA-5887)
 * Stop using Thrift-generated Index* classes internally (CASSANDRA-5971)
 * Remove 1.2 network compatibility code (CASSANDRA-5960)
 * Remove leveled json manifest migration code (CASSANDRA-5996)
 * Remove CFDefinition (CASSANDRA-6253)
 * Use AtomicIntegerFieldUpdater in RefCountedMemory (CASSANDRA-6278)
 * User-defined types for CQL3 (CASSANDRA-5590)
 * Use of o.a.c.metrics in nodetool (CASSANDRA-5871, 6406)
 * Batch read from OTC's queue and cleanup (CASSANDRA-1632)
 * Secondary index support for collections (CASSANDRA-4511, 6383)
 * SSTable metadata(Stats.db) format change (CASSANDRA-6356)
 * Push composites support in the storage engine
   (CASSANDRA-5417, CASSANDRA-6520)
 * Add snapshot space used to cfstats (CASSANDRA-6231)
 * Add cardinality estimator for key count estimation (CASSANDRA-5906)
 * CF id is changed to be non-deterministic. Data dir/key cache are created
   uniquely for CF id (CASSANDRA-5202)
 * New counters implementation (CASSANDRA-6504)
 * Replace UnsortedColumns, EmptyColumns, TreeMapBackedSortedColumns with new
   ArrayBackedSortedColumns (CASSANDRA-6630, CASSANDRA-6662, CASSANDRA-6690)
 * Add option to use row cache with a given amount of rows (CASSANDRA-5357)
 * Avoid repairing already repaired data (CASSANDRA-5351)
 * Reject counter updates with USING TTL/TIMESTAMP (CASSANDRA-6649)
 * Replace index_interval with min/max_index_interval (CASSANDRA-6379)
 * Lift limitation that order by columns must be selected for IN queries (CASSANDRA-4911)


2.0.5
 * Reduce garbage generated by bloom filter lookups (CASSANDRA-6609)
 * Add ks.cf names to tombstone logging (CASSANDRA-6597)
 * Use LOCAL_QUORUM for LWT operations at LOCAL_SERIAL (CASSANDRA-6495)
 * Wait for gossip to settle before accepting client connections (CASSANDRA-4288)
 * Delete unfinished compaction incrementally (CASSANDRA-6086)
 * Allow specifying custom secondary index options in CQL3 (CASSANDRA-6480)
 * Improve replica pinning for cache efficiency in DES (CASSANDRA-6485)
 * Fix LOCAL_SERIAL from thrift (CASSANDRA-6584)
 * Don't special case received counts in CAS timeout exceptions (CASSANDRA-6595)
 * Add support for 2.1 global counter shards (CASSANDRA-6505)
 * Fix NPE when streaming connection is not yet established (CASSANDRA-6210)
 * Avoid rare duplicate read repair triggering (CASSANDRA-6606)
 * Fix paging discardFirst (CASSANDRA-6555)
 * Fix ArrayIndexOutOfBoundsException in 2ndary index query (CASSANDRA-6470)
 * Release sstables upon rebuilding 2i (CASSANDRA-6635)
 * Add AbstractCompactionStrategy.startup() method (CASSANDRA-6637)
 * SSTableScanner may skip rows during cleanup (CASSANDRA-6638)
 * sstables from stalled repair sessions can resurrect deleted data (CASSANDRA-6503)
 * Switch stress to use ITransportFactory (CASSANDRA-6641)
 * Fix IllegalArgumentException during prepare (CASSANDRA-6592)
 * Fix possible loss of 2ndary index entries during compaction (CASSANDRA-6517)
 * Fix direct Memory on architectures that do not support unaligned long access
   (CASSANDRA-6628)
 * Let scrub optionally skip broken counter partitions (CASSANDRA-5930)
Merged from 1.2:
 * fsync compression metadata (CASSANDRA-6531)
 * Validate CF existence on execution for prepared statement (CASSANDRA-6535)
 * Add ability to throttle batchlog replay (CASSANDRA-6550)
 * Fix executing LOCAL_QUORUM with SimpleStrategy (CASSANDRA-6545)
 * Avoid StackOverflow when using large IN queries (CASSANDRA-6567)
 * Nodetool upgradesstables includes secondary indexes (CASSANDRA-6598)
 * Paginate batchlog replay (CASSANDRA-6569)
 * skip blocking on streaming during drain (CASSANDRA-6603)
 * Improve error message when schema doesn't match loaded sstable (CASSANDRA-6262)
 * Add properties to adjust FD initial value and max interval (CASSANDRA-4375)
 * Fix preparing with batch and delete from collection (CASSANDRA-6607)
 * Fix ABSC reverse iterator's remove() method (CASSANDRA-6629)
 * Handle host ID conflicts properly (CASSANDRA-6615)
 * Move handling of migration event source to solve bootstrap race. (CASSANDRA-6648)
 * Make sure compaction throughput value doesn't overflow with int math (CASSANDRA-6647)


2.0.4
 * Allow removing snapshots of no-longer-existing CFs (CASSANDRA-6418)
 * add StorageService.stopDaemon() (CASSANDRA-4268)
 * add IRE for invalid CF supplied to get_count (CASSANDRA-5701)
 * add client encryption support to sstableloader (CASSANDRA-6378)
 * Fix accept() loop for SSL sockets post-shutdown (CASSANDRA-6468)
 * Fix size-tiered compaction in LCS L0 (CASSANDRA-6496)
 * Fix assertion failure in filterColdSSTables (CASSANDRA-6483)
 * Fix row tombstones in larger-than-memory compactions (CASSANDRA-6008)
 * Fix cleanup ClassCastException (CASSANDRA-6462)
 * Reduce gossip memory use by interning VersionedValue strings (CASSANDRA-6410)
 * Allow specifying datacenters to participate in a repair (CASSANDRA-6218)
 * Fix divide-by-zero in PCI (CASSANDRA-6403)
 * Fix setting last compacted key in the wrong level for LCS (CASSANDRA-6284)
 * Add millisecond precision formats to the timestamp parser (CASSANDRA-6395)
 * Expose a total memtable size metric for a CF (CASSANDRA-6391)
 * cqlsh: handle symlinks properly (CASSANDRA-6425)
 * Fix potential infinite loop when paging query with IN (CASSANDRA-6464)
 * Fix assertion error in AbstractQueryPager.discardFirst (CASSANDRA-6447)
 * Fix streaming older SSTable yields unnecessary tombstones (CASSANDRA-6527)
Merged from 1.2:
 * Improved error message on bad properties in DDL queries (CASSANDRA-6453)
 * Randomize batchlog candidates selection (CASSANDRA-6481)
 * Fix thundering herd on endpoint cache invalidation (CASSANDRA-6345, 6485)
 * Improve batchlog write performance with vnodes (CASSANDRA-6488)
 * cqlsh: quote single quotes in strings inside collections (CASSANDRA-6172)
 * Improve gossip performance for typical messages (CASSANDRA-6409)
 * Throw IRE if a prepared statement has more markers than supported 
   (CASSANDRA-5598)
 * Expose Thread metrics for the native protocol server (CASSANDRA-6234)
 * Change snapshot response message verb to INTERNAL to avoid dropping it 
   (CASSANDRA-6415)
 * Warn when collection read has > 65K elements (CASSANDRA-5428)
 * Fix cache persistence when both row and key cache are enabled 
   (CASSANDRA-6413)
 * (Hadoop) add describe_local_ring (CASSANDRA-6268)
 * Fix handling of concurrent directory creation failure (CASSANDRA-6459)
 * Allow executing CREATE statements multiple times (CASSANDRA-6471)
 * Don't send confusing info with timeouts (CASSANDRA-6491)
 * Don't resubmit counter mutation runnables internally (CASSANDRA-6427)
 * Don't drop local mutations without a hint (CASSANDRA-6510)
 * Don't allow null max_hint_window_in_ms (CASSANDRA-6419)
 * Validate SliceRange start and finish lengths (CASSANDRA-6521)


2.0.3
 * Fix FD leak on slice read path (CASSANDRA-6275)
 * Cancel read meter task when closing SSTR (CASSANDRA-6358)
 * free off-heap IndexSummary during bulk (CASSANDRA-6359)
 * Recover from IOException in accept() thread (CASSANDRA-6349)
 * Improve Gossip tolerance of abnormally slow tasks (CASSANDRA-6338)
 * Fix trying to hint timed out counter writes (CASSANDRA-6322)
 * Allow restoring specific columnfamilies from archived CL (CASSANDRA-4809)
 * Avoid flushing compaction_history after each operation (CASSANDRA-6287)
 * Fix repair assertion error when tombstones expire (CASSANDRA-6277)
 * Skip loading corrupt key cache (CASSANDRA-6260)
 * Fixes for compacting larger-than-memory rows (CASSANDRA-6274)
 * Compact hottest sstables first and optionally omit coldest from
   compaction entirely (CASSANDRA-6109)
 * Fix modifying column_metadata from thrift (CASSANDRA-6182)
 * cqlsh: fix LIST USERS output (CASSANDRA-6242)
 * Add IRequestSink interface (CASSANDRA-6248)
 * Update memtable size while flushing (CASSANDRA-6249)
 * Provide hooks around CQL2/CQL3 statement execution (CASSANDRA-6252)
 * Require Permission.SELECT for CAS updates (CASSANDRA-6247)
 * New CQL-aware SSTableWriter (CASSANDRA-5894)
 * Reject CAS operation when the protocol v1 is used (CASSANDRA-6270)
 * Correctly throw error when frame too large (CASSANDRA-5981)
 * Fix serialization bug in PagedRange with 2ndary indexes (CASSANDRA-6299)
 * Fix CQL3 table validation in Thrift (CASSANDRA-6140)
 * Fix bug missing results with IN clauses (CASSANDRA-6327)
 * Fix paging with reversed slices (CASSANDRA-6343)
 * Set minTimestamp correctly to be able to drop expired sstables (CASSANDRA-6337)
 * Support NaN and Infinity as float literals (CASSANDRA-6003)
 * Remove RF from nodetool ring output (CASSANDRA-6289)
 * Fix attempting to flush empty rows (CASSANDRA-6374)
 * Fix potential out of bounds exception when paging (CASSANDRA-6333)
Merged from 1.2:
 * Optimize FD phi calculation (CASSANDRA-6386)
 * Improve initial FD phi estimate when starting up (CASSANDRA-6385)
 * Don't list CQL3 table in CLI describe even if named explicitely 
   (CASSANDRA-5750)
 * Invalidate row cache when dropping CF (CASSANDRA-6351)
 * add non-jamm path for cached statements (CASSANDRA-6293)
 * add windows bat files for shell commands (CASSANDRA-6145)
 * Require logging in for Thrift CQL2/3 statement preparation (CASSANDRA-6254)
 * restrict max_num_tokens to 1536 (CASSANDRA-6267)
 * Nodetool gets default JMX port from cassandra-env.sh (CASSANDRA-6273)
 * make calculatePendingRanges asynchronous (CASSANDRA-6244)
 * Remove blocking flushes in gossip thread (CASSANDRA-6297)
 * Fix potential socket leak in connectionpool creation (CASSANDRA-6308)
 * Allow LOCAL_ONE/LOCAL_QUORUM to work with SimpleStrategy (CASSANDRA-6238)
 * cqlsh: handle 'null' as session duration (CASSANDRA-6317)
 * Fix json2sstable handling of range tombstones (CASSANDRA-6316)
 * Fix missing one row in reverse query (CASSANDRA-6330)
 * Fix reading expired row value from row cache (CASSANDRA-6325)
 * Fix AssertionError when doing set element deletion (CASSANDRA-6341)
 * Make CL code for the native protocol match the one in C* 2.0
   (CASSANDRA-6347)
 * Disallow altering CQL3 table from thrift (CASSANDRA-6370)
 * Fix size computation of prepared statement (CASSANDRA-6369)


2.0.2
 * Update FailureDetector to use nanontime (CASSANDRA-4925)
 * Fix FileCacheService regressions (CASSANDRA-6149)
 * Never return WriteTimeout for CL.ANY (CASSANDRA-6132)
 * Fix race conditions in bulk loader (CASSANDRA-6129)
 * Add configurable metrics reporting (CASSANDRA-4430)
 * drop queries exceeding a configurable number of tombstones (CASSANDRA-6117)
 * Track and persist sstable read activity (CASSANDRA-5515)
 * Fixes for speculative retry (CASSANDRA-5932, CASSANDRA-6194)
 * Improve memory usage of metadata min/max column names (CASSANDRA-6077)
 * Fix thrift validation refusing row markers on CQL3 tables (CASSANDRA-6081)
 * Fix insertion of collections with CAS (CASSANDRA-6069)
 * Correctly send metadata on SELECT COUNT (CASSANDRA-6080)
 * Track clients' remote addresses in ClientState (CASSANDRA-6070)
 * Create snapshot dir if it does not exist when migrating
   leveled manifest (CASSANDRA-6093)
 * make sequential nodetool repair the default (CASSANDRA-5950)
 * Add more hooks for compaction strategy implementations (CASSANDRA-6111)
 * Fix potential NPE on composite 2ndary indexes (CASSANDRA-6098)
 * Delete can potentially be skipped in batch (CASSANDRA-6115)
 * Allow alter keyspace on system_traces (CASSANDRA-6016)
 * Disallow empty column names in cql (CASSANDRA-6136)
 * Use Java7 file-handling APIs and fix file moving on Windows (CASSANDRA-5383)
 * Save compaction history to system keyspace (CASSANDRA-5078)
 * Fix NPE if StorageService.getOperationMode() is executed before full startup (CASSANDRA-6166)
 * CQL3: support pre-epoch longs for TimestampType (CASSANDRA-6212)
 * Add reloadtriggers command to nodetool (CASSANDRA-4949)
 * cqlsh: ignore empty 'value alias' in DESCRIBE (CASSANDRA-6139)
 * Fix sstable loader (CASSANDRA-6205)
 * Reject bootstrapping if the node already exists in gossip (CASSANDRA-5571)
 * Fix NPE while loading paxos state (CASSANDRA-6211)
 * cqlsh: add SHOW SESSION <tracing-session> command (CASSANDRA-6228)
Merged from 1.2:
 * (Hadoop) Require CFRR batchSize to be at least 2 (CASSANDRA-6114)
 * Add a warning for small LCS sstable size (CASSANDRA-6191)
 * Add ability to list specific KS/CF combinations in nodetool cfstats (CASSANDRA-4191)
 * Mark CF clean if a mutation raced the drop and got it marked dirty (CASSANDRA-5946)
 * Add a LOCAL_ONE consistency level (CASSANDRA-6202)
 * Limit CQL prepared statement cache by size instead of count (CASSANDRA-6107)
 * Tracing should log write failure rather than raw exceptions (CASSANDRA-6133)
 * lock access to TM.endpointToHostIdMap (CASSANDRA-6103)
 * Allow estimated memtable size to exceed slab allocator size (CASSANDRA-6078)
 * Start MeteredFlusher earlier to prevent OOM during CL replay (CASSANDRA-6087)
 * Avoid sending Truncate command to fat clients (CASSANDRA-6088)
 * Allow where clause conditions to be in parenthesis (CASSANDRA-6037)
 * Do not open non-ssl storage port if encryption option is all (CASSANDRA-3916)
 * Move batchlog replay to its own executor (CASSANDRA-6079)
 * Add tombstone debug threshold and histogram (CASSANDRA-6042, 6057)
 * Enable tcp keepalive on incoming connections (CASSANDRA-4053)
 * Fix fat client schema pull NPE (CASSANDRA-6089)
 * Fix memtable flushing for indexed tables (CASSANDRA-6112)
 * Fix skipping columns with multiple slices (CASSANDRA-6119)
 * Expose connected thrift + native client counts (CASSANDRA-5084)
 * Optimize auth setup (CASSANDRA-6122)
 * Trace index selection (CASSANDRA-6001)
 * Update sstablesPerReadHistogram to use biased sampling (CASSANDRA-6164)
 * Log UnknownColumnfamilyException when closing socket (CASSANDRA-5725)
 * Properly error out on CREATE INDEX for counters table (CASSANDRA-6160)
 * Handle JMX notification failure for repair (CASSANDRA-6097)
 * (Hadoop) Fetch no more than 128 splits in parallel (CASSANDRA-6169)
 * stress: add username/password authentication support (CASSANDRA-6068)
 * Fix indexed queries with row cache enabled on parent table (CASSANDRA-5732)
 * Fix compaction race during columnfamily drop (CASSANDRA-5957)
 * Fix validation of empty column names for compact tables (CASSANDRA-6152)
 * Skip replaying mutations that pass CRC but fail to deserialize (CASSANDRA-6183)
 * Rework token replacement to use replace_address (CASSANDRA-5916)
 * Fix altering column types (CASSANDRA-6185)
 * cqlsh: fix CREATE/ALTER WITH completion (CASSANDRA-6196)
 * add windows bat files for shell commands (CASSANDRA-6145)
 * Fix potential stack overflow during range tombstones insertion (CASSANDRA-6181)
 * (Hadoop) Make LOCAL_ONE the default consistency level (CASSANDRA-6214)


2.0.1
 * Fix bug that could allow reading deleted data temporarily (CASSANDRA-6025)
 * Improve memory use defaults (CASSANDRA-6059)
 * Make ThriftServer more easlly extensible (CASSANDRA-6058)
 * Remove Hadoop dependency from ITransportFactory (CASSANDRA-6062)
 * add file_cache_size_in_mb setting (CASSANDRA-5661)
 * Improve error message when yaml contains invalid properties (CASSANDRA-5958)
 * Improve leveled compaction's ability to find non-overlapping L0 compactions
   to work on concurrently (CASSANDRA-5921)
 * Notify indexer of columns shadowed by range tombstones (CASSANDRA-5614)
 * Log Merkle tree stats (CASSANDRA-2698)
 * Switch from crc32 to adler32 for compressed sstable checksums (CASSANDRA-5862)
 * Improve offheap memcpy performance (CASSANDRA-5884)
 * Use a range aware scanner for cleanup (CASSANDRA-2524)
 * Cleanup doesn't need to inspect sstables that contain only local data
   (CASSANDRA-5722)
 * Add ability for CQL3 to list partition keys (CASSANDRA-4536)
 * Improve native protocol serialization (CASSANDRA-5664)
 * Upgrade Thrift to 0.9.1 (CASSANDRA-5923)
 * Require superuser status for adding triggers (CASSANDRA-5963)
 * Make standalone scrubber handle old and new style leveled manifest
   (CASSANDRA-6005)
 * Fix paxos bugs (CASSANDRA-6012, 6013, 6023)
 * Fix paged ranges with multiple replicas (CASSANDRA-6004)
 * Fix potential AssertionError during tracing (CASSANDRA-6041)
 * Fix NPE in sstablesplit (CASSANDRA-6027)
 * Migrate pre-2.0 key/value/column aliases to system.schema_columns
   (CASSANDRA-6009)
 * Paging filter empty rows too agressively (CASSANDRA-6040)
 * Support variadic parameters for IN clauses (CASSANDRA-4210)
 * cqlsh: return the result of CAS writes (CASSANDRA-5796)
 * Fix validation of IN clauses with 2ndary indexes (CASSANDRA-6050)
 * Support named bind variables in CQL (CASSANDRA-6033)
Merged from 1.2:
 * Allow cache-keys-to-save to be set at runtime (CASSANDRA-5980)
 * Avoid second-guessing out-of-space state (CASSANDRA-5605)
 * Tuning knobs for dealing with large blobs and many CFs (CASSANDRA-5982)
 * (Hadoop) Fix CQLRW for thrift tables (CASSANDRA-6002)
 * Fix possible divide-by-zero in HHOM (CASSANDRA-5990)
 * Allow local batchlog writes for CL.ANY (CASSANDRA-5967)
 * Upgrade metrics-core to version 2.2.0 (CASSANDRA-5947)
 * Fix CqlRecordWriter with composite keys (CASSANDRA-5949)
 * Add snitch, schema version, cluster, partitioner to JMX (CASSANDRA-5881)
 * Allow disabling SlabAllocator (CASSANDRA-5935)
 * Make user-defined compaction JMX blocking (CASSANDRA-4952)
 * Fix streaming does not transfer wrapped range (CASSANDRA-5948)
 * Fix loading index summary containing empty key (CASSANDRA-5965)
 * Correctly handle limits in CompositesSearcher (CASSANDRA-5975)
 * Pig: handle CQL collections (CASSANDRA-5867)
 * Pass the updated cf to the PRSI index() method (CASSANDRA-5999)
 * Allow empty CQL3 batches (as no-op) (CASSANDRA-5994)
 * Support null in CQL3 functions (CASSANDRA-5910)
 * Replace the deprecated MapMaker with CacheLoader (CASSANDRA-6007)
 * Add SSTableDeletingNotification to DataTracker (CASSANDRA-6010)
 * Fix snapshots in use get deleted during snapshot repair (CASSANDRA-6011)
 * Move hints and exception count to o.a.c.metrics (CASSANDRA-6017)
 * Fix memory leak in snapshot repair (CASSANDRA-6047)
 * Fix sstable2sjon for CQL3 tables (CASSANDRA-5852)


2.0.0
 * Fix thrift validation when inserting into CQL3 tables (CASSANDRA-5138)
 * Fix periodic memtable flushing behavior with clean memtables (CASSANDRA-5931)
 * Fix dateOf() function for pre-2.0 timestamp columns (CASSANDRA-5928)
 * Fix SSTable unintentionally loads BF when opened for batch (CASSANDRA-5938)
 * Add stream session progress to JMX (CASSANDRA-4757)
 * Fix NPE during CAS operation (CASSANDRA-5925)
Merged from 1.2:
 * Fix getBloomFilterDiskSpaceUsed for AlwaysPresentFilter (CASSANDRA-5900)
 * Don't announce schema version until we've loaded the changes locally
   (CASSANDRA-5904)
 * Fix to support off heap bloom filters size greater than 2 GB (CASSANDRA-5903)
 * Properly handle parsing huge map and set literals (CASSANDRA-5893)


2.0.0-rc2
 * enable vnodes by default (CASSANDRA-5869)
 * fix CAS contention timeout (CASSANDRA-5830)
 * fix HsHa to respect max frame size (CASSANDRA-4573)
 * Fix (some) 2i on composite components omissions (CASSANDRA-5851)
 * cqlsh: add DESCRIBE FULL SCHEMA variant (CASSANDRA-5880)
Merged from 1.2:
 * Correctly validate sparse composite cells in scrub (CASSANDRA-5855)
 * Add KeyCacheHitRate metric to CF metrics (CASSANDRA-5868)
 * cqlsh: add support for multiline comments (CASSANDRA-5798)
 * Handle CQL3 SELECT duplicate IN restrictions on clustering columns
   (CASSANDRA-5856)


2.0.0-rc1
 * improve DecimalSerializer performance (CASSANDRA-5837)
 * fix potential spurious wakeup in AsyncOneResponse (CASSANDRA-5690)
 * fix schema-related trigger issues (CASSANDRA-5774)
 * Better validation when accessing CQL3 table from thrift (CASSANDRA-5138)
 * Fix assertion error during repair (CASSANDRA-5801)
 * Fix range tombstone bug (CASSANDRA-5805)
 * DC-local CAS (CASSANDRA-5797)
 * Add a native_protocol_version column to the system.local table (CASSANRDA-5819)
 * Use index_interval from cassandra.yaml when upgraded (CASSANDRA-5822)
 * Fix buffer underflow on socket close (CASSANDRA-5792)
Merged from 1.2:
 * Fix reading DeletionTime from 1.1-format sstables (CASSANDRA-5814)
 * cqlsh: add collections support to COPY (CASSANDRA-5698)
 * retry important messages for any IOException (CASSANDRA-5804)
 * Allow empty IN relations in SELECT/UPDATE/DELETE statements (CASSANDRA-5626)
 * cqlsh: fix crashing on Windows due to libedit detection (CASSANDRA-5812)
 * fix bulk-loading compressed sstables (CASSANDRA-5820)
 * (Hadoop) fix quoting in CqlPagingRecordReader and CqlRecordWriter 
   (CASSANDRA-5824)
 * update default LCS sstable size to 160MB (CASSANDRA-5727)
 * Allow compacting 2Is via nodetool (CASSANDRA-5670)
 * Hex-encode non-String keys in OPP (CASSANDRA-5793)
 * nodetool history logging (CASSANDRA-5823)
 * (Hadoop) fix support for Thrift tables in CqlPagingRecordReader 
   (CASSANDRA-5752)
 * add "all time blocked" to StatusLogger output (CASSANDRA-5825)
 * Future-proof inter-major-version schema migrations (CASSANDRA-5845)
 * (Hadoop) add CqlPagingRecordReader support for ReversedType in Thrift table
   (CASSANDRA-5718)
 * Add -no-snapshot option to scrub (CASSANDRA-5891)
 * Fix to support off heap bloom filters size greater than 2 GB (CASSANDRA-5903)
 * Properly handle parsing huge map and set literals (CASSANDRA-5893)
 * Fix LCS L0 compaction may overlap in L1 (CASSANDRA-5907)
 * New sstablesplit tool to split large sstables offline (CASSANDRA-4766)
 * Fix potential deadlock in native protocol server (CASSANDRA-5926)
 * Disallow incompatible type change in CQL3 (CASSANDRA-5882)
Merged from 1.1:
 * Correctly validate sparse composite cells in scrub (CASSANDRA-5855)


2.0.0-beta2
 * Replace countPendingHints with Hints Created metric (CASSANDRA-5746)
 * Allow nodetool with no args, and with help to run without a server (CASSANDRA-5734)
 * Cleanup AbstractType/TypeSerializer classes (CASSANDRA-5744)
 * Remove unimplemented cli option schema-mwt (CASSANDRA-5754)
 * Support range tombstones in thrift (CASSANDRA-5435)
 * Normalize table-manipulating CQL3 statements' class names (CASSANDRA-5759)
 * cqlsh: add missing table options to DESCRIBE output (CASSANDRA-5749)
 * Fix assertion error during repair (CASSANDRA-5757)
 * Fix bulkloader (CASSANDRA-5542)
 * Add LZ4 compression to the native protocol (CASSANDRA-5765)
 * Fix bugs in the native protocol v2 (CASSANDRA-5770)
 * CAS on 'primary key only' table (CASSANDRA-5715)
 * Support streaming SSTables of old versions (CASSANDRA-5772)
 * Always respect protocol version in native protocol (CASSANDRA-5778)
 * Fix ConcurrentModificationException during streaming (CASSANDRA-5782)
 * Update deletion timestamp in Commit#updatesWithPaxosTime (CASSANDRA-5787)
 * Thrift cas() method crashes if input columns are not sorted (CASSANDRA-5786)
 * Order columns names correctly when querying for CAS (CASSANDRA-5788)
 * Fix streaming retry (CASSANDRA-5775)
Merged from 1.2:
 * if no seeds can be a reached a node won't start in a ring by itself (CASSANDRA-5768)
 * add cassandra.unsafesystem property (CASSANDRA-5704)
 * (Hadoop) quote identifiers in CqlPagingRecordReader (CASSANDRA-5763)
 * Add replace_node functionality for vnodes (CASSANDRA-5337)
 * Add timeout events to query traces (CASSANDRA-5520)
 * Fix serialization of the LEFT gossip value (CASSANDRA-5696)
 * Pig: support for cql3 tables (CASSANDRA-5234)
 * Fix skipping range tombstones with reverse queries (CASSANDRA-5712)
 * Expire entries out of ThriftSessionManager (CASSANDRA-5719)
 * Don't keep ancestor information in memory (CASSANDRA-5342)
 * Expose native protocol server status in nodetool info (CASSANDRA-5735)
 * Fix pathetic performance of range tombstones (CASSANDRA-5677)
 * Fix querying with an empty (impossible) range (CASSANDRA-5573)
 * cqlsh: handle CUSTOM 2i in DESCRIBE output (CASSANDRA-5760)
 * Fix minor bug in Range.intersects(Bound) (CASSANDRA-5771)
 * cqlsh: handle disabled compression in DESCRIBE output (CASSANDRA-5766)
 * Ensure all UP events are notified on the native protocol (CASSANDRA-5769)
 * Fix formatting of sstable2json with multiple -k arguments (CASSANDRA-5781)
 * Don't rely on row marker for queries in general to hide lost markers
   after TTL expires (CASSANDRA-5762)
 * Sort nodetool help output (CASSANDRA-5776)
 * Fix column expiring during 2 phases compaction (CASSANDRA-5799)
 * now() is being rejected in INSERTs when inside collections (CASSANDRA-5795)


2.0.0-beta1
 * Add support for indexing clustered columns (CASSANDRA-5125)
 * Removed on-heap row cache (CASSANDRA-5348)
 * use nanotime consistently for node-local timeouts (CASSANDRA-5581)
 * Avoid unnecessary second pass on name-based queries (CASSANDRA-5577)
 * Experimental triggers (CASSANDRA-1311)
 * JEMalloc support for off-heap allocation (CASSANDRA-3997)
 * Single-pass compaction (CASSANDRA-4180)
 * Removed token range bisection (CASSANDRA-5518)
 * Removed compatibility with pre-1.2.5 sstables and network messages
   (CASSANDRA-5511)
 * removed PBSPredictor (CASSANDRA-5455)
 * CAS support (CASSANDRA-5062, 5441, 5442, 5443, 5619, 5667)
 * Leveled compaction performs size-tiered compactions in L0 
   (CASSANDRA-5371, 5439)
 * Add yaml network topology snitch for mixed ec2/other envs (CASSANDRA-5339)
 * Log when a node is down longer than the hint window (CASSANDRA-4554)
 * Optimize tombstone creation for ExpiringColumns (CASSANDRA-4917)
 * Improve LeveledScanner work estimation (CASSANDRA-5250, 5407)
 * Replace compaction lock with runWithCompactionsDisabled (CASSANDRA-3430)
 * Change Message IDs to ints (CASSANDRA-5307)
 * Move sstable level information into the Stats component, removing the
   need for a separate Manifest file (CASSANDRA-4872)
 * avoid serializing to byte[] on commitlog append (CASSANDRA-5199)
 * make index_interval configurable per columnfamily (CASSANDRA-3961, CASSANDRA-5650)
 * add default_time_to_live (CASSANDRA-3974)
 * add memtable_flush_period_in_ms (CASSANDRA-4237)
 * replace supercolumns internally by composites (CASSANDRA-3237, 5123)
 * upgrade thrift to 0.9.0 (CASSANDRA-3719)
 * drop unnecessary keyspace parameter from user-defined compaction API 
   (CASSANDRA-5139)
 * more robust solution to incomplete compactions + counters (CASSANDRA-5151)
 * Change order of directory searching for c*.in.sh (CASSANDRA-3983)
 * Add tool to reset SSTable compaction level for LCS (CASSANDRA-5271)
 * Allow custom configuration loader (CASSANDRA-5045)
 * Remove memory emergency pressure valve logic (CASSANDRA-3534)
 * Reduce request latency with eager retry (CASSANDRA-4705)
 * cqlsh: Remove ASSUME command (CASSANDRA-5331)
 * Rebuild BF when loading sstables if bloom_filter_fp_chance
   has changed since compaction (CASSANDRA-5015)
 * remove row-level bloom filters (CASSANDRA-4885)
 * Change Kernel Page Cache skipping into row preheating (disabled by default)
   (CASSANDRA-4937)
 * Improve repair by deciding on a gcBefore before sending
   out TreeRequests (CASSANDRA-4932)
 * Add an official way to disable compactions (CASSANDRA-5074)
 * Reenable ALTER TABLE DROP with new semantics (CASSANDRA-3919)
 * Add binary protocol versioning (CASSANDRA-5436)
 * Swap THshaServer for TThreadedSelectorServer (CASSANDRA-5530)
 * Add alias support to SELECT statement (CASSANDRA-5075)
 * Don't create empty RowMutations in CommitLogReplayer (CASSANDRA-5541)
 * Use range tombstones when dropping cfs/columns from schema (CASSANDRA-5579)
 * cqlsh: drop CQL2/CQL3-beta support (CASSANDRA-5585)
 * Track max/min column names in sstables to be able to optimize slice
   queries (CASSANDRA-5514, CASSANDRA-5595, CASSANDRA-5600)
 * Binary protocol: allow batching already prepared statements (CASSANDRA-4693)
 * Allow preparing timestamp, ttl and limit in CQL3 queries (CASSANDRA-4450)
 * Support native link w/o JNA in Java7 (CASSANDRA-3734)
 * Use SASL authentication in binary protocol v2 (CASSANDRA-5545)
 * Replace Thrift HsHa with LMAX Disruptor based implementation (CASSANDRA-5582)
 * cqlsh: Add row count to SELECT output (CASSANDRA-5636)
 * Include a timestamp with all read commands to determine column expiration
   (CASSANDRA-5149)
 * Streaming 2.0 (CASSANDRA-5286, 5699)
 * Conditional create/drop ks/table/index statements in CQL3 (CASSANDRA-2737)
 * more pre-table creation property validation (CASSANDRA-5693)
 * Redesign repair messages (CASSANDRA-5426)
 * Fix ALTER RENAME post-5125 (CASSANDRA-5702)
 * Disallow renaming a 2ndary indexed column (CASSANDRA-5705)
 * Rename Table to Keyspace (CASSANDRA-5613)
 * Ensure changing column_index_size_in_kb on different nodes don't corrupt the
   sstable (CASSANDRA-5454)
 * Move resultset type information into prepare, not execute (CASSANDRA-5649)
 * Auto paging in binary protocol (CASSANDRA-4415, 5714)
 * Don't tie client side use of AbstractType to JDBC (CASSANDRA-4495)
 * Adds new TimestampType to replace DateType (CASSANDRA-5723, CASSANDRA-5729)
Merged from 1.2:
 * make starting native protocol server idempotent (CASSANDRA-5728)
 * Fix loading key cache when a saved entry is no longer valid (CASSANDRA-5706)
 * Fix serialization of the LEFT gossip value (CASSANDRA-5696)
 * cqlsh: Don't show 'null' in place of empty values (CASSANDRA-5675)
 * Race condition in detecting version on a mixed 1.1/1.2 cluster
   (CASSANDRA-5692)
 * Fix skipping range tombstones with reverse queries (CASSANDRA-5712)
 * Expire entries out of ThriftSessionManager (CASSANRDA-5719)
 * Don't keep ancestor information in memory (CASSANDRA-5342)
 * cqlsh: fix handling of semicolons inside BATCH queries (CASSANDRA-5697)


1.2.6
 * Fix tracing when operation completes before all responses arrive 
   (CASSANDRA-5668)
 * Fix cross-DC mutation forwarding (CASSANDRA-5632)
 * Reduce SSTableLoader memory usage (CASSANDRA-5555)
 * Scale hinted_handoff_throttle_in_kb to cluster size (CASSANDRA-5272)
 * (Hadoop) Add CQL3 input/output formats (CASSANDRA-4421, 5622)
 * (Hadoop) Fix InputKeyRange in CFIF (CASSANDRA-5536)
 * Fix dealing with ridiculously large max sstable sizes in LCS (CASSANDRA-5589)
 * Ignore pre-truncate hints (CASSANDRA-4655)
 * Move System.exit on OOM into a separate thread (CASSANDRA-5273)
 * Write row markers when serializing schema (CASSANDRA-5572)
 * Check only SSTables for the requested range when streaming (CASSANDRA-5569)
 * Improve batchlog replay behavior and hint ttl handling (CASSANDRA-5314)
 * Exclude localTimestamp from validation for tombstones (CASSANDRA-5398)
 * cqlsh: add custom prompt support (CASSANDRA-5539)
 * Reuse prepared statements in hot auth queries (CASSANDRA-5594)
 * cqlsh: add vertical output option (see EXPAND) (CASSANDRA-5597)
 * Add a rate limit option to stress (CASSANDRA-5004)
 * have BulkLoader ignore snapshots directories (CASSANDRA-5587) 
 * fix SnitchProperties logging context (CASSANDRA-5602)
 * Expose whether jna is enabled and memory is locked via JMX (CASSANDRA-5508)
 * cqlsh: fix COPY FROM with ReversedType (CASSANDRA-5610)
 * Allow creating CUSTOM indexes on collections (CASSANDRA-5615)
 * Evaluate now() function at execution time (CASSANDRA-5616)
 * Expose detailed read repair metrics (CASSANDRA-5618)
 * Correct blob literal + ReversedType parsing (CASSANDRA-5629)
 * Allow GPFS to prefer the internal IP like EC2MRS (CASSANDRA-5630)
 * fix help text for -tspw cassandra-cli (CASSANDRA-5643)
 * don't throw away initial causes exceptions for internode encryption issues 
   (CASSANDRA-5644)
 * Fix message spelling errors for cql select statements (CASSANDRA-5647)
 * Suppress custom exceptions thru jmx (CASSANDRA-5652)
 * Update CREATE CUSTOM INDEX syntax (CASSANDRA-5639)
 * Fix PermissionDetails.equals() method (CASSANDRA-5655)
 * Never allow partition key ranges in CQL3 without token() (CASSANDRA-5666)
 * Gossiper incorrectly drops AppState for an upgrading node (CASSANDRA-5660)
 * Connection thrashing during multi-region ec2 during upgrade, due to 
   messaging version (CASSANDRA-5669)
 * Avoid over reconnecting in EC2MRS (CASSANDRA-5678)
 * Fix ReadResponseSerializer.serializedSize() for digest reads (CASSANDRA-5476)
 * allow sstable2json on 2i CFs (CASSANDRA-5694)
Merged from 1.1:
 * Remove buggy thrift max message length option (CASSANDRA-5529)
 * Fix NPE in Pig's widerow mode (CASSANDRA-5488)
 * Add split size parameter to Pig and disable split combination (CASSANDRA-5544)


1.2.5
 * make BytesToken.toString only return hex bytes (CASSANDRA-5566)
 * Ensure that submitBackground enqueues at least one task (CASSANDRA-5554)
 * fix 2i updates with identical values and timestamps (CASSANDRA-5540)
 * fix compaction throttling bursty-ness (CASSANDRA-4316)
 * reduce memory consumption of IndexSummary (CASSANDRA-5506)
 * remove per-row column name bloom filters (CASSANDRA-5492)
 * Include fatal errors in trace events (CASSANDRA-5447)
 * Ensure that PerRowSecondaryIndex is notified of row-level deletes
   (CASSANDRA-5445)
 * Allow empty blob literals in CQL3 (CASSANDRA-5452)
 * Fix streaming RangeTombstones at column index boundary (CASSANDRA-5418)
 * Fix preparing statements when current keyspace is not set (CASSANDRA-5468)
 * Fix SemanticVersion.isSupportedBy minor/patch handling (CASSANDRA-5496)
 * Don't provide oldCfId for post-1.1 system cfs (CASSANDRA-5490)
 * Fix primary range ignores replication strategy (CASSANDRA-5424)
 * Fix shutdown of binary protocol server (CASSANDRA-5507)
 * Fix repair -snapshot not working (CASSANDRA-5512)
 * Set isRunning flag later in binary protocol server (CASSANDRA-5467)
 * Fix use of CQL3 functions with descending clustering order (CASSANDRA-5472)
 * Disallow renaming columns one at a time for thrift table in CQL3
   (CASSANDRA-5531)
 * cqlsh: add CLUSTERING ORDER BY support to DESCRIBE (CASSANDRA-5528)
 * Add custom secondary index support to CQL3 (CASSANDRA-5484)
 * Fix repair hanging silently on unexpected error (CASSANDRA-5229)
 * Fix Ec2Snitch regression introduced by CASSANDRA-5171 (CASSANDRA-5432)
 * Add nodetool enablebackup/disablebackup (CASSANDRA-5556)
 * cqlsh: fix DESCRIBE after case insensitive USE (CASSANDRA-5567)
Merged from 1.1
 * Add retry mechanism to OTC for non-droppable_verbs (CASSANDRA-5393)
 * Use allocator information to improve memtable memory usage estimate
   (CASSANDRA-5497)
 * Fix trying to load deleted row into row cache on startup (CASSANDRA-4463)
 * fsync leveled manifest to avoid corruption (CASSANDRA-5535)
 * Fix Bound intersection computation (CASSANDRA-5551)
 * sstablescrub now respects max memory size in cassandra.in.sh (CASSANDRA-5562)


1.2.4
 * Ensure that PerRowSecondaryIndex updates see the most recent values
   (CASSANDRA-5397)
 * avoid duplicate index entries ind PrecompactedRow and 
   ParallelCompactionIterable (CASSANDRA-5395)
 * remove the index entry on oldColumn when new column is a tombstone 
   (CASSANDRA-5395)
 * Change default stream throughput from 400 to 200 mbps (CASSANDRA-5036)
 * Gossiper logs DOWN for symmetry with UP (CASSANDRA-5187)
 * Fix mixing prepared statements between keyspaces (CASSANDRA-5352)
 * Fix consistency level during bootstrap - strike 3 (CASSANDRA-5354)
 * Fix transposed arguments in AlreadyExistsException (CASSANDRA-5362)
 * Improve asynchronous hint delivery (CASSANDRA-5179)
 * Fix Guava dependency version (12.0 -> 13.0.1) for Maven (CASSANDRA-5364)
 * Validate that provided CQL3 collection value are < 64K (CASSANDRA-5355)
 * Make upgradeSSTable skip current version sstables by default (CASSANDRA-5366)
 * Optimize min/max timestamp collection (CASSANDRA-5373)
 * Invalid streamId in cql binary protocol when using invalid CL 
   (CASSANDRA-5164)
 * Fix validation for IN where clauses with collections (CASSANDRA-5376)
 * Copy resultSet on count query to avoid ConcurrentModificationException 
   (CASSANDRA-5382)
 * Correctly typecheck in CQL3 even with ReversedType (CASSANDRA-5386)
 * Fix streaming compressed files when using encryption (CASSANDRA-5391)
 * cassandra-all 1.2.0 pom missing netty dependency (CASSANDRA-5392)
 * Fix writetime/ttl functions on null values (CASSANDRA-5341)
 * Fix NPE during cql3 select with token() (CASSANDRA-5404)
 * IndexHelper.skipBloomFilters won't skip non-SHA filters (CASSANDRA-5385)
 * cqlsh: Print maps ordered by key, sort sets (CASSANDRA-5413)
 * Add null syntax support in CQL3 for inserts (CASSANDRA-3783)
 * Allow unauthenticated set_keyspace() calls (CASSANDRA-5423)
 * Fix potential incremental backups race (CASSANDRA-5410)
 * Fix prepared BATCH statements with batch-level timestamps (CASSANDRA-5415)
 * Allow overriding superuser setup delay (CASSANDRA-5430)
 * cassandra-shuffle with JMX usernames and passwords (CASSANDRA-5431)
Merged from 1.1:
 * cli: Quote ks and cf names in schema output when needed (CASSANDRA-5052)
 * Fix bad default for min/max timestamp in SSTableMetadata (CASSANDRA-5372)
 * Fix cf name extraction from manifest in Directories.migrateFile() 
   (CASSANDRA-5242)
 * Support pluggable internode authentication (CASSANDRA-5401)


1.2.3
 * add check for sstable overlap within a level on startup (CASSANDRA-5327)
 * replace ipv6 colons in jmx object names (CASSANDRA-5298, 5328)
 * Avoid allocating SSTableBoundedScanner during repair when the range does 
   not intersect the sstable (CASSANDRA-5249)
 * Don't lowercase property map keys (this breaks NTS) (CASSANDRA-5292)
 * Fix composite comparator with super columns (CASSANDRA-5287)
 * Fix insufficient validation of UPDATE queries against counter cfs
   (CASSANDRA-5300)
 * Fix PropertyFileSnitch default DC/Rack behavior (CASSANDRA-5285)
 * Handle null values when executing prepared statement (CASSANDRA-5081)
 * Add netty to pom dependencies (CASSANDRA-5181)
 * Include type arguments in Thrift CQLPreparedResult (CASSANDRA-5311)
 * Fix compaction not removing columns when bf_fp_ratio is 1 (CASSANDRA-5182)
 * cli: Warn about missing CQL3 tables in schema descriptions (CASSANDRA-5309)
 * Re-enable unknown option in replication/compaction strategies option for
   backward compatibility (CASSANDRA-4795)
 * Add binary protocol support to stress (CASSANDRA-4993)
 * cqlsh: Fix COPY FROM value quoting and null handling (CASSANDRA-5305)
 * Fix repair -pr for vnodes (CASSANDRA-5329)
 * Relax CL for auth queries for non-default users (CASSANDRA-5310)
 * Fix AssertionError during repair (CASSANDRA-5245)
 * Don't announce migrations to pre-1.2 nodes (CASSANDRA-5334)
Merged from 1.1:
 * Update offline scrub for 1.0 -> 1.1 directory structure (CASSANDRA-5195)
 * add tmp flag to Descriptor hashcode (CASSANDRA-4021)
 * fix logging of "Found table data in data directories" when only system tables
   are present (CASSANDRA-5289)
 * cli: Add JMX authentication support (CASSANDRA-5080)
 * nodetool: ability to repair specific range (CASSANDRA-5280)
 * Fix possible assertion triggered in SliceFromReadCommand (CASSANDRA-5284)
 * cqlsh: Add inet type support on Windows (ipv4-only) (CASSANDRA-4801)
 * Fix race when initializing ColumnFamilyStore (CASSANDRA-5350)
 * Add UseTLAB JVM flag (CASSANDRA-5361)


1.2.2
 * fix potential for multiple concurrent compactions of the same sstables
   (CASSANDRA-5256)
 * avoid no-op caching of byte[] on commitlog append (CASSANDRA-5199)
 * fix symlinks under data dir not working (CASSANDRA-5185)
 * fix bug in compact storage metadata handling (CASSANDRA-5189)
 * Validate login for USE queries (CASSANDRA-5207)
 * cli: remove default username and password (CASSANDRA-5208)
 * configure populate_io_cache_on_flush per-CF (CASSANDRA-4694)
 * allow configuration of internode socket buffer (CASSANDRA-3378)
 * Make sstable directory picking blacklist-aware again (CASSANDRA-5193)
 * Correctly expire gossip states for edge cases (CASSANDRA-5216)
 * Improve handling of directory creation failures (CASSANDRA-5196)
 * Expose secondary indicies to the rest of nodetool (CASSANDRA-4464)
 * Binary protocol: avoid sending notification for 0.0.0.0 (CASSANDRA-5227)
 * add UseCondCardMark XX jvm settings on jdk 1.7 (CASSANDRA-4366)
 * CQL3 refactor to allow conversion function (CASSANDRA-5226)
 * Fix drop of sstables in some circumstance (CASSANDRA-5232)
 * Implement caching of authorization results (CASSANDRA-4295)
 * Add support for LZ4 compression (CASSANDRA-5038)
 * Fix missing columns in wide rows queries (CASSANDRA-5225)
 * Simplify auth setup and make system_auth ks alterable (CASSANDRA-5112)
 * Stop compactions from hanging during bootstrap (CASSANDRA-5244)
 * fix compressed streaming sending extra chunk (CASSANDRA-5105)
 * Add CQL3-based implementations of IAuthenticator and IAuthorizer
   (CASSANDRA-4898)
 * Fix timestamp-based tomstone removal logic (CASSANDRA-5248)
 * cli: Add JMX authentication support (CASSANDRA-5080)
 * Fix forceFlush behavior (CASSANDRA-5241)
 * cqlsh: Add username autocompletion (CASSANDRA-5231)
 * Fix CQL3 composite partition key error (CASSANDRA-5240)
 * Allow IN clause on last clustering key (CASSANDRA-5230)
Merged from 1.1:
 * fix start key/end token validation for wide row iteration (CASSANDRA-5168)
 * add ConfigHelper support for Thrift frame and max message sizes (CASSANDRA-5188)
 * fix nodetool repair not fail on node down (CASSANDRA-5203)
 * always collect tombstone hints (CASSANDRA-5068)
 * Fix error when sourcing file in cqlsh (CASSANDRA-5235)


1.2.1
 * stream undelivered hints on decommission (CASSANDRA-5128)
 * GossipingPropertyFileSnitch loads saved dc/rack info if needed (CASSANDRA-5133)
 * drain should flush system CFs too (CASSANDRA-4446)
 * add inter_dc_tcp_nodelay setting (CASSANDRA-5148)
 * re-allow wrapping ranges for start_token/end_token range pairitspwng (CASSANDRA-5106)
 * fix validation compaction of empty rows (CASSANDRA-5136)
 * nodetool methods to enable/disable hint storage/delivery (CASSANDRA-4750)
 * disallow bloom filter false positive chance of 0 (CASSANDRA-5013)
 * add threadpool size adjustment methods to JMXEnabledThreadPoolExecutor and 
   CompactionManagerMBean (CASSANDRA-5044)
 * fix hinting for dropped local writes (CASSANDRA-4753)
 * off-heap cache doesn't need mutable column container (CASSANDRA-5057)
 * apply disk_failure_policy to bad disks on initial directory creation 
   (CASSANDRA-4847)
 * Optimize name-based queries to use ArrayBackedSortedColumns (CASSANDRA-5043)
 * Fall back to old manifest if most recent is unparseable (CASSANDRA-5041)
 * pool [Compressed]RandomAccessReader objects on the partitioned read path
   (CASSANDRA-4942)
 * Add debug logging to list filenames processed by Directories.migrateFile 
   method (CASSANDRA-4939)
 * Expose black-listed directories via JMX (CASSANDRA-4848)
 * Log compaction merge counts (CASSANDRA-4894)
 * Minimize byte array allocation by AbstractData{Input,Output} (CASSANDRA-5090)
 * Add SSL support for the binary protocol (CASSANDRA-5031)
 * Allow non-schema system ks modification for shuffle to work (CASSANDRA-5097)
 * cqlsh: Add default limit to SELECT statements (CASSANDRA-4972)
 * cqlsh: fix DESCRIBE for 1.1 cfs in CQL3 (CASSANDRA-5101)
 * Correctly gossip with nodes >= 1.1.7 (CASSANDRA-5102)
 * Ensure CL guarantees on digest mismatch (CASSANDRA-5113)
 * Validate correctly selects on composite partition key (CASSANDRA-5122)
 * Fix exception when adding collection (CASSANDRA-5117)
 * Handle states for non-vnode clusters correctly (CASSANDRA-5127)
 * Refuse unrecognized replication and compaction strategy options (CASSANDRA-4795)
 * Pick the correct value validator in sstable2json for cql3 tables (CASSANDRA-5134)
 * Validate login for describe_keyspace, describe_keyspaces and set_keyspace
   (CASSANDRA-5144)
 * Fix inserting empty maps (CASSANDRA-5141)
 * Don't remove tokens from System table for node we know (CASSANDRA-5121)
 * fix streaming progress report for compresed files (CASSANDRA-5130)
 * Coverage analysis for low-CL queries (CASSANDRA-4858)
 * Stop interpreting dates as valid timeUUID value (CASSANDRA-4936)
 * Adds E notation for floating point numbers (CASSANDRA-4927)
 * Detect (and warn) unintentional use of the cql2 thrift methods when cql3 was
   intended (CASSANDRA-5172)
 * cli: Quote ks and cf names in schema output when needed (CASSANDRA-5052)
 * Fix cf name extraction from manifest in Directories.migrateFile() (CASSANDRA-5242)
 * Replace mistaken usage of commons-logging with slf4j (CASSANDRA-5464)
 * Ensure Jackson dependency matches lib (CASSANDRA-5126)
 * Expose droppable tombstone ratio stats over JMX (CASSANDRA-5159)
Merged from 1.1:
 * Simplify CompressedRandomAccessReader to work around JDK FD bug (CASSANDRA-5088)
 * Improve handling a changing target throttle rate mid-compaction (CASSANDRA-5087)
 * Pig: correctly decode row keys in widerow mode (CASSANDRA-5098)
 * nodetool repair command now prints progress (CASSANDRA-4767)
 * fix user defined compaction to run against 1.1 data directory (CASSANDRA-5118)
 * Fix CQL3 BATCH authorization caching (CASSANDRA-5145)
 * fix get_count returns incorrect value with TTL (CASSANDRA-5099)
 * better handling for mid-compaction failure (CASSANDRA-5137)
 * convert default marshallers list to map for better readability (CASSANDRA-5109)
 * fix ConcurrentModificationException in getBootstrapSource (CASSANDRA-5170)
 * fix sstable maxtimestamp for row deletes and pre-1.1.1 sstables (CASSANDRA-5153)
 * Fix thread growth on node removal (CASSANDRA-5175)
 * Make Ec2Region's datacenter name configurable (CASSANDRA-5155)


1.2.0
 * Disallow counters in collections (CASSANDRA-5082)
 * cqlsh: add unit tests (CASSANDRA-3920)
 * fix default bloom_filter_fp_chance for LeveledCompactionStrategy (CASSANDRA-5093)
Merged from 1.1:
 * add validation for get_range_slices with start_key and end_token (CASSANDRA-5089)


1.2.0-rc2
 * fix nodetool ownership display with vnodes (CASSANDRA-5065)
 * cqlsh: add DESCRIBE KEYSPACES command (CASSANDRA-5060)
 * Fix potential infinite loop when reloading CFS (CASSANDRA-5064)
 * Fix SimpleAuthorizer example (CASSANDRA-5072)
 * cqlsh: force CL.ONE for tracing and system.schema* queries (CASSANDRA-5070)
 * Includes cassandra-shuffle in the debian package (CASSANDRA-5058)
Merged from 1.1:
 * fix multithreaded compaction deadlock (CASSANDRA-4492)
 * fix temporarily missing schema after upgrade from pre-1.1.5 (CASSANDRA-5061)
 * Fix ALTER TABLE overriding compression options with defaults
   (CASSANDRA-4996, 5066)
 * fix specifying and altering crc_check_chance (CASSANDRA-5053)
 * fix Murmur3Partitioner ownership% calculation (CASSANDRA-5076)
 * Don't expire columns sooner than they should in 2ndary indexes (CASSANDRA-5079)


1.2-rc1
 * rename rpc_timeout settings to request_timeout (CASSANDRA-5027)
 * add BF with 0.1 FP to LCS by default (CASSANDRA-5029)
 * Fix preparing insert queries (CASSANDRA-5016)
 * Fix preparing queries with counter increment (CASSANDRA-5022)
 * Fix preparing updates with collections (CASSANDRA-5017)
 * Don't generate UUID based on other node address (CASSANDRA-5002)
 * Fix message when trying to alter a clustering key type (CASSANDRA-5012)
 * Update IAuthenticator to match the new IAuthorizer (CASSANDRA-5003)
 * Fix inserting only a key in CQL3 (CASSANDRA-5040)
 * Fix CQL3 token() function when used with strings (CASSANDRA-5050)
Merged from 1.1:
 * reduce log spam from invalid counter shards (CASSANDRA-5026)
 * Improve schema propagation performance (CASSANDRA-5025)
 * Fix for IndexHelper.IndexFor throws OOB Exception (CASSANDRA-5030)
 * cqlsh: make it possible to describe thrift CFs (CASSANDRA-4827)
 * cqlsh: fix timestamp formatting on some platforms (CASSANDRA-5046)


1.2-beta3
 * make consistency level configurable in cqlsh (CASSANDRA-4829)
 * fix cqlsh rendering of blob fields (CASSANDRA-4970)
 * fix cqlsh DESCRIBE command (CASSANDRA-4913)
 * save truncation position in system table (CASSANDRA-4906)
 * Move CompressionMetadata off-heap (CASSANDRA-4937)
 * allow CLI to GET cql3 columnfamily data (CASSANDRA-4924)
 * Fix rare race condition in getExpireTimeForEndpoint (CASSANDRA-4402)
 * acquire references to overlapping sstables during compaction so bloom filter
   doesn't get free'd prematurely (CASSANDRA-4934)
 * Don't share slice query filter in CQL3 SelectStatement (CASSANDRA-4928)
 * Separate tracing from Log4J (CASSANDRA-4861)
 * Exclude gcable tombstones from merkle-tree computation (CASSANDRA-4905)
 * Better printing of AbstractBounds for tracing (CASSANDRA-4931)
 * Optimize mostRecentTombstone check in CC.collectAllData (CASSANDRA-4883)
 * Change stream session ID to UUID to avoid collision from same node (CASSANDRA-4813)
 * Use Stats.db when bulk loading if present (CASSANDRA-4957)
 * Skip repair on system_trace and keyspaces with RF=1 (CASSANDRA-4956)
 * (cql3) Remove arbitrary SELECT limit (CASSANDRA-4918)
 * Correctly handle prepared operation on collections (CASSANDRA-4945)
 * Fix CQL3 LIMIT (CASSANDRA-4877)
 * Fix Stress for CQL3 (CASSANDRA-4979)
 * Remove cassandra specific exceptions from JMX interface (CASSANDRA-4893)
 * (CQL3) Force using ALLOW FILTERING on potentially inefficient queries (CASSANDRA-4915)
 * (cql3) Fix adding column when the table has collections (CASSANDRA-4982)
 * (cql3) Fix allowing collections with compact storage (CASSANDRA-4990)
 * (cql3) Refuse ttl/writetime function on collections (CASSANDRA-4992)
 * Replace IAuthority with new IAuthorizer (CASSANDRA-4874)
 * clqsh: fix KEY pseudocolumn escaping when describing Thrift tables
   in CQL3 mode (CASSANDRA-4955)
 * add basic authentication support for Pig CassandraStorage (CASSANDRA-3042)
 * fix CQL2 ALTER TABLE compaction_strategy_class altering (CASSANDRA-4965)
Merged from 1.1:
 * Fall back to old describe_splits if d_s_ex is not available (CASSANDRA-4803)
 * Improve error reporting when streaming ranges fail (CASSANDRA-5009)
 * Fix cqlsh timestamp formatting of timezone info (CASSANDRA-4746)
 * Fix assertion failure with leveled compaction (CASSANDRA-4799)
 * Check for null end_token in get_range_slice (CASSANDRA-4804)
 * Remove all remnants of removed nodes (CASSANDRA-4840)
 * Add aut-reloading of the log4j file in debian package (CASSANDRA-4855)
 * Fix estimated row cache entry size (CASSANDRA-4860)
 * reset getRangeSlice filter after finishing a row for get_paged_slice
   (CASSANDRA-4919)
 * expunge row cache post-truncate (CASSANDRA-4940)
 * Allow static CF definition with compact storage (CASSANDRA-4910)
 * Fix endless loop/compaction of schema_* CFs due to broken timestamps (CASSANDRA-4880)
 * Fix 'wrong class type' assertion in CounterColumn (CASSANDRA-4976)


1.2-beta2
 * fp rate of 1.0 disables BF entirely; LCS defaults to 1.0 (CASSANDRA-4876)
 * off-heap bloom filters for row keys (CASSANDRA_4865)
 * add extension point for sstable components (CASSANDRA-4049)
 * improve tracing output (CASSANDRA-4852, 4862)
 * make TRACE verb droppable (CASSANDRA-4672)
 * fix BulkLoader recognition of CQL3 columnfamilies (CASSANDRA-4755)
 * Sort commitlog segments for replay by id instead of mtime (CASSANDRA-4793)
 * Make hint delivery asynchronous (CASSANDRA-4761)
 * Pluggable Thrift transport factories for CLI and cqlsh (CASSANDRA-4609, 4610)
 * cassandra-cli: allow Double value type to be inserted to a column (CASSANDRA-4661)
 * Add ability to use custom TServerFactory implementations (CASSANDRA-4608)
 * optimize batchlog flushing to skip successful batches (CASSANDRA-4667)
 * include metadata for system keyspace itself in schema tables (CASSANDRA-4416)
 * add check to PropertyFileSnitch to verify presence of location for
   local node (CASSANDRA-4728)
 * add PBSPredictor consistency modeler (CASSANDRA-4261)
 * remove vestiges of Thrift unframed mode (CASSANDRA-4729)
 * optimize single-row PK lookups (CASSANDRA-4710)
 * adjust blockFor calculation to account for pending ranges due to node 
   movement (CASSANDRA-833)
 * Change CQL version to 3.0.0 and stop accepting 3.0.0-beta1 (CASSANDRA-4649)
 * (CQL3) Make prepared statement global instead of per connection 
   (CASSANDRA-4449)
 * Fix scrubbing of CQL3 created tables (CASSANDRA-4685)
 * (CQL3) Fix validation when using counter and regular columns in the same 
   table (CASSANDRA-4706)
 * Fix bug starting Cassandra with simple authentication (CASSANDRA-4648)
 * Add support for batchlog in CQL3 (CASSANDRA-4545, 4738)
 * Add support for multiple column family outputs in CFOF (CASSANDRA-4208)
 * Support repairing only the local DC nodes (CASSANDRA-4747)
 * Use rpc_address for binary protocol and change default port (CASSANDRA-4751)
 * Fix use of collections in prepared statements (CASSANDRA-4739)
 * Store more information into peers table (CASSANDRA-4351, 4814)
 * Configurable bucket size for size tiered compaction (CASSANDRA-4704)
 * Run leveled compaction in parallel (CASSANDRA-4310)
 * Fix potential NPE during CFS reload (CASSANDRA-4786)
 * Composite indexes may miss results (CASSANDRA-4796)
 * Move consistency level to the protocol level (CASSANDRA-4734, 4824)
 * Fix Subcolumn slice ends not respected (CASSANDRA-4826)
 * Fix Assertion error in cql3 select (CASSANDRA-4783)
 * Fix list prepend logic (CQL3) (CASSANDRA-4835)
 * Add booleans as literals in CQL3 (CASSANDRA-4776)
 * Allow renaming PK columns in CQL3 (CASSANDRA-4822)
 * Fix binary protocol NEW_NODE event (CASSANDRA-4679)
 * Fix potential infinite loop in tombstone compaction (CASSANDRA-4781)
 * Remove system tables accounting from schema (CASSANDRA-4850)
 * (cql3) Force provided columns in clustering key order in 
   'CLUSTERING ORDER BY' (CASSANDRA-4881)
 * Fix composite index bug (CASSANDRA-4884)
 * Fix short read protection for CQL3 (CASSANDRA-4882)
 * Add tracing support to the binary protocol (CASSANDRA-4699)
 * (cql3) Don't allow prepared marker inside collections (CASSANDRA-4890)
 * Re-allow order by on non-selected columns (CASSANDRA-4645)
 * Bug when composite index is created in a table having collections (CASSANDRA-4909)
 * log index scan subject in CompositesSearcher (CASSANDRA-4904)
Merged from 1.1:
 * add get[Row|Key]CacheEntries to CacheServiceMBean (CASSANDRA-4859)
 * fix get_paged_slice to wrap to next row correctly (CASSANDRA-4816)
 * fix indexing empty column values (CASSANDRA-4832)
 * allow JdbcDate to compose null Date objects (CASSANDRA-4830)
 * fix possible stackoverflow when compacting 1000s of sstables
   (CASSANDRA-4765)
 * fix wrong leveled compaction progress calculation (CASSANDRA-4807)
 * add a close() method to CRAR to prevent leaking file descriptors (CASSANDRA-4820)
 * fix potential infinite loop in get_count (CASSANDRA-4833)
 * fix compositeType.{get/from}String methods (CASSANDRA-4842)
 * (CQL) fix CREATE COLUMNFAMILY permissions check (CASSANDRA-4864)
 * Fix DynamicCompositeType same type comparison (CASSANDRA-4711)
 * Fix duplicate SSTable reference when stream session failed (CASSANDRA-3306)
 * Allow static CF definition with compact storage (CASSANDRA-4910)
 * Fix endless loop/compaction of schema_* CFs due to broken timestamps (CASSANDRA-4880)
 * Fix 'wrong class type' assertion in CounterColumn (CASSANDRA-4976)


1.2-beta1
 * add atomic_batch_mutate (CASSANDRA-4542, -4635)
 * increase default max_hint_window_in_ms to 3h (CASSANDRA-4632)
 * include message initiation time to replicas so they can more
   accurately drop timed-out requests (CASSANDRA-2858)
 * fix clientutil.jar dependencies (CASSANDRA-4566)
 * optimize WriteResponse (CASSANDRA-4548)
 * new metrics (CASSANDRA-4009)
 * redesign KEYS indexes to avoid read-before-write (CASSANDRA-2897)
 * debug tracing (CASSANDRA-1123)
 * parallelize row cache loading (CASSANDRA-4282)
 * Make compaction, flush JBOD-aware (CASSANDRA-4292)
 * run local range scans on the read stage (CASSANDRA-3687)
 * clean up ioexceptions (CASSANDRA-2116)
 * add disk_failure_policy (CASSANDRA-2118)
 * Introduce new json format with row level deletion (CASSANDRA-4054)
 * remove redundant "name" column from schema_keyspaces (CASSANDRA-4433)
 * improve "nodetool ring" handling of multi-dc clusters (CASSANDRA-3047)
 * update NTS calculateNaturalEndpoints to be O(N log N) (CASSANDRA-3881)
 * split up rpc timeout by operation type (CASSANDRA-2819)
 * rewrite key cache save/load to use only sequential i/o (CASSANDRA-3762)
 * update MS protocol with a version handshake + broadcast address id
   (CASSANDRA-4311)
 * multithreaded hint replay (CASSANDRA-4189)
 * add inter-node message compression (CASSANDRA-3127)
 * remove COPP (CASSANDRA-2479)
 * Track tombstone expiration and compact when tombstone content is
   higher than a configurable threshold, default 20% (CASSANDRA-3442, 4234)
 * update MurmurHash to version 3 (CASSANDRA-2975)
 * (CLI) track elapsed time for `delete' operation (CASSANDRA-4060)
 * (CLI) jline version is bumped to 1.0 to properly  support
   'delete' key function (CASSANDRA-4132)
 * Save IndexSummary into new SSTable 'Summary' component (CASSANDRA-2392, 4289)
 * Add support for range tombstones (CASSANDRA-3708)
 * Improve MessagingService efficiency (CASSANDRA-3617)
 * Avoid ID conflicts from concurrent schema changes (CASSANDRA-3794)
 * Set thrift HSHA server thread limit to unlimited by default (CASSANDRA-4277)
 * Avoids double serialization of CF id in RowMutation messages
   (CASSANDRA-4293)
 * stream compressed sstables directly with java nio (CASSANDRA-4297)
 * Support multiple ranges in SliceQueryFilter (CASSANDRA-3885)
 * Add column metadata to system column families (CASSANDRA-4018)
 * (cql3) Always use composite types by default (CASSANDRA-4329)
 * (cql3) Add support for set, map and list (CASSANDRA-3647)
 * Validate date type correctly (CASSANDRA-4441)
 * (cql3) Allow definitions with only a PK (CASSANDRA-4361)
 * (cql3) Add support for row key composites (CASSANDRA-4179)
 * improve DynamicEndpointSnitch by using reservoir sampling (CASSANDRA-4038)
 * (cql3) Add support for 2ndary indexes (CASSANDRA-3680)
 * (cql3) fix defining more than one PK to be invalid (CASSANDRA-4477)
 * remove schema agreement checking from all external APIs (Thrift, CQL and CQL3) (CASSANDRA-4487)
 * add Murmur3Partitioner and make it default for new installations (CASSANDRA-3772, 4621)
 * (cql3) update pseudo-map syntax to use map syntax (CASSANDRA-4497)
 * Finer grained exceptions hierarchy and provides error code with exceptions (CASSANDRA-3979)
 * Adds events push to binary protocol (CASSANDRA-4480)
 * Rewrite nodetool help (CASSANDRA-2293)
 * Make CQL3 the default for CQL (CASSANDRA-4640)
 * update stress tool to be able to use CQL3 (CASSANDRA-4406)
 * Accept all thrift update on CQL3 cf but don't expose their metadata (CASSANDRA-4377)
 * Replace Throttle with Guava's RateLimiter for HintedHandOff (CASSANDRA-4541)
 * fix counter add/get using CQL2 and CQL3 in stress tool (CASSANDRA-4633)
 * Add sstable count per level to cfstats (CASSANDRA-4537)
 * (cql3) Add ALTER KEYSPACE statement (CASSANDRA-4611)
 * (cql3) Allow defining default consistency levels (CASSANDRA-4448)
 * (cql3) Fix queries using LIMIT missing results (CASSANDRA-4579)
 * fix cross-version gossip messaging (CASSANDRA-4576)
 * added inet data type (CASSANDRA-4627)


1.1.6
 * Wait for writes on synchronous read digest mismatch (CASSANDRA-4792)
 * fix commitlog replay for nanotime-infected sstables (CASSANDRA-4782)
 * preflight check ttl for maximum of 20 years (CASSANDRA-4771)
 * (Pig) fix widerow input with single column rows (CASSANDRA-4789)
 * Fix HH to compact with correct gcBefore, which avoids wiping out
   undelivered hints (CASSANDRA-4772)
 * LCS will merge up to 32 L0 sstables as intended (CASSANDRA-4778)
 * NTS will default unconfigured DC replicas to zero (CASSANDRA-4675)
 * use default consistency level in counter validation if none is
   explicitly provide (CASSANDRA-4700)
 * Improve IAuthority interface by introducing fine-grained
   access permissions and grant/revoke commands (CASSANDRA-4490, 4644)
 * fix assumption error in CLI when updating/describing keyspace 
   (CASSANDRA-4322)
 * Adds offline sstablescrub to debian packaging (CASSANDRA-4642)
 * Automatic fixing of overlapping leveled sstables (CASSANDRA-4644)
 * fix error when using ORDER BY with extended selections (CASSANDRA-4689)
 * (CQL3) Fix validation for IN queries for non-PK cols (CASSANDRA-4709)
 * fix re-created keyspace disappering after 1.1.5 upgrade 
   (CASSANDRA-4698, 4752)
 * (CLI) display elapsed time in 2 fraction digits (CASSANDRA-3460)
 * add authentication support to sstableloader (CASSANDRA-4712)
 * Fix CQL3 'is reversed' logic (CASSANDRA-4716, 4759)
 * (CQL3) Don't return ReversedType in result set metadata (CASSANDRA-4717)
 * Backport adding AlterKeyspace statement (CASSANDRA-4611)
 * (CQL3) Correcty accept upper-case data types (CASSANDRA-4770)
 * Add binary protocol events for schema changes (CASSANDRA-4684)
Merged from 1.0:
 * Switch from NBHM to CHM in MessagingService's callback map, which
   prevents OOM in long-running instances (CASSANDRA-4708)


1.1.5
 * add SecondaryIndex.reload API (CASSANDRA-4581)
 * use millis + atomicint for commitlog segment creation instead of
   nanotime, which has issues under some hypervisors (CASSANDRA-4601)
 * fix FD leak in slice queries (CASSANDRA-4571)
 * avoid recursion in leveled compaction (CASSANDRA-4587)
 * increase stack size under Java7 to 180K
 * Log(info) schema changes (CASSANDRA-4547)
 * Change nodetool setcachecapcity to manipulate global caches (CASSANDRA-4563)
 * (cql3) fix setting compaction strategy (CASSANDRA-4597)
 * fix broken system.schema_* timestamps on system startup (CASSANDRA-4561)
 * fix wrong skip of cache saving (CASSANDRA-4533)
 * Avoid NPE when lost+found is in data dir (CASSANDRA-4572)
 * Respect five-minute flush moratorium after initial CL replay (CASSANDRA-4474)
 * Adds ntp as recommended in debian packaging (CASSANDRA-4606)
 * Configurable transport in CF Record{Reader|Writer} (CASSANDRA-4558)
 * (cql3) fix potential NPE with both equal and unequal restriction (CASSANDRA-4532)
 * (cql3) improves ORDER BY validation (CASSANDRA-4624)
 * Fix potential deadlock during counter writes (CASSANDRA-4578)
 * Fix cql error with ORDER BY when using IN (CASSANDRA-4612)
Merged from 1.0:
 * increase Xss to 160k to accomodate latest 1.6 JVMs (CASSANDRA-4602)
 * fix toString of hint destination tokens (CASSANDRA-4568)
 * Fix multiple values for CurrentLocal NodeID (CASSANDRA-4626)


1.1.4
 * fix offline scrub to catch >= out of order rows (CASSANDRA-4411)
 * fix cassandra-env.sh on RHEL and other non-dash-based systems 
   (CASSANDRA-4494)
Merged from 1.0:
 * (Hadoop) fix setting key length for old-style mapred api (CASSANDRA-4534)
 * (Hadoop) fix iterating through a resultset consisting entirely
   of tombstoned rows (CASSANDRA-4466)


1.1.3
 * (cqlsh) add COPY TO (CASSANDRA-4434)
 * munmap commitlog segments before rename (CASSANDRA-4337)
 * (JMX) rename getRangeKeySample to sampleKeyRange to avoid returning
   multi-MB results as an attribute (CASSANDRA-4452)
 * flush based on data size, not throughput; overwritten columns no 
   longer artificially inflate liveRatio (CASSANDRA-4399)
 * update default commitlog segment size to 32MB and total commitlog
   size to 32/1024 MB for 32/64 bit JVMs, respectively (CASSANDRA-4422)
 * avoid using global partitioner to estimate ranges in index sstables
   (CASSANDRA-4403)
 * restore pre-CASSANDRA-3862 approach to removing expired tombstones
   from row cache during compaction (CASSANDRA-4364)
 * (stress) support for CQL prepared statements (CASSANDRA-3633)
 * Correctly catch exception when Snappy cannot be loaded (CASSANDRA-4400)
 * (cql3) Support ORDER BY when IN condition is given in WHERE clause (CASSANDRA-4327)
 * (cql3) delete "component_index" column on DROP TABLE call (CASSANDRA-4420)
 * change nanoTime() to currentTimeInMillis() in schema related code (CASSANDRA-4432)
 * add a token generation tool (CASSANDRA-3709)
 * Fix LCS bug with sstable containing only 1 row (CASSANDRA-4411)
 * fix "Can't Modify Index Name" problem on CF update (CASSANDRA-4439)
 * Fix assertion error in getOverlappingSSTables during repair (CASSANDRA-4456)
 * fix nodetool's setcompactionthreshold command (CASSANDRA-4455)
 * Ensure compacted files are never used, to avoid counter overcount (CASSANDRA-4436)
Merged from 1.0:
 * Push the validation of secondary index values to the SecondaryIndexManager (CASSANDRA-4240)
 * allow dropping columns shadowed by not-yet-expired supercolumn or row
   tombstones in PrecompactedRow (CASSANDRA-4396)


1.1.2
 * Fix cleanup not deleting index entries (CASSANDRA-4379)
 * Use correct partitioner when saving + loading caches (CASSANDRA-4331)
 * Check schema before trying to export sstable (CASSANDRA-2760)
 * Raise a meaningful exception instead of NPE when PFS encounters
   an unconfigured node + no default (CASSANDRA-4349)
 * fix bug in sstable blacklisting with LCS (CASSANDRA-4343)
 * LCS no longer promotes tiny sstables out of L0 (CASSANDRA-4341)
 * skip tombstones during hint replay (CASSANDRA-4320)
 * fix NPE in compactionstats (CASSANDRA-4318)
 * enforce 1m min keycache for auto (CASSANDRA-4306)
 * Have DeletedColumn.isMFD always return true (CASSANDRA-4307)
 * (cql3) exeption message for ORDER BY constraints said primary filter can be
    an IN clause, which is misleading (CASSANDRA-4319)
 * (cql3) Reject (not yet supported) creation of 2ndardy indexes on tables with
   composite primary keys (CASSANDRA-4328)
 * Set JVM stack size to 160k for java 7 (CASSANDRA-4275)
 * cqlsh: add COPY command to load data from CSV flat files (CASSANDRA-4012)
 * CFMetaData.fromThrift to throw ConfigurationException upon error (CASSANDRA-4353)
 * Use CF comparator to sort indexed columns in SecondaryIndexManager
   (CASSANDRA-4365)
 * add strategy_options to the KSMetaData.toString() output (CASSANDRA-4248)
 * (cql3) fix range queries containing unqueried results (CASSANDRA-4372)
 * (cql3) allow updating column_alias types (CASSANDRA-4041)
 * (cql3) Fix deletion bug (CASSANDRA-4193)
 * Fix computation of overlapping sstable for leveled compaction (CASSANDRA-4321)
 * Improve scrub and allow to run it offline (CASSANDRA-4321)
 * Fix assertionError in StorageService.bulkLoad (CASSANDRA-4368)
 * (cqlsh) add option to authenticate to a keyspace at startup (CASSANDRA-4108)
 * (cqlsh) fix ASSUME functionality (CASSANDRA-4352)
 * Fix ColumnFamilyRecordReader to not return progress > 100% (CASSANDRA-3942)
Merged from 1.0:
 * Set gc_grace on index CF to 0 (CASSANDRA-4314)


1.1.1
 * add populate_io_cache_on_flush option (CASSANDRA-2635)
 * allow larger cache capacities than 2GB (CASSANDRA-4150)
 * add getsstables command to nodetool (CASSANDRA-4199)
 * apply parent CF compaction settings to secondary index CFs (CASSANDRA-4280)
 * preserve commitlog size cap when recycling segments at startup
   (CASSANDRA-4201)
 * (Hadoop) fix split generation regression (CASSANDRA-4259)
 * ignore min/max compactions settings in LCS, while preserving
   behavior that min=max=0 disables autocompaction (CASSANDRA-4233)
 * log number of rows read from saved cache (CASSANDRA-4249)
 * calculate exact size required for cleanup operations (CASSANDRA-1404)
 * avoid blocking additional writes during flush when the commitlog
   gets behind temporarily (CASSANDRA-1991)
 * enable caching on index CFs based on data CF cache setting (CASSANDRA-4197)
 * warn on invalid replication strategy creation options (CASSANDRA-4046)
 * remove [Freeable]Memory finalizers (CASSANDRA-4222)
 * include tombstone size in ColumnFamily.size, which can prevent OOM
   during sudden mass delete operations by yielding a nonzero liveRatio
   (CASSANDRA-3741)
 * Open 1 sstableScanner per level for leveled compaction (CASSANDRA-4142)
 * Optimize reads when row deletion timestamps allow us to restrict
   the set of sstables we check (CASSANDRA-4116)
 * add support for commitlog archiving and point-in-time recovery
   (CASSANDRA-3690)
 * avoid generating redundant compaction tasks during streaming
   (CASSANDRA-4174)
 * add -cf option to nodetool snapshot, and takeColumnFamilySnapshot to
   StorageService mbean (CASSANDRA-556)
 * optimize cleanup to drop entire sstables where possible (CASSANDRA-4079)
 * optimize truncate when autosnapshot is disabled (CASSANDRA-4153)
 * update caches to use byte[] keys to reduce memory overhead (CASSANDRA-3966)
 * add column limit to cli (CASSANDRA-3012, 4098)
 * clean up and optimize DataOutputBuffer, used by CQL compression and
   CompositeType (CASSANDRA-4072)
 * optimize commitlog checksumming (CASSANDRA-3610)
 * identify and blacklist corrupted SSTables from future compactions 
   (CASSANDRA-2261)
 * Move CfDef and KsDef validation out of thrift (CASSANDRA-4037)
 * Expose API to repair a user provided range (CASSANDRA-3912)
 * Add way to force the cassandra-cli to refresh its schema (CASSANDRA-4052)
 * Avoid having replicate on write tasks stacking up at CL.ONE (CASSANDRA-2889)
 * (cql3) Backwards compatibility for composite comparators in non-cql3-aware
   clients (CASSANDRA-4093)
 * (cql3) Fix order by for reversed queries (CASSANDRA-4160)
 * (cql3) Add ReversedType support (CASSANDRA-4004)
 * (cql3) Add timeuuid type (CASSANDRA-4194)
 * (cql3) Minor fixes (CASSANDRA-4185)
 * (cql3) Fix prepared statement in BATCH (CASSANDRA-4202)
 * (cql3) Reduce the list of reserved keywords (CASSANDRA-4186)
 * (cql3) Move max/min compaction thresholds to compaction strategy options
   (CASSANDRA-4187)
 * Fix exception during move when localhost is the only source (CASSANDRA-4200)
 * (cql3) Allow paging through non-ordered partitioner results (CASSANDRA-3771)
 * (cql3) Fix drop index (CASSANDRA-4192)
 * (cql3) Don't return range ghosts anymore (CASSANDRA-3982)
 * fix re-creating Keyspaces/ColumnFamilies with the same name as dropped
   ones (CASSANDRA-4219)
 * fix SecondaryIndex LeveledManifest save upon snapshot (CASSANDRA-4230)
 * fix missing arrayOffset in FBUtilities.hash (CASSANDRA-4250)
 * (cql3) Add name of parameters in CqlResultSet (CASSANDRA-4242)
 * (cql3) Correctly validate order by queries (CASSANDRA-4246)
 * rename stress to cassandra-stress for saner packaging (CASSANDRA-4256)
 * Fix exception on colum metadata with non-string comparator (CASSANDRA-4269)
 * Check for unknown/invalid compression options (CASSANDRA-4266)
 * (cql3) Adds simple access to column timestamp and ttl (CASSANDRA-4217)
 * (cql3) Fix range queries with secondary indexes (CASSANDRA-4257)
 * Better error messages from improper input in cli (CASSANDRA-3865)
 * Try to stop all compaction upon Keyspace or ColumnFamily drop (CASSANDRA-4221)
 * (cql3) Allow keyspace properties to contain hyphens (CASSANDRA-4278)
 * (cql3) Correctly validate keyspace access in create table (CASSANDRA-4296)
 * Avoid deadlock in migration stage (CASSANDRA-3882)
 * Take supercolumn names and deletion info into account in memtable throughput
   (CASSANDRA-4264)
 * Add back backward compatibility for old style replication factor (CASSANDRA-4294)
 * Preserve compatibility with pre-1.1 index queries (CASSANDRA-4262)
Merged from 1.0:
 * Fix super columns bug where cache is not updated (CASSANDRA-4190)
 * fix maxTimestamp to include row tombstones (CASSANDRA-4116)
 * (CLI) properly handle quotes in create/update keyspace commands (CASSANDRA-4129)
 * Avoids possible deadlock during bootstrap (CASSANDRA-4159)
 * fix stress tool that hangs forever on timeout or error (CASSANDRA-4128)
 * stress tool to return appropriate exit code on failure (CASSANDRA-4188)
 * fix compaction NPE when out of disk space and assertions disabled
   (CASSANDRA-3985)
 * synchronize LCS getEstimatedTasks to avoid CME (CASSANDRA-4255)
 * ensure unique streaming session id's (CASSANDRA-4223)
 * kick off background compaction when min/max thresholds change 
   (CASSANDRA-4279)
 * improve ability of STCS.getBuckets to deal with 100s of 1000s of
   sstables, such as when convertinb back from LCS (CASSANDRA-4287)
 * Oversize integer in CQL throws NumberFormatException (CASSANDRA-4291)
 * fix 1.0.x node join to mixed version cluster, other nodes >= 1.1 (CASSANDRA-4195)
 * Fix LCS splitting sstable base on uncompressed size (CASSANDRA-4419)
 * Push the validation of secondary index values to the SecondaryIndexManager (CASSANDRA-4240)
 * Don't purge columns during upgradesstables (CASSANDRA-4462)
 * Make cqlsh work with piping (CASSANDRA-4113)
 * Validate arguments for nodetool decommission (CASSANDRA-4061)
 * Report thrift status in nodetool info (CASSANDRA-4010)


1.1.0-final
 * average a reduced liveRatio estimate with the previous one (CASSANDRA-4065)
 * Allow KS and CF names up to 48 characters (CASSANDRA-4157)
 * fix stress build (CASSANDRA-4140)
 * add time remaining estimate to nodetool compactionstats (CASSANDRA-4167)
 * (cql) fix NPE in cql3 ALTER TABLE (CASSANDRA-4163)
 * (cql) Add support for CL.TWO and CL.THREE in CQL (CASSANDRA-4156)
 * (cql) Fix type in CQL3 ALTER TABLE preventing update (CASSANDRA-4170)
 * (cql) Throw invalid exception from CQL3 on obsolete options (CASSANDRA-4171)
 * (cqlsh) fix recognizing uppercase SELECT keyword (CASSANDRA-4161)
 * Pig: wide row support (CASSANDRA-3909)
Merged from 1.0:
 * avoid streaming empty files with bulk loader if sstablewriter errors out
   (CASSANDRA-3946)


1.1-rc1
 * Include stress tool in binary builds (CASSANDRA-4103)
 * (Hadoop) fix wide row iteration when last row read was deleted
   (CASSANDRA-4154)
 * fix read_repair_chance to really default to 0.1 in the cli (CASSANDRA-4114)
 * Adds caching and bloomFilterFpChange to CQL options (CASSANDRA-4042)
 * Adds posibility to autoconfigure size of the KeyCache (CASSANDRA-4087)
 * fix KEYS index from skipping results (CASSANDRA-3996)
 * Remove sliced_buffer_size_in_kb dead option (CASSANDRA-4076)
 * make loadNewSStable preserve sstable version (CASSANDRA-4077)
 * Respect 1.0 cache settings as much as possible when upgrading 
   (CASSANDRA-4088)
 * relax path length requirement for sstable files when upgrading on 
   non-Windows platforms (CASSANDRA-4110)
 * fix terminination of the stress.java when errors were encountered
   (CASSANDRA-4128)
 * Move CfDef and KsDef validation out of thrift (CASSANDRA-4037)
 * Fix get_paged_slice (CASSANDRA-4136)
 * CQL3: Support slice with exclusive start and stop (CASSANDRA-3785)
Merged from 1.0:
 * support PropertyFileSnitch in bulk loader (CASSANDRA-4145)
 * add auto_snapshot option allowing disabling snapshot before drop/truncate
   (CASSANDRA-3710)
 * allow short snitch names (CASSANDRA-4130)


1.1-beta2
 * rename loaded sstables to avoid conflicts with local snapshots
   (CASSANDRA-3967)
 * start hint replay as soon as FD notifies that the target is back up
   (CASSANDRA-3958)
 * avoid unproductive deserializing of cached rows during compaction
   (CASSANDRA-3921)
 * fix concurrency issues with CQL keyspace creation (CASSANDRA-3903)
 * Show Effective Owership via Nodetool ring <keyspace> (CASSANDRA-3412)
 * Update ORDER BY syntax for CQL3 (CASSANDRA-3925)
 * Fix BulkRecordWriter to not throw NPE if reducer gets no map data from Hadoop (CASSANDRA-3944)
 * Fix bug with counters in super columns (CASSANDRA-3821)
 * Remove deprecated merge_shard_chance (CASSANDRA-3940)
 * add a convenient way to reset a node's schema (CASSANDRA-2963)
 * fix for intermittent SchemaDisagreementException (CASSANDRA-3884)
 * CLI `list <CF>` to limit number of columns and their order (CASSANDRA-3012)
 * ignore deprecated KsDef/CfDef/ColumnDef fields in native schema (CASSANDRA-3963)
 * CLI to report when unsupported column_metadata pair was given (CASSANDRA-3959)
 * reincarnate removed and deprecated KsDef/CfDef attributes (CASSANDRA-3953)
 * Fix race between writes and read for cache (CASSANDRA-3862)
 * perform static initialization of StorageProxy on start-up (CASSANDRA-3797)
 * support trickling fsync() on writes (CASSANDRA-3950)
 * expose counters for unavailable/timeout exceptions given to thrift clients (CASSANDRA-3671)
 * avoid quadratic startup time in LeveledManifest (CASSANDRA-3952)
 * Add type information to new schema_ columnfamilies and remove thrift
   serialization for schema (CASSANDRA-3792)
 * add missing column validator options to the CLI help (CASSANDRA-3926)
 * skip reading saved key cache if CF's caching strategy is NONE or ROWS_ONLY (CASSANDRA-3954)
 * Unify migration code (CASSANDRA-4017)
Merged from 1.0:
 * cqlsh: guess correct version of Python for Arch Linux (CASSANDRA-4090)
 * (CLI) properly handle quotes in create/update keyspace commands (CASSANDRA-4129)
 * Avoids possible deadlock during bootstrap (CASSANDRA-4159)
 * fix stress tool that hangs forever on timeout or error (CASSANDRA-4128)
 * Fix super columns bug where cache is not updated (CASSANDRA-4190)
 * stress tool to return appropriate exit code on failure (CASSANDRA-4188)


1.0.9
 * improve index sampling performance (CASSANDRA-4023)
 * always compact away deleted hints immediately after handoff (CASSANDRA-3955)
 * delete hints from dropped ColumnFamilies on handoff instead of
   erroring out (CASSANDRA-3975)
 * add CompositeType ref to the CLI doc for create/update column family (CASSANDRA-3980)
 * Pig: support Counter ColumnFamilies (CASSANDRA-3973)
 * Pig: Composite column support (CASSANDRA-3684)
 * Avoid NPE during repair when a keyspace has no CFs (CASSANDRA-3988)
 * Fix division-by-zero error on get_slice (CASSANDRA-4000)
 * don't change manifest level for cleanup, scrub, and upgradesstables
   operations under LeveledCompactionStrategy (CASSANDRA-3989, 4112)
 * fix race leading to super columns assertion failure (CASSANDRA-3957)
 * fix NPE on invalid CQL delete command (CASSANDRA-3755)
 * allow custom types in CLI's assume command (CASSANDRA-4081)
 * fix totalBytes count for parallel compactions (CASSANDRA-3758)
 * fix intermittent NPE in get_slice (CASSANDRA-4095)
 * remove unnecessary asserts in native code interfaces (CASSANDRA-4096)
 * Validate blank keys in CQL to avoid assertion errors (CASSANDRA-3612)
 * cqlsh: fix bad decoding of some column names (CASSANDRA-4003)
 * cqlsh: fix incorrect padding with unicode chars (CASSANDRA-4033)
 * Fix EC2 snitch incorrectly reporting region (CASSANDRA-4026)
 * Shut down thrift during decommission (CASSANDRA-4086)
 * Expose nodetool cfhistograms for 2ndary indexes (CASSANDRA-4063)
Merged from 0.8:
 * Fix ConcurrentModificationException in gossiper (CASSANDRA-4019)


1.1-beta1
 * (cqlsh)
   + add SOURCE and CAPTURE commands, and --file option (CASSANDRA-3479)
   + add ALTER COLUMNFAMILY WITH (CASSANDRA-3523)
   + bundle Python dependencies with Cassandra (CASSANDRA-3507)
   + added to Debian package (CASSANDRA-3458)
   + display byte data instead of erroring out on decode failure 
     (CASSANDRA-3874)
 * add nodetool rebuild_index (CASSANDRA-3583)
 * add nodetool rangekeysample (CASSANDRA-2917)
 * Fix streaming too much data during move operations (CASSANDRA-3639)
 * Nodetool and CLI connect to localhost by default (CASSANDRA-3568)
 * Reduce memory used by primary index sample (CASSANDRA-3743)
 * (Hadoop) separate input/output configurations (CASSANDRA-3197, 3765)
 * avoid returning internal Cassandra classes over JMX (CASSANDRA-2805)
 * add row-level isolation via SnapTree (CASSANDRA-2893)
 * Optimize key count estimation when opening sstable on startup
   (CASSANDRA-2988)
 * multi-dc replication optimization supporting CL > ONE (CASSANDRA-3577)
 * add command to stop compactions (CASSANDRA-1740, 3566, 3582)
 * multithreaded streaming (CASSANDRA-3494)
 * removed in-tree redhat spec (CASSANDRA-3567)
 * "defragment" rows for name-based queries under STCS, again (CASSANDRA-2503)
 * Recycle commitlog segments for improved performance 
   (CASSANDRA-3411, 3543, 3557, 3615)
 * update size-tiered compaction to prioritize small tiers (CASSANDRA-2407)
 * add message expiration logic to OutboundTcpConnection (CASSANDRA-3005)
 * off-heap cache to use sun.misc.Unsafe instead of JNA (CASSANDRA-3271)
 * EACH_QUORUM is only supported for writes (CASSANDRA-3272)
 * replace compactionlock use in schema migration by checking CFS.isValid
   (CASSANDRA-3116)
 * recognize that "SELECT first ... *" isn't really "SELECT *" (CASSANDRA-3445)
 * Use faster bytes comparison (CASSANDRA-3434)
 * Bulk loader is no longer a fat client, (HADOOP) bulk load output format
   (CASSANDRA-3045)
 * (Hadoop) add support for KeyRange.filter
 * remove assumption that keys and token are in bijection
   (CASSANDRA-1034, 3574, 3604)
 * always remove endpoints from delevery queue in HH (CASSANDRA-3546)
 * fix race between cf flush and its 2ndary indexes flush (CASSANDRA-3547)
 * fix potential race in AES when a repair fails (CASSANDRA-3548)
 * Remove columns shadowed by a deleted container even when we cannot purge
   (CASSANDRA-3538)
 * Improve memtable slice iteration performance (CASSANDRA-3545)
 * more efficient allocation of small bloom filters (CASSANDRA-3618)
 * Use separate writer thread in SSTableSimpleUnsortedWriter (CASSANDRA-3619)
 * fsync the directory after new sstable or commitlog segment are created (CASSANDRA-3250)
 * fix minor issues reported by FindBugs (CASSANDRA-3658)
 * global key/row caches (CASSANDRA-3143, 3849)
 * optimize memtable iteration during range scan (CASSANDRA-3638)
 * introduce 'crc_check_chance' in CompressionParameters to support
   a checksum percentage checking chance similarly to read-repair (CASSANDRA-3611)
 * a way to deactivate global key/row cache on per-CF basis (CASSANDRA-3667)
 * fix LeveledCompactionStrategy broken because of generation pre-allocation
   in LeveledManifest (CASSANDRA-3691)
 * finer-grained control over data directories (CASSANDRA-2749)
 * Fix ClassCastException during hinted handoff (CASSANDRA-3694)
 * Upgrade Thrift to 0.7 (CASSANDRA-3213)
 * Make stress.java insert operation to use microseconds (CASSANDRA-3725)
 * Allows (internally) doing a range query with a limit of columns instead of
   rows (CASSANDRA-3742)
 * Allow rangeSlice queries to be start/end inclusive/exclusive (CASSANDRA-3749)
 * Fix BulkLoader to support new SSTable layout and add stream
   throttling to prevent an NPE when there is no yaml config (CASSANDRA-3752)
 * Allow concurrent schema migrations (CASSANDRA-1391, 3832)
 * Add SnapshotCommand to trigger snapshot on remote node (CASSANDRA-3721)
 * Make CFMetaData conversions to/from thrift/native schema inverses
   (CASSANDRA_3559)
 * Add initial code for CQL 3.0-beta (CASSANDRA-2474, 3781, 3753)
 * Add wide row support for ColumnFamilyInputFormat (CASSANDRA-3264)
 * Allow extending CompositeType comparator (CASSANDRA-3657)
 * Avoids over-paging during get_count (CASSANDRA-3798)
 * Add new command to rebuild a node without (repair) merkle tree calculations
   (CASSANDRA-3483, 3922)
 * respect not only row cache capacity but caching mode when
   trying to read data (CASSANDRA-3812)
 * fix system tests (CASSANDRA-3827)
 * CQL support for altering row key type in ALTER TABLE (CASSANDRA-3781)
 * turn compression on by default (CASSANDRA-3871)
 * make hexToBytes refuse invalid input (CASSANDRA-2851)
 * Make secondary indexes CF inherit compression and compaction from their
   parent CF (CASSANDRA-3877)
 * Finish cleanup up tombstone purge code (CASSANDRA-3872)
 * Avoid NPE on aboarted stream-out sessions (CASSANDRA-3904)
 * BulkRecordWriter throws NPE for counter columns (CASSANDRA-3906)
 * Support compression using BulkWriter (CASSANDRA-3907)


1.0.8
 * fix race between cleanup and flush on secondary index CFSes (CASSANDRA-3712)
 * avoid including non-queried nodes in rangeslice read repair
   (CASSANDRA-3843)
 * Only snapshot CF being compacted for snapshot_before_compaction 
   (CASSANDRA-3803)
 * Log active compactions in StatusLogger (CASSANDRA-3703)
 * Compute more accurate compaction score per level (CASSANDRA-3790)
 * Return InvalidRequest when using a keyspace that doesn't exist
   (CASSANDRA-3764)
 * disallow user modification of System keyspace (CASSANDRA-3738)
 * allow using sstable2json on secondary index data (CASSANDRA-3738)
 * (cqlsh) add DESCRIBE COLUMNFAMILIES (CASSANDRA-3586)
 * (cqlsh) format blobs correctly and use colors to improve output
   readability (CASSANDRA-3726)
 * synchronize BiMap of bootstrapping tokens (CASSANDRA-3417)
 * show index options in CLI (CASSANDRA-3809)
 * add optional socket timeout for streaming (CASSANDRA-3838)
 * fix truncate not to leave behind non-CFS backed secondary indexes
   (CASSANDRA-3844)
 * make CLI `show schema` to use output stream directly instead
   of StringBuilder (CASSANDRA-3842)
 * remove the wait on hint future during write (CASSANDRA-3870)
 * (cqlsh) ignore missing CfDef opts (CASSANDRA-3933)
 * (cqlsh) look for cqlshlib relative to realpath (CASSANDRA-3767)
 * Fix short read protection (CASSANDRA-3934)
 * Make sure infered and actual schema match (CASSANDRA-3371)
 * Fix NPE during HH delivery (CASSANDRA-3677)
 * Don't put boostrapping node in 'hibernate' status (CASSANDRA-3737)
 * Fix double quotes in windows bat files (CASSANDRA-3744)
 * Fix bad validator lookup (CASSANDRA-3789)
 * Fix soft reset in EC2MultiRegionSnitch (CASSANDRA-3835)
 * Don't leave zombie connections with THSHA thrift server (CASSANDRA-3867)
 * (cqlsh) fix deserialization of data (CASSANDRA-3874)
 * Fix removetoken force causing an inconsistent state (CASSANDRA-3876)
 * Fix ahndling of some types with Pig (CASSANDRA-3886)
 * Don't allow to drop the system keyspace (CASSANDRA-3759)
 * Make Pig deletes disabled by default and configurable (CASSANDRA-3628)
Merged from 0.8:
 * (Pig) fix CassandraStorage to use correct comparator in Super ColumnFamily
   case (CASSANDRA-3251)
 * fix thread safety issues in commitlog replay, primarily affecting
   systems with many (100s) of CF definitions (CASSANDRA-3751)
 * Fix relevant tombstone ignored with super columns (CASSANDRA-3875)


1.0.7
 * fix regression in HH page size calculation (CASSANDRA-3624)
 * retry failed stream on IOException (CASSANDRA-3686)
 * allow configuring bloom_filter_fp_chance (CASSANDRA-3497)
 * attempt hint delivery every ten minutes, or when failure detector
   notifies us that a node is back up, whichever comes first.  hint
   handoff throttle delay default changed to 1ms, from 50 (CASSANDRA-3554)
 * add nodetool setstreamthroughput (CASSANDRA-3571)
 * fix assertion when dropping a columnfamily with no sstables (CASSANDRA-3614)
 * more efficient allocation of small bloom filters (CASSANDRA-3618)
 * CLibrary.createHardLinkWithExec() to check for errors (CASSANDRA-3101)
 * Avoid creating empty and non cleaned writer during compaction (CASSANDRA-3616)
 * stop thrift service in shutdown hook so we can quiesce MessagingService
   (CASSANDRA-3335)
 * (CQL) compaction_strategy_options and compression_parameters for
   CREATE COLUMNFAMILY statement (CASSANDRA-3374)
 * Reset min/max compaction threshold when creating size tiered compaction
   strategy (CASSANDRA-3666)
 * Don't ignore IOException during compaction (CASSANDRA-3655)
 * Fix assertion error for CF with gc_grace=0 (CASSANDRA-3579)
 * Shutdown ParallelCompaction reducer executor after use (CASSANDRA-3711)
 * Avoid < 0 value for pending tasks in leveled compaction (CASSANDRA-3693)
 * (Hadoop) Support TimeUUID in Pig CassandraStorage (CASSANDRA-3327)
 * Check schema is ready before continuing boostrapping (CASSANDRA-3629)
 * Catch overflows during parsing of chunk_length_kb (CASSANDRA-3644)
 * Improve stream protocol mismatch errors (CASSANDRA-3652)
 * Avoid multiple thread doing HH to the same target (CASSANDRA-3681)
 * Add JMX property for rp_timeout_in_ms (CASSANDRA-2940)
 * Allow DynamicCompositeType to compare component of different types
   (CASSANDRA-3625)
 * Flush non-cfs backed secondary indexes (CASSANDRA-3659)
 * Secondary Indexes should report memory consumption (CASSANDRA-3155)
 * fix for SelectStatement start/end key are not set correctly
   when a key alias is involved (CASSANDRA-3700)
 * fix CLI `show schema` command insert of an extra comma in
   column_metadata (CASSANDRA-3714)
Merged from 0.8:
 * avoid logging (harmless) exception when GC takes < 1ms (CASSANDRA-3656)
 * prevent new nodes from thinking down nodes are up forever (CASSANDRA-3626)
 * use correct list of replicas for LOCAL_QUORUM reads when read repair
   is disabled (CASSANDRA-3696)
 * block on flush before compacting hints (may prevent OOM) (CASSANDRA-3733)


1.0.6
 * (CQL) fix cqlsh support for replicate_on_write (CASSANDRA-3596)
 * fix adding to leveled manifest after streaming (CASSANDRA-3536)
 * filter out unavailable cipher suites when using encryption (CASSANDRA-3178)
 * (HADOOP) add old-style api support for CFIF and CFRR (CASSANDRA-2799)
 * Support TimeUUIDType column names in Stress.java tool (CASSANDRA-3541)
 * (CQL) INSERT/UPDATE/DELETE/TRUNCATE commands should allow CF names to
   be qualified by keyspace (CASSANDRA-3419)
 * always remove endpoints from delevery queue in HH (CASSANDRA-3546)
 * fix race between cf flush and its 2ndary indexes flush (CASSANDRA-3547)
 * fix potential race in AES when a repair fails (CASSANDRA-3548)
 * fix default value validation usage in CLI SET command (CASSANDRA-3553)
 * Optimize componentsFor method for compaction and startup time
   (CASSANDRA-3532)
 * (CQL) Proper ColumnFamily metadata validation on CREATE COLUMNFAMILY 
   (CASSANDRA-3565)
 * fix compression "chunk_length_kb" option to set correct kb value for 
   thrift/avro (CASSANDRA-3558)
 * fix missing response during range slice repair (CASSANDRA-3551)
 * 'describe ring' moved from CLI to nodetool and available through JMX (CASSANDRA-3220)
 * add back partitioner to sstable metadata (CASSANDRA-3540)
 * fix NPE in get_count for counters (CASSANDRA-3601)
Merged from 0.8:
 * remove invalid assertion that table was opened before dropping it
   (CASSANDRA-3580)
 * range and index scans now only send requests to enough replicas to
   satisfy requested CL + RR (CASSANDRA-3598)
 * use cannonical host for local node in nodetool info (CASSANDRA-3556)
 * remove nonlocal DC write optimization since it only worked with
   CL.ONE or CL.LOCAL_QUORUM (CASSANDRA-3577, 3585)
 * detect misuses of CounterColumnType (CASSANDRA-3422)
 * turn off string interning in json2sstable, take 2 (CASSANDRA-2189)
 * validate compression parameters on add/update of the ColumnFamily 
   (CASSANDRA-3573)
 * Check for 0.0.0.0 is incorrect in CFIF (CASSANDRA-3584)
 * Increase vm.max_map_count in debian packaging (CASSANDRA-3563)
 * gossiper will never add itself to saved endpoints (CASSANDRA-3485)


1.0.5
 * revert CASSANDRA-3407 (see CASSANDRA-3540)
 * fix assertion error while forwarding writes to local nodes (CASSANDRA-3539)


1.0.4
 * fix self-hinting of timed out read repair updates and make hinted handoff
   less prone to OOMing a coordinator (CASSANDRA-3440)
 * expose bloom filter sizes via JMX (CASSANDRA-3495)
 * enforce RP tokens 0..2**127 (CASSANDRA-3501)
 * canonicalize paths exposed through JMX (CASSANDRA-3504)
 * fix "liveSize" stat when sstables are removed (CASSANDRA-3496)
 * add bloom filter FP rates to nodetool cfstats (CASSANDRA-3347)
 * record partitioner in sstable metadata component (CASSANDRA-3407)
 * add new upgradesstables nodetool command (CASSANDRA-3406)
 * skip --debug requirement to see common exceptions in CLI (CASSANDRA-3508)
 * fix incorrect query results due to invalid max timestamp (CASSANDRA-3510)
 * make sstableloader recognize compressed sstables (CASSANDRA-3521)
 * avoids race in OutboundTcpConnection in multi-DC setups (CASSANDRA-3530)
 * use SETLOCAL in cassandra.bat (CASSANDRA-3506)
 * fix ConcurrentModificationException in Table.all() (CASSANDRA-3529)
Merged from 0.8:
 * fix concurrence issue in the FailureDetector (CASSANDRA-3519)
 * fix array out of bounds error in counter shard removal (CASSANDRA-3514)
 * avoid dropping tombstones when they might still be needed to shadow
   data in a different sstable (CASSANDRA-2786)


1.0.3
 * revert name-based query defragmentation aka CASSANDRA-2503 (CASSANDRA-3491)
 * fix invalidate-related test failures (CASSANDRA-3437)
 * add next-gen cqlsh to bin/ (CASSANDRA-3188, 3131, 3493)
 * (CQL) fix handling of rows with no columns (CASSANDRA-3424, 3473)
 * fix querying supercolumns by name returning only a subset of
   subcolumns or old subcolumn versions (CASSANDRA-3446)
 * automatically compute sha1 sum for uncompressed data files (CASSANDRA-3456)
 * fix reading metadata/statistics component for version < h (CASSANDRA-3474)
 * add sstable forward-compatibility (CASSANDRA-3478)
 * report compression ratio in CFSMBean (CASSANDRA-3393)
 * fix incorrect size exception during streaming of counters (CASSANDRA-3481)
 * (CQL) fix for counter decrement syntax (CASSANDRA-3418)
 * Fix race introduced by CASSANDRA-2503 (CASSANDRA-3482)
 * Fix incomplete deletion of delivered hints (CASSANDRA-3466)
 * Avoid rescheduling compactions when no compaction was executed 
   (CASSANDRA-3484)
 * fix handling of the chunk_length_kb compression options (CASSANDRA-3492)
Merged from 0.8:
 * fix updating CF row_cache_provider (CASSANDRA-3414)
 * CFMetaData.convertToThrift method to set RowCacheProvider (CASSANDRA-3405)
 * acquire compactionlock during truncate (CASSANDRA-3399)
 * fix displaying cfdef entries for super columnfamilies (CASSANDRA-3415)
 * Make counter shard merging thread safe (CASSANDRA-3178)
 * Revert CASSANDRA-2855
 * Fix bug preventing the use of efficient cross-DC writes (CASSANDRA-3472)
 * `describe ring` command for CLI (CASSANDRA-3220)
 * (Hadoop) skip empty rows when entire row is requested, redux (CASSANDRA-2855)


1.0.2
 * "defragment" rows for name-based queries under STCS (CASSANDRA-2503)
 * Add timing information to cassandra-cli GET/SET/LIST queries (CASSANDRA-3326)
 * Only create one CompressionMetadata object per sstable (CASSANDRA-3427)
 * cleanup usage of StorageService.setMode() (CASSANDRA-3388)
 * Avoid large array allocation for compressed chunk offsets (CASSANDRA-3432)
 * fix DecimalType bytebuffer marshalling (CASSANDRA-3421)
 * fix bug that caused first column in per row indexes to be ignored 
   (CASSANDRA-3441)
 * add JMX call to clean (failed) repair sessions (CASSANDRA-3316)
 * fix sstableloader reference acquisition bug (CASSANDRA-3438)
 * fix estimated row size regression (CASSANDRA-3451)
 * make sure we don't return more columns than asked (CASSANDRA-3303, 3395)
Merged from 0.8:
 * acquire compactionlock during truncate (CASSANDRA-3399)
 * fix displaying cfdef entries for super columnfamilies (CASSANDRA-3415)


1.0.1
 * acquire references during index build to prevent delete problems
   on Windows (CASSANDRA-3314)
 * describe_ring should include datacenter/topology information (CASSANDRA-2882)
 * Thrift sockets are not properly buffered (CASSANDRA-3261)
 * performance improvement for bytebufferutil compare function (CASSANDRA-3286)
 * add system.versions ColumnFamily (CASSANDRA-3140)
 * reduce network copies (CASSANDRA-3333, 3373)
 * limit nodetool to 32MB of heap (CASSANDRA-3124)
 * (CQL) update parser to accept "timestamp" instead of "date" (CASSANDRA-3149)
 * Fix CLI `show schema` to include "compression_options" (CASSANDRA-3368)
 * Snapshot to include manifest under LeveledCompactionStrategy (CASSANDRA-3359)
 * (CQL) SELECT query should allow CF name to be qualified by keyspace (CASSANDRA-3130)
 * (CQL) Fix internal application error specifying 'using consistency ...'
   in lower case (CASSANDRA-3366)
 * fix Deflate compression when compression actually makes the data bigger
   (CASSANDRA-3370)
 * optimize UUIDGen to avoid lock contention on InetAddress.getLocalHost 
   (CASSANDRA-3387)
 * tolerate index being dropped mid-mutation (CASSANDRA-3334, 3313)
 * CompactionManager is now responsible for checking for new candidates
   post-task execution, enabling more consistent leveled compaction 
   (CASSANDRA-3391)
 * Cache HSHA threads (CASSANDRA-3372)
 * use CF/KS names as snapshot prefix for drop + truncate operations
   (CASSANDRA-2997)
 * Break bloom filters up to avoid heap fragmentation (CASSANDRA-2466)
 * fix cassandra hanging on jsvc stop (CASSANDRA-3302)
 * Avoid leveled compaction getting blocked on errors (CASSANDRA-3408)
 * Make reloading the compaction strategy safe (CASSANDRA-3409)
 * ignore 0.8 hints even if compaction begins before we try to purge
   them (CASSANDRA-3385)
 * remove procrun (bin\daemon) from Cassandra source tree and 
   artifacts (CASSANDRA-3331)
 * make cassandra compile under JDK7 (CASSANDRA-3275)
 * remove dependency of clientutil.jar to FBUtilities (CASSANDRA-3299)
 * avoid truncation errors by using long math on long values (CASSANDRA-3364)
 * avoid clock drift on some Windows machine (CASSANDRA-3375)
 * display cache provider in cli 'describe keyspace' command (CASSANDRA-3384)
 * fix incomplete topology information in describe_ring (CASSANDRA-3403)
 * expire dead gossip states based on time (CASSANDRA-2961)
 * improve CompactionTask extensibility (CASSANDRA-3330)
 * Allow one leveled compaction task to kick off another (CASSANDRA-3363)
 * allow encryption only between datacenters (CASSANDRA-2802)
Merged from 0.8:
 * fix truncate allowing data to be replayed post-restart (CASSANDRA-3297)
 * make iwriter final in IndexWriter to avoid NPE (CASSANDRA-2863)
 * (CQL) update grammar to require key clause in DELETE statement
   (CASSANDRA-3349)
 * (CQL) allow numeric keyspace names in USE statement (CASSANDRA-3350)
 * (Hadoop) skip empty rows when slicing the entire row (CASSANDRA-2855)
 * Fix handling of tombstone by SSTableExport/Import (CASSANDRA-3357)
 * fix ColumnIndexer to use long offsets (CASSANDRA-3358)
 * Improved CLI exceptions (CASSANDRA-3312)
 * Fix handling of tombstone by SSTableExport/Import (CASSANDRA-3357)
 * Only count compaction as active (for throttling) when they have
   successfully acquired the compaction lock (CASSANDRA-3344)
 * Display CLI version string on startup (CASSANDRA-3196)
 * (Hadoop) make CFIF try rpc_address or fallback to listen_address
   (CASSANDRA-3214)
 * (Hadoop) accept comma delimited lists of initial thrift connections
   (CASSANDRA-3185)
 * ColumnFamily min_compaction_threshold should be >= 2 (CASSANDRA-3342)
 * (Pig) add 0.8+ types and key validation type in schema (CASSANDRA-3280)
 * Fix completely removing column metadata using CLI (CASSANDRA-3126)
 * CLI `describe cluster;` output should be on separate lines for separate versions
   (CASSANDRA-3170)
 * fix changing durable_writes keyspace option during CF creation
   (CASSANDRA-3292)
 * avoid locking on update when no indexes are involved (CASSANDRA-3386)
 * fix assertionError during repair with ordered partitioners (CASSANDRA-3369)
 * correctly serialize key_validation_class for avro (CASSANDRA-3391)
 * don't expire counter tombstone after streaming (CASSANDRA-3394)
 * prevent nodes that failed to join from hanging around forever 
   (CASSANDRA-3351)
 * remove incorrect optimization from slice read path (CASSANDRA-3390)
 * Fix race in AntiEntropyService (CASSANDRA-3400)


1.0.0-final
 * close scrubbed sstable fd before deleting it (CASSANDRA-3318)
 * fix bug preventing obsolete commitlog segments from being removed
   (CASSANDRA-3269)
 * tolerate whitespace in seed CDL (CASSANDRA-3263)
 * Change default heap thresholds to max(min(1/2 ram, 1G), min(1/4 ram, 8GB))
   (CASSANDRA-3295)
 * Fix broken CompressedRandomAccessReaderTest (CASSANDRA-3298)
 * (CQL) fix type information returned for wildcard queries (CASSANDRA-3311)
 * add estimated tasks to LeveledCompactionStrategy (CASSANDRA-3322)
 * avoid including compaction cache-warming in keycache stats (CASSANDRA-3325)
 * run compaction and hinted handoff threads at MIN_PRIORITY (CASSANDRA-3308)
 * default hsha thrift server to cpu core count in rpc pool (CASSANDRA-3329)
 * add bin\daemon to binary tarball for Windows service (CASSANDRA-3331)
 * Fix places where uncompressed size of sstables was use in place of the
   compressed one (CASSANDRA-3338)
 * Fix hsha thrift server (CASSANDRA-3346)
 * Make sure repair only stream needed sstables (CASSANDRA-3345)


1.0.0-rc2
 * Log a meaningful warning when a node receives a message for a repair session
   that doesn't exist anymore (CASSANDRA-3256)
 * test for NUMA policy support as well as numactl presence (CASSANDRA-3245)
 * Fix FD leak when internode encryption is enabled (CASSANDRA-3257)
 * Remove incorrect assertion in mergeIterator (CASSANDRA-3260)
 * FBUtilities.hexToBytes(String) to throw NumberFormatException when string
   contains non-hex characters (CASSANDRA-3231)
 * Keep SimpleSnitch proximity ordering unchanged from what the Strategy
   generates, as intended (CASSANDRA-3262)
 * remove Scrub from compactionstats when finished (CASSANDRA-3255)
 * fix counter entry in jdbc TypesMap (CASSANDRA-3268)
 * fix full queue scenario for ParallelCompactionIterator (CASSANDRA-3270)
 * fix bootstrap process (CASSANDRA-3285)
 * don't try delivering hints if when there isn't any (CASSANDRA-3176)
 * CLI documentation change for ColumnFamily `compression_options` (CASSANDRA-3282)
 * ignore any CF ids sent by client for adding CF/KS (CASSANDRA-3288)
 * remove obsolete hints on first startup (CASSANDRA-3291)
 * use correct ISortedColumns for time-optimized reads (CASSANDRA-3289)
 * Evict gossip state immediately when a token is taken over by a new IP 
   (CASSANDRA-3259)


1.0.0-rc1
 * Update CQL to generate microsecond timestamps by default (CASSANDRA-3227)
 * Fix counting CFMetadata towards Memtable liveRatio (CASSANDRA-3023)
 * Kill server on wrapped OOME such as from FileChannel.map (CASSANDRA-3201)
 * remove unnecessary copy when adding to row cache (CASSANDRA-3223)
 * Log message when a full repair operation completes (CASSANDRA-3207)
 * Fix streamOutSession keeping sstables references forever if the remote end
   dies (CASSANDRA-3216)
 * Remove dynamic_snitch boolean from example configuration (defaulting to 
   true) and set default badness threshold to 0.1 (CASSANDRA-3229)
 * Base choice of random or "balanced" token on bootstrap on whether
   schema definitions were found (CASSANDRA-3219)
 * Fixes for LeveledCompactionStrategy score computation, prioritization,
   scheduling, and performance (CASSANDRA-3224, 3234)
 * parallelize sstable open at server startup (CASSANDRA-2988)
 * fix handling of exceptions writing to OutboundTcpConnection (CASSANDRA-3235)
 * Allow using quotes in "USE <keyspace>;" CLI command (CASSANDRA-3208)
 * Don't allow any cache loading exceptions to halt startup (CASSANDRA-3218)
 * Fix sstableloader --ignores option (CASSANDRA-3247)
 * File descriptor limit increased in packaging (CASSANDRA-3206)
 * Fix deadlock in commit log during flush (CASSANDRA-3253) 


1.0.0-beta1
 * removed binarymemtable (CASSANDRA-2692)
 * add commitlog_total_space_in_mb to prevent fragmented logs (CASSANDRA-2427)
 * removed commitlog_rotation_threshold_in_mb configuration (CASSANDRA-2771)
 * make AbstractBounds.normalize de-overlapp overlapping ranges (CASSANDRA-2641)
 * replace CollatingIterator, ReducingIterator with MergeIterator 
   (CASSANDRA-2062)
 * Fixed the ability to set compaction strategy in cli using create column 
   family command (CASSANDRA-2778)
 * clean up tmp files after failed compaction (CASSANDRA-2468)
 * restrict repair streaming to specific columnfamilies (CASSANDRA-2280)
 * don't bother persisting columns shadowed by a row tombstone (CASSANDRA-2589)
 * reset CF and SC deletion times after gc_grace (CASSANDRA-2317)
 * optimize away seek when compacting wide rows (CASSANDRA-2879)
 * single-pass streaming (CASSANDRA-2677, 2906, 2916, 3003)
 * use reference counting for deleting sstables instead of relying on GC
   (CASSANDRA-2521, 3179)
 * store hints as serialized mutations instead of pointers to data row
   (CASSANDRA-2045)
 * store hints in the coordinator node instead of in the closest replica 
   (CASSANDRA-2914)
 * add row_cache_keys_to_save CF option (CASSANDRA-1966)
 * check column family validity in nodetool repair (CASSANDRA-2933)
 * use lazy initialization instead of class initialization in NodeId
   (CASSANDRA-2953)
 * add paging to get_count (CASSANDRA-2894)
 * fix "short reads" in [multi]get (CASSANDRA-2643, 3157, 3192)
 * add optional compression for sstables (CASSANDRA-47, 2994, 3001, 3128)
 * add scheduler JMX metrics (CASSANDRA-2962)
 * add block level checksum for compressed data (CASSANDRA-1717)
 * make column family backed column map pluggable and introduce unsynchronized
   ArrayList backed one to speedup reads (CASSANDRA-2843, 3165, 3205)
 * refactoring of the secondary index api (CASSANDRA-2982)
 * make CL > ONE reads wait for digest reconciliation before returning
   (CASSANDRA-2494)
 * fix missing logging for some exceptions (CASSANDRA-2061)
 * refactor and optimize ColumnFamilyStore.files(...) and Descriptor.fromFilename(String)
   and few other places responsible for work with SSTable files (CASSANDRA-3040)
 * Stop reading from sstables once we know we have the most recent columns,
   for query-by-name requests (CASSANDRA-2498)
 * Add query-by-column mode to stress.java (CASSANDRA-3064)
 * Add "install" command to cassandra.bat (CASSANDRA-292)
 * clean up KSMetadata, CFMetadata from unnecessary
   Thrift<->Avro conversion methods (CASSANDRA-3032)
 * Add timeouts to client request schedulers (CASSANDRA-3079, 3096)
 * Cli to use hashes rather than array of hashes for strategy options (CASSANDRA-3081)
 * LeveledCompactionStrategy (CASSANDRA-1608, 3085, 3110, 3087, 3145, 3154, 3182)
 * Improvements of the CLI `describe` command (CASSANDRA-2630)
 * reduce window where dropped CF sstables may not be deleted (CASSANDRA-2942)
 * Expose gossip/FD info to JMX (CASSANDRA-2806)
 * Fix streaming over SSL when compressed SSTable involved (CASSANDRA-3051)
 * Add support for pluggable secondary index implementations (CASSANDRA-3078)
 * remove compaction_thread_priority setting (CASSANDRA-3104)
 * generate hints for replicas that timeout, not just replicas that are known
   to be down before starting (CASSANDRA-2034)
 * Add throttling for internode streaming (CASSANDRA-3080)
 * make the repair of a range repair all replica (CASSANDRA-2610, 3194)
 * expose the ability to repair the first range (as returned by the
   partitioner) of a node (CASSANDRA-2606)
 * Streams Compression (CASSANDRA-3015)
 * add ability to use multiple threads during a single compaction
   (CASSANDRA-2901)
 * make AbstractBounds.normalize support overlapping ranges (CASSANDRA-2641)
 * fix of the CQL count() behavior (CASSANDRA-3068)
 * use TreeMap backed column families for the SSTable simple writers
   (CASSANDRA-3148)
 * fix inconsistency of the CLI syntax when {} should be used instead of [{}]
   (CASSANDRA-3119)
 * rename CQL type names to match expected SQL behavior (CASSANDRA-3149, 3031)
 * Arena-based allocation for memtables (CASSANDRA-2252, 3162, 3163, 3168)
 * Default RR chance to 0.1 (CASSANDRA-3169)
 * Add RowLevel support to secondary index API (CASSANDRA-3147)
 * Make SerializingCacheProvider the default if JNA is available (CASSANDRA-3183)
 * Fix backwards compatibilty for CQL memtable properties (CASSANDRA-3190)
 * Add five-minute delay before starting compactions on a restarted server
   (CASSANDRA-3181)
 * Reduce copies done for intra-host messages (CASSANDRA-1788, 3144)
 * support of compaction strategy option for stress.java (CASSANDRA-3204)
 * make memtable throughput and column count thresholds no-ops (CASSANDRA-2449)
 * Return schema information along with the resultSet in CQL (CASSANDRA-2734)
 * Add new DecimalType (CASSANDRA-2883)
 * Fix assertion error in RowRepairResolver (CASSANDRA-3156)
 * Reduce unnecessary high buffer sizes (CASSANDRA-3171)
 * Pluggable compaction strategy (CASSANDRA-1610)
 * Add new broadcast_address config option (CASSANDRA-2491)


0.8.7
 * Kill server on wrapped OOME such as from FileChannel.map (CASSANDRA-3201)
 * Allow using quotes in "USE <keyspace>;" CLI command (CASSANDRA-3208)
 * Log message when a full repair operation completes (CASSANDRA-3207)
 * Don't allow any cache loading exceptions to halt startup (CASSANDRA-3218)
 * Fix sstableloader --ignores option (CASSANDRA-3247)
 * File descriptor limit increased in packaging (CASSANDRA-3206)
 * Log a meaningfull warning when a node receive a message for a repair session
   that doesn't exist anymore (CASSANDRA-3256)
 * Fix FD leak when internode encryption is enabled (CASSANDRA-3257)
 * FBUtilities.hexToBytes(String) to throw NumberFormatException when string
   contains non-hex characters (CASSANDRA-3231)
 * Keep SimpleSnitch proximity ordering unchanged from what the Strategy
   generates, as intended (CASSANDRA-3262)
 * remove Scrub from compactionstats when finished (CASSANDRA-3255)
 * Fix tool .bat files when CASSANDRA_HOME contains spaces (CASSANDRA-3258)
 * Force flush of status table when removing/updating token (CASSANDRA-3243)
 * Evict gossip state immediately when a token is taken over by a new IP (CASSANDRA-3259)
 * Fix bug where the failure detector can take too long to mark a host
   down (CASSANDRA-3273)
 * (Hadoop) allow wrapping ranges in queries (CASSANDRA-3137)
 * (Hadoop) check all interfaces for a match with split location
   before falling back to random replica (CASSANDRA-3211)
 * (Hadoop) Make Pig storage handle implements LoadMetadata (CASSANDRA-2777)
 * (Hadoop) Fix exception during PIG 'dump' (CASSANDRA-2810)
 * Fix stress COUNTER_GET option (CASSANDRA-3301)
 * Fix missing fields in CLI `show schema` output (CASSANDRA-3304)
 * Nodetool no longer leaks threads and closes JMX connections (CASSANDRA-3309)
 * fix truncate allowing data to be replayed post-restart (CASSANDRA-3297)
 * Move SimpleAuthority and SimpleAuthenticator to examples (CASSANDRA-2922)
 * Fix handling of tombstone by SSTableExport/Import (CASSANDRA-3357)
 * Fix transposition in cfHistograms (CASSANDRA-3222)
 * Allow using number as DC name when creating keyspace in CQL (CASSANDRA-3239)
 * Force flush of system table after updating/removing a token (CASSANDRA-3243)


0.8.6
 * revert CASSANDRA-2388
 * change TokenRange.endpoints back to listen/broadcast address to match
   pre-1777 behavior, and add TokenRange.rpc_endpoints instead (CASSANDRA-3187)
 * avoid trying to watch cassandra-topology.properties when loaded from jar
   (CASSANDRA-3138)
 * prevent users from creating keyspaces with LocalStrategy replication
   (CASSANDRA-3139)
 * fix CLI `show schema;` to output correct keyspace definition statement
   (CASSANDRA-3129)
 * CustomTThreadPoolServer to log TTransportException at DEBUG level
   (CASSANDRA-3142)
 * allow topology sort to work with non-unique rack names between 
   datacenters (CASSANDRA-3152)
 * Improve caching of same-version Messages on digest and repair paths
   (CASSANDRA-3158)
 * Randomize choice of first replica for counter increment (CASSANDRA-2890)
 * Fix using read_repair_chance instead of merge_shard_change (CASSANDRA-3202)
 * Avoid streaming data to nodes that already have it, on move as well as
   decommission (CASSANDRA-3041)
 * Fix divide by zero error in GCInspector (CASSANDRA-3164)
 * allow quoting of the ColumnFamily name in CLI `create column family`
   statement (CASSANDRA-3195)
 * Fix rolling upgrade from 0.7 to 0.8 problem (CASSANDRA-3166)
 * Accomodate missing encryption_options in IncomingTcpConnection.stream
   (CASSANDRA-3212)


0.8.5
 * fix NPE when encryption_options is unspecified (CASSANDRA-3007)
 * include column name in validation failure exceptions (CASSANDRA-2849)
 * make sure truncate clears out the commitlog so replay won't re-
   populate with truncated data (CASSANDRA-2950)
 * fix NPE when debug logging is enabled and dropped CF is present
   in a commitlog segment (CASSANDRA-3021)
 * fix cassandra.bat when CASSANDRA_HOME contains spaces (CASSANDRA-2952)
 * fix to SSTableSimpleUnsortedWriter bufferSize calculation (CASSANDRA-3027)
 * make cleanup and normal compaction able to skip empty rows
   (rows containing nothing but expired tombstones) (CASSANDRA-3039)
 * work around native memory leak in com.sun.management.GarbageCollectorMXBean
   (CASSANDRA-2868)
 * validate that column names in column_metadata are not equal to key_alias
   on create/update of the ColumnFamily and CQL 'ALTER' statement (CASSANDRA-3036)
 * return an InvalidRequestException if an indexed column is assigned
   a value larger than 64KB (CASSANDRA-3057)
 * fix of numeric-only and string column names handling in CLI "drop index" 
   (CASSANDRA-3054)
 * prune index scan resultset back to original request for lazy
   resultset expansion case (CASSANDRA-2964)
 * (Hadoop) fail jobs when Cassandra node has failed but TaskTracker
   has not (CASSANDRA-2388)
 * fix dynamic snitch ignoring nodes when read_repair_chance is zero
   (CASSANDRA-2662)
 * avoid retaining references to dropped CFS objects in 
   CompactionManager.estimatedCompactions (CASSANDRA-2708)
 * expose rpc timeouts per host in MessagingServiceMBean (CASSANDRA-2941)
 * avoid including cwd in classpath for deb and rpm packages (CASSANDRA-2881)
 * remove gossip state when a new IP takes over a token (CASSANDRA-3071)
 * allow sstable2json to work on index sstable files (CASSANDRA-3059)
 * always hint counters (CASSANDRA-3099)
 * fix log4j initialization in EmbeddedCassandraService (CASSANDRA-2857)
 * remove gossip state when a new IP takes over a token (CASSANDRA-3071)
 * work around native memory leak in com.sun.management.GarbageCollectorMXBean
    (CASSANDRA-2868)
 * fix UnavailableException with writes at CL.EACH_QUORM (CASSANDRA-3084)
 * fix parsing of the Keyspace and ColumnFamily names in numeric
   and string representations in CLI (CASSANDRA-3075)
 * fix corner cases in Range.differenceToFetch (CASSANDRA-3084)
 * fix ip address String representation in the ring cache (CASSANDRA-3044)
 * fix ring cache compatibility when mixing pre-0.8.4 nodes with post-
   in the same cluster (CASSANDRA-3023)
 * make repair report failure when a node participating dies (instead of
   hanging forever) (CASSANDRA-2433)
 * fix handling of the empty byte buffer by ReversedType (CASSANDRA-3111)
 * Add validation that Keyspace names are case-insensitively unique (CASSANDRA-3066)
 * catch invalid key_validation_class before instantiating UpdateColumnFamily (CASSANDRA-3102)
 * make Range and Bounds objects client-safe (CASSANDRA-3108)
 * optionally skip log4j configuration (CASSANDRA-3061)
 * bundle sstableloader with the debian package (CASSANDRA-3113)
 * don't try to build secondary indexes when there is none (CASSANDRA-3123)
 * improve SSTableSimpleUnsortedWriter speed for large rows (CASSANDRA-3122)
 * handle keyspace arguments correctly in nodetool snapshot (CASSANDRA-3038)
 * Fix SSTableImportTest on windows (CASSANDRA-3043)
 * expose compactionThroughputMbPerSec through JMX (CASSANDRA-3117)
 * log keyspace and CF of large rows being compacted


0.8.4
 * change TokenRing.endpoints to be a list of rpc addresses instead of 
   listen/broadcast addresses (CASSANDRA-1777)
 * include files-to-be-streamed in StreamInSession.getSources (CASSANDRA-2972)
 * use JAVA env var in cassandra-env.sh (CASSANDRA-2785, 2992)
 * avoid doing read for no-op replicate-on-write at CL=1 (CASSANDRA-2892)
 * refuse counter write for CL.ANY (CASSANDRA-2990)
 * switch back to only logging recent dropped messages (CASSANDRA-3004)
 * always deserialize RowMutation for counters (CASSANDRA-3006)
 * ignore saved replication_factor strategy_option for NTS (CASSANDRA-3011)
 * make sure pre-truncate CL segments are discarded (CASSANDRA-2950)


0.8.3
 * add ability to drop local reads/writes that are going to timeout
   (CASSANDRA-2943)
 * revamp token removal process, keep gossip states for 3 days (CASSANDRA-2496)
 * don't accept extra args for 0-arg nodetool commands (CASSANDRA-2740)
 * log unavailableexception details at debug level (CASSANDRA-2856)
 * expose data_dir though jmx (CASSANDRA-2770)
 * don't include tmp files as sstable when create cfs (CASSANDRA-2929)
 * log Java classpath on startup (CASSANDRA-2895)
 * keep gossipped version in sync with actual on migration coordinator 
   (CASSANDRA-2946)
 * use lazy initialization instead of class initialization in NodeId
   (CASSANDRA-2953)
 * check column family validity in nodetool repair (CASSANDRA-2933)
 * speedup bytes to hex conversions dramatically (CASSANDRA-2850)
 * Flush memtables on shutdown when durable writes are disabled 
   (CASSANDRA-2958)
 * improved POSIX compatibility of start scripts (CASsANDRA-2965)
 * add counter support to Hadoop InputFormat (CASSANDRA-2981)
 * fix bug where dirty commitlog segments were removed (and avoid keeping 
   segments with no post-flush activity permanently dirty) (CASSANDRA-2829)
 * fix throwing exception with batch mutation of counter super columns
   (CASSANDRA-2949)
 * ignore system tables during repair (CASSANDRA-2979)
 * throw exception when NTS is given replication_factor as an option
   (CASSANDRA-2960)
 * fix assertion error during compaction of counter CFs (CASSANDRA-2968)
 * avoid trying to create index names, when no index exists (CASSANDRA-2867)
 * don't sample the system table when choosing a bootstrap token
   (CASSANDRA-2825)
 * gossiper notifies of local state changes (CASSANDRA-2948)
 * add asynchronous and half-sync/half-async (hsha) thrift servers 
   (CASSANDRA-1405)
 * fix potential use of free'd native memory in SerializingCache 
   (CASSANDRA-2951)
 * prune index scan resultset back to original request for lazy
   resultset expansion case (CASSANDRA-2964)
 * (Hadoop) fail jobs when Cassandra node has failed but TaskTracker
    has not (CASSANDRA-2388)


0.8.2
 * CQL: 
   - include only one row per unique key for IN queries (CASSANDRA-2717)
   - respect client timestamp on full row deletions (CASSANDRA-2912)
 * improve thread-safety in StreamOutSession (CASSANDRA-2792)
 * allow deleting a row and updating indexed columns in it in the
   same mutation (CASSANDRA-2773)
 * Expose number of threads blocked on submitting memtable to flush
   in JMX (CASSANDRA-2817)
 * add ability to return "endpoints" to nodetool (CASSANDRA-2776)
 * Add support for multiple (comma-delimited) coordinator addresses
   to ColumnFamilyInputFormat (CASSANDRA-2807)
 * fix potential NPE while scheduling read repair for range slice
   (CASSANDRA-2823)
 * Fix race in SystemTable.getCurrentLocalNodeId (CASSANDRA-2824)
 * Correctly set default for replicate_on_write (CASSANDRA-2835)
 * improve nodetool compactionstats formatting (CASSANDRA-2844)
 * fix index-building status display (CASSANDRA-2853)
 * fix CLI perpetuating obsolete KsDef.replication_factor (CASSANDRA-2846)
 * improve cli treatment of multiline comments (CASSANDRA-2852)
 * handle row tombstones correctly in EchoedRow (CASSANDRA-2786)
 * add MessagingService.get[Recently]DroppedMessages and
   StorageService.getExceptionCount (CASSANDRA-2804)
 * fix possibility of spurious UnavailableException for LOCAL_QUORUM
   reads with dynamic snitch + read repair disabled (CASSANDRA-2870)
 * add ant-optional as dependence for the debian package (CASSANDRA-2164)
 * add option to specify limit for get_slice in the CLI (CASSANDRA-2646)
 * decrease HH page size (CASSANDRA-2832)
 * reset cli keyspace after dropping the current one (CASSANDRA-2763)
 * add KeyRange option to Hadoop inputformat (CASSANDRA-1125)
 * fix protocol versioning (CASSANDRA-2818, 2860)
 * support spaces in path to log4j configuration (CASSANDRA-2383)
 * avoid including inferred types in CF update (CASSANDRA-2809)
 * fix JMX bulkload call (CASSANDRA-2908)
 * fix updating KS with durable_writes=false (CASSANDRA-2907)
 * add simplified facade to SSTableWriter for bulk loading use
   (CASSANDRA-2911)
 * fix re-using index CF sstable names after drop/recreate (CASSANDRA-2872)
 * prepend CF to default index names (CASSANDRA-2903)
 * fix hint replay (CASSANDRA-2928)
 * Properly synchronize repair's merkle tree computation (CASSANDRA-2816)


0.8.1
 * CQL:
   - support for insert, delete in BATCH (CASSANDRA-2537)
   - support for IN to SELECT, UPDATE (CASSANDRA-2553)
   - timestamp support for INSERT, UPDATE, and BATCH (CASSANDRA-2555)
   - TTL support (CASSANDRA-2476)
   - counter support (CASSANDRA-2473)
   - ALTER COLUMNFAMILY (CASSANDRA-1709)
   - DROP INDEX (CASSANDRA-2617)
   - add SCHEMA/TABLE as aliases for KS/CF (CASSANDRA-2743)
   - server handles wait-for-schema-agreement (CASSANDRA-2756)
   - key alias support (CASSANDRA-2480)
 * add support for comparator parameters and a generic ReverseType
   (CASSANDRA-2355)
 * add CompositeType and DynamicCompositeType (CASSANDRA-2231)
 * optimize batches containing multiple updates to the same row
   (CASSANDRA-2583)
 * adjust hinted handoff page size to avoid OOM with large columns 
   (CASSANDRA-2652)
 * mark BRAF buffer invalid post-flush so we don't re-flush partial
   buffers again, especially on CL writes (CASSANDRA-2660)
 * add DROP INDEX support to CLI (CASSANDRA-2616)
 * don't perform HH to client-mode [storageproxy] nodes (CASSANDRA-2668)
 * Improve forceDeserialize/getCompactedRow encapsulation (CASSANDRA-2659)
 * Don't write CounterUpdateColumn to disk in tests (CASSANDRA-2650)
 * Add sstable bulk loading utility (CASSANDRA-1278)
 * avoid replaying hints to dropped columnfamilies (CASSANDRA-2685)
 * add placeholders for missing rows in range query pseudo-RR (CASSANDRA-2680)
 * remove no-op HHOM.renameHints (CASSANDRA-2693)
 * clone super columns to avoid modifying them during flush (CASSANDRA-2675)
 * allow writes to bypass the commitlog for certain keyspaces (CASSANDRA-2683)
 * avoid NPE when bypassing commitlog during memtable flush (CASSANDRA-2781)
 * Added support for making bootstrap retry if nodes flap (CASSANDRA-2644)
 * Added statusthrift to nodetool to report if thrift server is running (CASSANDRA-2722)
 * Fixed rows being cached if they do not exist (CASSANDRA-2723)
 * Support passing tableName and cfName to RowCacheProviders (CASSANDRA-2702)
 * close scrub file handles (CASSANDRA-2669)
 * throttle migration replay (CASSANDRA-2714)
 * optimize column serializer creation (CASSANDRA-2716)
 * Added support for making bootstrap retry if nodes flap (CASSANDRA-2644)
 * Added statusthrift to nodetool to report if thrift server is running
   (CASSANDRA-2722)
 * Fixed rows being cached if they do not exist (CASSANDRA-2723)
 * fix truncate/compaction race (CASSANDRA-2673)
 * workaround large resultsets causing large allocation retention
   by nio sockets (CASSANDRA-2654)
 * fix nodetool ring use with Ec2Snitch (CASSANDRA-2733)
 * fix removing columns and subcolumns that are supressed by a row or
   supercolumn tombstone during replica resolution (CASSANDRA-2590)
 * support sstable2json against snapshot sstables (CASSANDRA-2386)
 * remove active-pull schema requests (CASSANDRA-2715)
 * avoid marking entire list of sstables as actively being compacted
   in multithreaded compaction (CASSANDRA-2765)
 * seek back after deserializing a row to update cache with (CASSANDRA-2752)
 * avoid skipping rows in scrub for counter column family (CASSANDRA-2759)
 * fix ConcurrentModificationException in repair when dealing with 0.7 node
   (CASSANDRA-2767)
 * use threadsafe collections for StreamInSession (CASSANDRA-2766)
 * avoid infinite loop when creating merkle tree (CASSANDRA-2758)
 * avoids unmarking compacting sstable prematurely in cleanup (CASSANDRA-2769)
 * fix NPE when the commit log is bypassed (CASSANDRA-2718)
 * don't throw an exception in SS.isRPCServerRunning (CASSANDRA-2721)
 * make stress.jar executable (CASSANDRA-2744)
 * add daemon mode to java stress (CASSANDRA-2267)
 * expose the DC and rack of a node through JMX and nodetool ring (CASSANDRA-2531)
 * fix cache mbean getSize (CASSANDRA-2781)
 * Add Date, Float, Double, and Boolean types (CASSANDRA-2530)
 * Add startup flag to renew counter node id (CASSANDRA-2788)
 * add jamm agent to cassandra.bat (CASSANDRA-2787)
 * fix repair hanging if a neighbor has nothing to send (CASSANDRA-2797)
 * purge tombstone even if row is in only one sstable (CASSANDRA-2801)
 * Fix wrong purge of deleted cf during compaction (CASSANDRA-2786)
 * fix race that could result in Hadoop writer failing to throw an
   exception encountered after close() (CASSANDRA-2755)
 * fix scan wrongly throwing assertion error (CASSANDRA-2653)
 * Always use even distribution for merkle tree with RandomPartitionner
   (CASSANDRA-2841)
 * fix describeOwnership for OPP (CASSANDRA-2800)
 * ensure that string tokens do not contain commas (CASSANDRA-2762)


0.8.0-final
 * fix CQL grammar warning and cqlsh regression from CASSANDRA-2622
 * add ant generate-cql-html target (CASSANDRA-2526)
 * update CQL consistency levels (CASSANDRA-2566)
 * debian packaging fixes (CASSANDRA-2481, 2647)
 * fix UUIDType, IntegerType for direct buffers (CASSANDRA-2682, 2684)
 * switch to native Thrift for Hadoop map/reduce (CASSANDRA-2667)
 * fix StackOverflowError when building from eclipse (CASSANDRA-2687)
 * only provide replication_factor to strategy_options "help" for
   SimpleStrategy, OldNetworkTopologyStrategy (CASSANDRA-2678, 2713)
 * fix exception adding validators to non-string columns (CASSANDRA-2696)
 * avoid instantiating DatabaseDescriptor in JDBC (CASSANDRA-2694)
 * fix potential stack overflow during compaction (CASSANDRA-2626)
 * clone super columns to avoid modifying them during flush (CASSANDRA-2675)
 * reset underlying iterator in EchoedRow constructor (CASSANDRA-2653)


0.8.0-rc1
 * faster flushes and compaction from fixing excessively pessimistic 
   rebuffering in BRAF (CASSANDRA-2581)
 * fix returning null column values in the python cql driver (CASSANDRA-2593)
 * fix merkle tree splitting exiting early (CASSANDRA-2605)
 * snapshot_before_compaction directory name fix (CASSANDRA-2598)
 * Disable compaction throttling during bootstrap (CASSANDRA-2612) 
 * fix CQL treatment of > and < operators in range slices (CASSANDRA-2592)
 * fix potential double-application of counter updates on commitlog replay
   by moving replay position from header to sstable metadata (CASSANDRA-2419)
 * JDBC CQL driver exposes getColumn for access to timestamp
 * JDBC ResultSetMetadata properties added to AbstractType
 * r/m clustertool (CASSANDRA-2607)
 * add support for presenting row key as a column in CQL result sets 
   (CASSANDRA-2622)
 * Don't allow {LOCAL|EACH}_QUORUM unless strategy is NTS (CASSANDRA-2627)
 * validate keyspace strategy_options during CQL create (CASSANDRA-2624)
 * fix empty Result with secondary index when limit=1 (CASSANDRA-2628)
 * Fix regression where bootstrapping a node with no schema fails
   (CASSANDRA-2625)
 * Allow removing LocationInfo sstables (CASSANDRA-2632)
 * avoid attempting to replay mutations from dropped keyspaces (CASSANDRA-2631)
 * avoid using cached position of a key when GT is requested (CASSANDRA-2633)
 * fix counting bloom filter true positives (CASSANDRA-2637)
 * initialize local ep state prior to gossip startup if needed (CASSANDRA-2638)
 * fix counter increment lost after restart (CASSANDRA-2642)
 * add quote-escaping via backslash to CLI (CASSANDRA-2623)
 * fix pig example script (CASSANDRA-2487)
 * fix dynamic snitch race in adding latencies (CASSANDRA-2618)
 * Start/stop cassandra after more important services such as mdadm in
   debian packaging (CASSANDRA-2481)


0.8.0-beta2
 * fix NPE compacting index CFs (CASSANDRA-2528)
 * Remove checking all column families on startup for compaction candidates 
   (CASSANDRA-2444)
 * validate CQL create keyspace options (CASSANDRA-2525)
 * fix nodetool setcompactionthroughput (CASSANDRA-2550)
 * move	gossip heartbeat back to its own thread (CASSANDRA-2554)
 * validate cql TRUNCATE columnfamily before truncating (CASSANDRA-2570)
 * fix batch_mutate for mixed standard-counter mutations (CASSANDRA-2457)
 * disallow making schema changes to system keyspace (CASSANDRA-2563)
 * fix sending mutation messages multiple times (CASSANDRA-2557)
 * fix incorrect use of NBHM.size in ReadCallback that could cause
   reads to time out even when responses were received (CASSANDRA-2552)
 * trigger read repair correctly for LOCAL_QUORUM reads (CASSANDRA-2556)
 * Allow configuring the number of compaction thread (CASSANDRA-2558)
 * forceUserDefinedCompaction will attempt to compact what it is given
   even if the pessimistic estimate is that there is not enough disk space;
   automatic compactions will only compact 2 or more sstables (CASSANDRA-2575)
 * refuse to apply migrations with older timestamps than the current 
   schema (CASSANDRA-2536)
 * remove unframed Thrift transport option
 * include indexes in snapshots (CASSANDRA-2596)
 * improve ignoring of obsolete mutations in index maintenance (CASSANDRA-2401)
 * recognize attempt to drop just the index while leaving the column
   definition alone (CASSANDRA-2619)
  

0.8.0-beta1
 * remove Avro RPC support (CASSANDRA-926)
 * support for columns that act as incr/decr counters 
   (CASSANDRA-1072, 1937, 1944, 1936, 2101, 2093, 2288, 2105, 2384, 2236, 2342,
   2454)
 * CQL (CASSANDRA-1703, 1704, 1705, 1706, 1707, 1708, 1710, 1711, 1940, 
   2124, 2302, 2277, 2493)
 * avoid double RowMutation serialization on write path (CASSANDRA-1800)
 * make NetworkTopologyStrategy the default (CASSANDRA-1960)
 * configurable internode encryption (CASSANDRA-1567, 2152)
 * human readable column names in sstable2json output (CASSANDRA-1933)
 * change default JMX port to 7199 (CASSANDRA-2027)
 * backwards compatible internal messaging (CASSANDRA-1015)
 * atomic switch of memtables and sstables (CASSANDRA-2284)
 * add pluggable SeedProvider (CASSANDRA-1669)
 * Fix clustertool to not throw exception when calling get_endpoints (CASSANDRA-2437)
 * upgrade to thrift 0.6 (CASSANDRA-2412) 
 * repair works on a token range instead of full ring (CASSANDRA-2324)
 * purge tombstones from row cache (CASSANDRA-2305)
 * push replication_factor into strategy_options (CASSANDRA-1263)
 * give snapshots the same name on each node (CASSANDRA-1791)
 * remove "nodetool loadbalance" (CASSANDRA-2448)
 * multithreaded compaction (CASSANDRA-2191)
 * compaction throttling (CASSANDRA-2156)
 * add key type information and alias (CASSANDRA-2311, 2396)
 * cli no longer divides read_repair_chance by 100 (CASSANDRA-2458)
 * made CompactionInfo.getTaskType return an enum (CASSANDRA-2482)
 * add a server-wide cap on measured memtable memory usage and aggressively
   flush to keep under that threshold (CASSANDRA-2006)
 * add unified UUIDType (CASSANDRA-2233)
 * add off-heap row cache support (CASSANDRA-1969)


0.7.5
 * improvements/fixes to PIG driver (CASSANDRA-1618, CASSANDRA-2387,
   CASSANDRA-2465, CASSANDRA-2484)
 * validate index names (CASSANDRA-1761)
 * reduce contention on Table.flusherLock (CASSANDRA-1954)
 * try harder to detect failures during streaming, cleaning up temporary
   files more reliably (CASSANDRA-2088)
 * shut down server for OOM on a Thrift thread (CASSANDRA-2269)
 * fix tombstone handling in repair and sstable2json (CASSANDRA-2279)
 * preserve version when streaming data from old sstables (CASSANDRA-2283)
 * don't start repair if a neighboring node is marked as dead (CASSANDRA-2290)
 * purge tombstones from row cache (CASSANDRA-2305)
 * Avoid seeking when sstable2json exports the entire file (CASSANDRA-2318)
 * clear Built flag in system table when dropping an index (CASSANDRA-2320)
 * don't allow arbitrary argument for stress.java (CASSANDRA-2323)
 * validate values for index predicates in get_indexed_slice (CASSANDRA-2328)
 * queue secondary indexes for flush before the parent (CASSANDRA-2330)
 * allow job configuration to set the CL used in Hadoop jobs (CASSANDRA-2331)
 * add memtable_flush_queue_size defaulting to 4 (CASSANDRA-2333)
 * Allow overriding of initial_token, storage_port and rpc_port from system
   properties (CASSANDRA-2343)
 * fix comparator used for non-indexed secondary expressions in index scan
   (CASSANDRA-2347)
 * ensure size calculation and write phase of large-row compaction use
   the same threshold for TTL expiration (CASSANDRA-2349)
 * fix race when iterating CFs during add/drop (CASSANDRA-2350)
 * add ConsistencyLevel command to CLI (CASSANDRA-2354)
 * allow negative numbers in the cli (CASSANDRA-2358)
 * hard code serialVersionUID for tokens class (CASSANDRA-2361)
 * fix potential infinite loop in ByteBufferUtil.inputStream (CASSANDRA-2365)
 * fix encoding bugs in HintedHandoffManager, SystemTable when default
   charset is not UTF8 (CASSANDRA-2367)
 * avoids having removed node reappearing in Gossip (CASSANDRA-2371)
 * fix incorrect truncation of long to int when reading columns via block
   index (CASSANDRA-2376)
 * fix NPE during stream session (CASSANDRA-2377)
 * fix race condition that could leave orphaned data files when dropping CF or
   KS (CASSANDRA-2381)
 * fsync statistics component on write (CASSANDRA-2382)
 * fix duplicate results from CFS.scan (CASSANDRA-2406)
 * add IntegerType to CLI help (CASSANDRA-2414)
 * avoid caching token-only decoratedkeys (CASSANDRA-2416)
 * convert mmap assertion to if/throw so scrub can catch it (CASSANDRA-2417)
 * don't overwrite gc log (CASSANDR-2418)
 * invalidate row cache for streamed row to avoid inconsitencies
   (CASSANDRA-2420)
 * avoid copies in range/index scans (CASSANDRA-2425)
 * make sure we don't wipe data during cleanup if the node has not join
   the ring (CASSANDRA-2428)
 * Try harder to close files after compaction (CASSANDRA-2431)
 * re-set bootstrapped flag after move finishes (CASSANDRA-2435)
 * display validation_class in CLI 'describe keyspace' (CASSANDRA-2442)
 * make cleanup compactions cleanup the row cache (CASSANDRA-2451)
 * add column fields validation to scrub (CASSANDRA-2460)
 * use 64KB flush buffer instead of in_memory_compaction_limit (CASSANDRA-2463)
 * fix backslash substitutions in CLI (CASSANDRA-2492)
 * disable cache saving for system CFS (CASSANDRA-2502)
 * fixes for verifying destination availability under hinted conditions
   so UE can be thrown intead of timing out (CASSANDRA-2514)
 * fix update of validation class in column metadata (CASSANDRA-2512)
 * support LOCAL_QUORUM, EACH_QUORUM CLs outside of NTS (CASSANDRA-2516)
 * preserve version when streaming data from old sstables (CASSANDRA-2283)
 * fix backslash substitutions in CLI (CASSANDRA-2492)
 * count a row deletion as one operation towards memtable threshold 
   (CASSANDRA-2519)
 * support LOCAL_QUORUM, EACH_QUORUM CLs outside of NTS (CASSANDRA-2516)


0.7.4
 * add nodetool join command (CASSANDRA-2160)
 * fix secondary indexes on pre-existing or streamed data (CASSANDRA-2244)
 * initialize endpoint in gossiper earlier (CASSANDRA-2228)
 * add ability to write to Cassandra from Pig (CASSANDRA-1828)
 * add rpc_[min|max]_threads (CASSANDRA-2176)
 * add CL.TWO, CL.THREE (CASSANDRA-2013)
 * avoid exporting an un-requested row in sstable2json, when exporting 
   a key that does not exist (CASSANDRA-2168)
 * add incremental_backups option (CASSANDRA-1872)
 * add configurable row limit to Pig loadfunc (CASSANDRA-2276)
 * validate column values in batches as well as single-Column inserts
   (CASSANDRA-2259)
 * move sample schema from cassandra.yaml to schema-sample.txt,
   a cli scripts (CASSANDRA-2007)
 * avoid writing empty rows when scrubbing tombstoned rows (CASSANDRA-2296)
 * fix assertion error in range and index scans for CL < ALL
   (CASSANDRA-2282)
 * fix commitlog replay when flush position refers to data that didn't
   get synced before server died (CASSANDRA-2285)
 * fix fd leak in sstable2json with non-mmap'd i/o (CASSANDRA-2304)
 * reduce memory use during streaming of multiple sstables (CASSANDRA-2301)
 * purge tombstoned rows from cache after GCGraceSeconds (CASSANDRA-2305)
 * allow zero replicas in a NTS datacenter (CASSANDRA-1924)
 * make range queries respect snitch for local replicas (CASSANDRA-2286)
 * fix HH delivery when column index is larger than 2GB (CASSANDRA-2297)
 * make 2ary indexes use parent CF flush thresholds during initial build
   (CASSANDRA-2294)
 * update memtable_throughput to be a long (CASSANDRA-2158)


0.7.3
 * Keep endpoint state until aVeryLongTime (CASSANDRA-2115)
 * lower-latency read repair (CASSANDRA-2069)
 * add hinted_handoff_throttle_delay_in_ms option (CASSANDRA-2161)
 * fixes for cache save/load (CASSANDRA-2172, -2174)
 * Handle whole-row deletions in CFOutputFormat (CASSANDRA-2014)
 * Make memtable_flush_writers flush in parallel (CASSANDRA-2178)
 * Add compaction_preheat_key_cache option (CASSANDRA-2175)
 * refactor stress.py to have only one copy of the format string 
   used for creating row keys (CASSANDRA-2108)
 * validate index names for \w+ (CASSANDRA-2196)
 * Fix Cassandra cli to respect timeout if schema does not settle 
   (CASSANDRA-2187)
 * fix for compaction and cleanup writing old-format data into new-version 
   sstable (CASSANDRA-2211, -2216)
 * add nodetool scrub (CASSANDRA-2217, -2240)
 * fix sstable2json large-row pagination (CASSANDRA-2188)
 * fix EOFing on requests for the last bytes in a file (CASSANDRA-2213)
 * fix BufferedRandomAccessFile bugs (CASSANDRA-2218, -2241)
 * check for memtable flush_after_mins exceeded every 10s (CASSANDRA-2183)
 * fix cache saving on Windows (CASSANDRA-2207)
 * add validateSchemaAgreement call + synchronization to schema
   modification operations (CASSANDRA-2222)
 * fix for reversed slice queries on large rows (CASSANDRA-2212)
 * fat clients were writing local data (CASSANDRA-2223)
 * set DEFAULT_MEMTABLE_LIFETIME_IN_MINS to 24h
 * improve detection and cleanup of partially-written sstables 
   (CASSANDRA-2206)
 * fix supercolumn de/serialization when subcolumn comparator is different
   from supercolumn's (CASSANDRA-2104)
 * fix starting up on Windows when CASSANDRA_HOME contains whitespace
   (CASSANDRA-2237)
 * add [get|set][row|key]cacheSavePeriod to JMX (CASSANDRA-2100)
 * fix Hadoop ColumnFamilyOutputFormat dropping of mutations
   when batch fills up (CASSANDRA-2255)
 * move file deletions off of scheduledtasks executor (CASSANDRA-2253)


0.7.2
 * copy DecoratedKey.key when inserting into caches to avoid retaining
   a reference to the underlying buffer (CASSANDRA-2102)
 * format subcolumn names with subcomparator (CASSANDRA-2136)
 * fix column bloom filter deserialization (CASSANDRA-2165)


0.7.1
 * refactor MessageDigest creation code. (CASSANDRA-2107)
 * buffer network stack to avoid inefficient small TCP messages while avoiding
   the nagle/delayed ack problem (CASSANDRA-1896)
 * check log4j configuration for changes every 10s (CASSANDRA-1525, 1907)
 * more-efficient cross-DC replication (CASSANDRA-1530, -2051, -2138)
 * avoid polluting page cache with commitlog or sstable writes
   and seq scan operations (CASSANDRA-1470)
 * add RMI authentication options to nodetool (CASSANDRA-1921)
 * make snitches configurable at runtime (CASSANDRA-1374)
 * retry hadoop split requests on connection failure (CASSANDRA-1927)
 * implement describeOwnership for BOP, COPP (CASSANDRA-1928)
 * make read repair behave as expected for ConsistencyLevel > ONE
   (CASSANDRA-982, 2038)
 * distributed test harness (CASSANDRA-1859, 1964)
 * reduce flush lock contention (CASSANDRA-1930)
 * optimize supercolumn deserialization (CASSANDRA-1891)
 * fix CFMetaData.apply to only compare objects of the same class 
   (CASSANDRA-1962)
 * allow specifying specific SSTables to compact from JMX (CASSANDRA-1963)
 * fix race condition in MessagingService.targets (CASSANDRA-1959, 2094, 2081)
 * refuse to open sstables from a future version (CASSANDRA-1935)
 * zero-copy reads (CASSANDRA-1714)
 * fix copy bounds for word Text in wordcount demo (CASSANDRA-1993)
 * fixes for contrib/javautils (CASSANDRA-1979)
 * check more frequently for memtable expiration (CASSANDRA-2000)
 * fix writing SSTable column count statistics (CASSANDRA-1976)
 * fix streaming of multiple CFs during bootstrap (CASSANDRA-1992)
 * explicitly set JVM GC new generation size with -Xmn (CASSANDRA-1968)
 * add short options for CLI flags (CASSANDRA-1565)
 * make keyspace argument to "describe keyspace" in CLI optional
   when authenticated to keyspace already (CASSANDRA-2029)
 * added option to specify -Dcassandra.join_ring=false on startup
   to allow "warm spare" nodes or performing JMX maintenance before
   joining the ring (CASSANDRA-526)
 * log migrations at INFO (CASSANDRA-2028)
 * add CLI verbose option in file mode (CASSANDRA-2030)
 * add single-line "--" comments to CLI (CASSANDRA-2032)
 * message serialization tests (CASSANDRA-1923)
 * switch from ivy to maven-ant-tasks (CASSANDRA-2017)
 * CLI attempts to block for new schema to propagate (CASSANDRA-2044)
 * fix potential overflow in nodetool cfstats (CASSANDRA-2057)
 * add JVM shutdownhook to sync commitlog (CASSANDRA-1919)
 * allow nodes to be up without being part of  normal traffic (CASSANDRA-1951)
 * fix CLI "show keyspaces" with null options on NTS (CASSANDRA-2049)
 * fix possible ByteBuffer race conditions (CASSANDRA-2066)
 * reduce garbage generated by MessagingService to prevent load spikes
   (CASSANDRA-2058)
 * fix math in RandomPartitioner.describeOwnership (CASSANDRA-2071)
 * fix deletion of sstable non-data components (CASSANDRA-2059)
 * avoid blocking gossip while deleting handoff hints (CASSANDRA-2073)
 * ignore messages from newer versions, keep track of nodes in gossip 
   regardless of version (CASSANDRA-1970)
 * cache writing moved to CompactionManager to reduce i/o contention and
   updated to use non-cache-polluting writes (CASSANDRA-2053)
 * page through large rows when exporting to JSON (CASSANDRA-2041)
 * add flush_largest_memtables_at and reduce_cache_sizes_at options
   (CASSANDRA-2142)
 * add cli 'describe cluster' command (CASSANDRA-2127)
 * add cli support for setting username/password at 'connect' command 
   (CASSANDRA-2111)
 * add -D option to Stress.java to allow reading hosts from a file 
   (CASSANDRA-2149)
 * bound hints CF throughput between 32M and 256M (CASSANDRA-2148)
 * continue starting when invalid saved cache entries are encountered
   (CASSANDRA-2076)
 * add max_hint_window_in_ms option (CASSANDRA-1459)


0.7.0-final
 * fix offsets to ByteBuffer.get (CASSANDRA-1939)


0.7.0-rc4
 * fix cli crash after backgrounding (CASSANDRA-1875)
 * count timeouts in storageproxy latencies, and include latency 
   histograms in StorageProxyMBean (CASSANDRA-1893)
 * fix CLI get recognition of supercolumns (CASSANDRA-1899)
 * enable keepalive on intra-cluster sockets (CASSANDRA-1766)
 * count timeouts towards dynamicsnitch latencies (CASSANDRA-1905)
 * Expose index-building status in JMX + cli schema description
   (CASSANDRA-1871)
 * allow [LOCAL|EACH]_QUORUM to be used with non-NetworkTopology 
   replication Strategies
 * increased amount of index locks for faster commitlog replay
 * collect secondary index tombstones immediately (CASSANDRA-1914)
 * revert commitlog changes from #1780 (CASSANDRA-1917)
 * change RandomPartitioner min token to -1 to avoid collision w/
   tokens on actual nodes (CASSANDRA-1901)
 * examine the right nibble when validating TimeUUID (CASSANDRA-1910)
 * include secondary indexes in cleanup (CASSANDRA-1916)
 * CFS.scrubDataDirectories should also cleanup invalid secondary indexes
   (CASSANDRA-1904)
 * ability to disable/enable gossip on nodes to force them down
   (CASSANDRA-1108)


0.7.0-rc3
 * expose getNaturalEndpoints in StorageServiceMBean taking byte[]
   key; RMI cannot serialize ByteBuffer (CASSANDRA-1833)
 * infer org.apache.cassandra.locator for replication strategy classes
   when not otherwise specified
 * validation that generates less garbage (CASSANDRA-1814)
 * add TTL support to CLI (CASSANDRA-1838)
 * cli defaults to bytestype for subcomparator when creating
   column families (CASSANDRA-1835)
 * unregister index MBeans when index is dropped (CASSANDRA-1843)
 * make ByteBufferUtil.clone thread-safe (CASSANDRA-1847)
 * change exception for read requests during bootstrap from 
   InvalidRequest to Unavailable (CASSANDRA-1862)
 * respect row-level tombstones post-flush in range scans
   (CASSANDRA-1837)
 * ReadResponseResolver check digests against each other (CASSANDRA-1830)
 * return InvalidRequest when remove of subcolumn without supercolumn
   is requested (CASSANDRA-1866)
 * flush before repair (CASSANDRA-1748)
 * SSTableExport validates key order (CASSANDRA-1884)
 * large row support for SSTableExport (CASSANDRA-1867)
 * Re-cache hot keys post-compaction without hitting disk (CASSANDRA-1878)
 * manage read repair in coordinator instead of data source, to
   provide latency information to dynamic snitch (CASSANDRA-1873)


0.7.0-rc2
 * fix live-column-count of slice ranges including tombstoned supercolumn 
   with live subcolumn (CASSANDRA-1591)
 * rename o.a.c.internal.AntientropyStage -> AntiEntropyStage,
   o.a.c.request.Request_responseStage -> RequestResponseStage,
   o.a.c.internal.Internal_responseStage -> InternalResponseStage
 * add AbstractType.fromString (CASSANDRA-1767)
 * require index_type to be present when specifying index_name
   on ColumnDef (CASSANDRA-1759)
 * fix add/remove index bugs in CFMetadata (CASSANDRA-1768)
 * rebuild Strategy during system_update_keyspace (CASSANDRA-1762)
 * cli updates prompt to ... in continuation lines (CASSANDRA-1770)
 * support multiple Mutations per key in hadoop ColumnFamilyOutputFormat
   (CASSANDRA-1774)
 * improvements to Debian init script (CASSANDRA-1772)
 * use local classloader to check for version.properties (CASSANDRA-1778)
 * Validate that column names in column_metadata are valid for the
   defined comparator, and decode properly in cli (CASSANDRA-1773)
 * use cross-platform newlines in cli (CASSANDRA-1786)
 * add ExpiringColumn support to sstable import/export (CASSANDRA-1754)
 * add flush for each append to periodic commitlog mode; added
   periodic_without_flush option to disable this (CASSANDRA-1780)
 * close file handle used for post-flush truncate (CASSANDRA-1790)
 * various code cleanup (CASSANDRA-1793, -1794, -1795)
 * fix range queries against wrapped range (CASSANDRA-1781)
 * fix consistencylevel calculations for NetworkTopologyStrategy
   (CASSANDRA-1804)
 * cli support index type enum names (CASSANDRA-1810)
 * improved validation of column_metadata (CASSANDRA-1813)
 * reads at ConsistencyLevel > 1 throw UnavailableException
   immediately if insufficient live nodes exist (CASSANDRA-1803)
 * copy bytebuffers for local writes to avoid retaining the entire
   Thrift frame (CASSANDRA-1801)
 * fix NPE adding index to column w/o prior metadata (CASSANDRA-1764)
 * reduce fat client timeout (CASSANDRA-1730)
 * fix botched merge of CASSANDRA-1316


0.7.0-rc1
 * fix compaction and flush races with schema updates (CASSANDRA-1715)
 * add clustertool, config-converter, sstablekeys, and schematool 
   Windows .bat files (CASSANDRA-1723)
 * reject range queries received during bootstrap (CASSANDRA-1739)
 * fix wrapping-range queries on non-minimum token (CASSANDRA-1700)
 * add nodetool cfhistogram (CASSANDRA-1698)
 * limit repaired ranges to what the nodes have in common (CASSANDRA-1674)
 * index scan treats missing columns as not matching secondary
   expressions (CASSANDRA-1745)
 * Fix misuse of DataOutputBuffer.getData in AntiEntropyService
   (CASSANDRA-1729)
 * detect and warn when obsolete version of JNA is present (CASSANDRA-1760)
 * reduce fat client timeout (CASSANDRA-1730)
 * cleanup smallest CFs first to increase free temp space for larger ones
   (CASSANDRA-1811)
 * Update windows .bat files to work outside of main Cassandra
   directory (CASSANDRA-1713)
 * fix read repair regression from 0.6.7 (CASSANDRA-1727)
 * more-efficient read repair (CASSANDRA-1719)
 * fix hinted handoff replay (CASSANDRA-1656)
 * log type of dropped messages (CASSANDRA-1677)
 * upgrade to SLF4J 1.6.1
 * fix ByteBuffer bug in ExpiringColumn.updateDigest (CASSANDRA-1679)
 * fix IntegerType.getString (CASSANDRA-1681)
 * make -Djava.net.preferIPv4Stack=true the default (CASSANDRA-628)
 * add INTERNAL_RESPONSE verb to differentiate from responses related
   to client requests (CASSANDRA-1685)
 * log tpstats when dropping messages (CASSANDRA-1660)
 * include unreachable nodes in describeSchemaVersions (CASSANDRA-1678)
 * Avoid dropping messages off the client request path (CASSANDRA-1676)
 * fix jna errno reporting (CASSANDRA-1694)
 * add friendlier error for UnknownHostException on startup (CASSANDRA-1697)
 * include jna dependency in RPM package (CASSANDRA-1690)
 * add --skip-keys option to stress.py (CASSANDRA-1696)
 * improve cli handling of non-string keys and column names 
   (CASSANDRA-1701, -1693)
 * r/m extra subcomparator line in cli keyspaces output (CASSANDRA-1712)
 * add read repair chance to cli "show keyspaces"
 * upgrade to ConcurrentLinkedHashMap 1.1 (CASSANDRA-975)
 * fix index scan routing (CASSANDRA-1722)
 * fix tombstoning of supercolumns in range queries (CASSANDRA-1734)
 * clear endpoint cache after updating keyspace metadata (CASSANDRA-1741)
 * fix wrapping-range queries on non-minimum token (CASSANDRA-1700)
 * truncate includes secondary indexes (CASSANDRA-1747)
 * retain reference to PendingFile sstables (CASSANDRA-1749)
 * fix sstableimport regression (CASSANDRA-1753)
 * fix for bootstrap when no non-system tables are defined (CASSANDRA-1732)
 * handle replica unavailability in index scan (CASSANDRA-1755)
 * fix service initialization order deadlock (CASSANDRA-1756)
 * multi-line cli commands (CASSANDRA-1742)
 * fix race between snapshot and compaction (CASSANDRA-1736)
 * add listEndpointsPendingHints, deleteHintsForEndpoint JMX methods 
   (CASSANDRA-1551)


0.7.0-beta3
 * add strategy options to describe_keyspace output (CASSANDRA-1560)
 * log warning when using randomly generated token (CASSANDRA-1552)
 * re-organize JMX into .db, .net, .internal, .request (CASSANDRA-1217)
 * allow nodes to change IPs between restarts (CASSANDRA-1518)
 * remember ring state between restarts by default (CASSANDRA-1518)
 * flush index built flag so we can read it before log replay (CASSANDRA-1541)
 * lock row cache updates to prevent race condition (CASSANDRA-1293)
 * remove assertion causing rare (and harmless) error messages in
   commitlog (CASSANDRA-1330)
 * fix moving nodes with no keyspaces defined (CASSANDRA-1574)
 * fix unbootstrap when no data is present in a transfer range (CASSANDRA-1573)
 * take advantage of AVRO-495 to simplify our avro IDL (CASSANDRA-1436)
 * extend authorization hierarchy to column family (CASSANDRA-1554)
 * deletion support in secondary indexes (CASSANDRA-1571)
 * meaningful error message for invalid replication strategy class 
   (CASSANDRA-1566)
 * allow keyspace creation with RF > N (CASSANDRA-1428)
 * improve cli error handling (CASSANDRA-1580)
 * add cache save/load ability (CASSANDRA-1417, 1606, 1647)
 * add StorageService.getDrainProgress (CASSANDRA-1588)
 * Disallow bootstrap to an in-use token (CASSANDRA-1561)
 * Allow dynamic secondary index creation and destruction (CASSANDRA-1532)
 * log auto-guessed memtable thresholds (CASSANDRA-1595)
 * add ColumnDef support to cli (CASSANDRA-1583)
 * reduce index sample time by 75% (CASSANDRA-1572)
 * add cli support for column, strategy metadata (CASSANDRA-1578, 1612)
 * add cli support for schema modification (CASSANDRA-1584)
 * delete temp files on failed compactions (CASSANDRA-1596)
 * avoid blocking for dead nodes during removetoken (CASSANDRA-1605)
 * remove ConsistencyLevel.ZERO (CASSANDRA-1607)
 * expose in-progress compaction type in jmx (CASSANDRA-1586)
 * removed IClock & related classes from internals (CASSANDRA-1502)
 * fix removing tokens from SystemTable on decommission and removetoken
   (CASSANDRA-1609)
 * include CF metadata in cli 'show keyspaces' (CASSANDRA-1613)
 * switch from Properties to HashMap in PropertyFileSnitch to
   avoid synchronization bottleneck (CASSANDRA-1481)
 * PropertyFileSnitch configuration file renamed to 
   cassandra-topology.properties
 * add cli support for get_range_slices (CASSANDRA-1088, CASSANDRA-1619)
 * Make memtable flush thresholds per-CF instead of global 
   (CASSANDRA-1007, 1637)
 * add cli support for binary data without CfDef hints (CASSANDRA-1603)
 * fix building SSTable statistics post-stream (CASSANDRA-1620)
 * fix potential infinite loop in 2ary index queries (CASSANDRA-1623)
 * allow creating NTS keyspaces with no replicas configured (CASSANDRA-1626)
 * add jmx histogram of sstables accessed per read (CASSANDRA-1624)
 * remove system_rename_column_family and system_rename_keyspace from the
   client API until races can be fixed (CASSANDRA-1630, CASSANDRA-1585)
 * add cli sanity tests (CASSANDRA-1582)
 * update GC settings in cassandra.bat (CASSANDRA-1636)
 * cli support for index queries (CASSANDRA-1635)
 * cli support for updating schema memtable settings (CASSANDRA-1634)
 * cli --file option (CASSANDRA-1616)
 * reduce automatically chosen memtable sizes by 50% (CASSANDRA-1641)
 * move endpoint cache from snitch to strategy (CASSANDRA-1643)
 * fix commitlog recovery deleting the newly-created segment as well as
   the old ones (CASSANDRA-1644)
 * upgrade to Thrift 0.5 (CASSANDRA-1367)
 * renamed CL.DCQUORUM to LOCAL_QUORUM and DCQUORUMSYNC to EACH_QUORUM
 * cli truncate support (CASSANDRA-1653)
 * update GC settings in cassandra.bat (CASSANDRA-1636)
 * avoid logging when a node's ip/token is gossipped back to it (CASSANDRA-1666)


0.7-beta2
 * always use UTF-8 for hint keys (CASSANDRA-1439)
 * remove cassandra.yaml dependency from Hadoop and Pig (CASSADRA-1322)
 * expose CfDef metadata in describe_keyspaces (CASSANDRA-1363)
 * restore use of mmap_index_only option (CASSANDRA-1241)
 * dropping a keyspace with no column families generated an error 
   (CASSANDRA-1378)
 * rename RackAwareStrategy to OldNetworkTopologyStrategy, RackUnawareStrategy 
   to SimpleStrategy, DatacenterShardStrategy to NetworkTopologyStrategy,
   AbstractRackAwareSnitch to AbstractNetworkTopologySnitch (CASSANDRA-1392)
 * merge StorageProxy.mutate, mutateBlocking (CASSANDRA-1396)
 * faster UUIDType, LongType comparisons (CASSANDRA-1386, 1393)
 * fix setting read_repair_chance from CLI addColumnFamily (CASSANDRA-1399)
 * fix updates to indexed columns (CASSANDRA-1373)
 * fix race condition leaving to FileNotFoundException (CASSANDRA-1382)
 * fix sharded lock hash on index write path (CASSANDRA-1402)
 * add support for GT/E, LT/E in subordinate index clauses (CASSANDRA-1401)
 * cfId counter got out of sync when CFs were added (CASSANDRA-1403)
 * less chatty schema updates (CASSANDRA-1389)
 * rename column family mbeans. 'type' will now include either 
   'IndexColumnFamilies' or 'ColumnFamilies' depending on the CFS type.
   (CASSANDRA-1385)
 * disallow invalid keyspace and column family names. This includes name that
   matches a '^\w+' regex. (CASSANDRA-1377)
 * use JNA, if present, to take snapshots (CASSANDRA-1371)
 * truncate hints if starting 0.7 for the first time (CASSANDRA-1414)
 * fix FD leak in single-row slicepredicate queries (CASSANDRA-1416)
 * allow index expressions against columns that are not part of the 
   SlicePredicate (CASSANDRA-1410)
 * config-converter properly handles snitches and framed support 
   (CASSANDRA-1420)
 * remove keyspace argument from multiget_count (CASSANDRA-1422)
 * allow specifying cassandra.yaml location as (local or remote) URL
   (CASSANDRA-1126)
 * fix using DynamicEndpointSnitch with NetworkTopologyStrategy
   (CASSANDRA-1429)
 * Add CfDef.default_validation_class (CASSANDRA-891)
 * fix EstimatedHistogram.max (CASSANDRA-1413)
 * quorum read optimization (CASSANDRA-1622)
 * handle zero-length (or missing) rows during HH paging (CASSANDRA-1432)
 * include secondary indexes during schema migrations (CASSANDRA-1406)
 * fix commitlog header race during schema change (CASSANDRA-1435)
 * fix ColumnFamilyStoreMBeanIterator to use new type name (CASSANDRA-1433)
 * correct filename generated by xml->yaml converter (CASSANDRA-1419)
 * add CMSInitiatingOccupancyFraction=75 and UseCMSInitiatingOccupancyOnly
   to default JVM options
 * decrease jvm heap for cassandra-cli (CASSANDRA-1446)
 * ability to modify keyspaces and column family definitions on a live cluster
   (CASSANDRA-1285)
 * support for Hadoop Streaming [non-jvm map/reduce via stdin/out]
   (CASSANDRA-1368)
 * Move persistent sstable stats from the system table to an sstable component
   (CASSANDRA-1430)
 * remove failed bootstrap attempt from pending ranges when gossip times
   it out after 1h (CASSANDRA-1463)
 * eager-create tcp connections to other cluster members (CASSANDRA-1465)
 * enumerate stages and derive stage from message type instead of 
   transmitting separately (CASSANDRA-1465)
 * apply reversed flag during collation from different data sources
   (CASSANDRA-1450)
 * make failure to remove commitlog segment non-fatal (CASSANDRA-1348)
 * correct ordering of drain operations so CL.recover is no longer 
   necessary (CASSANDRA-1408)
 * removed keyspace from describe_splits method (CASSANDRA-1425)
 * rename check_schema_agreement to describe_schema_versions
   (CASSANDRA-1478)
 * fix QUORUM calculation for RF > 3 (CASSANDRA-1487)
 * remove tombstones during non-major compactions when bloom filter
   verifies that row does not exist in other sstables (CASSANDRA-1074)
 * nodes that coordinated a loadbalance in the past could not be seen by
   newly added nodes (CASSANDRA-1467)
 * exposed endpoint states (gossip details) via jmx (CASSANDRA-1467)
 * ensure that compacted sstables are not included when new readers are
   instantiated (CASSANDRA-1477)
 * by default, calculate heap size and memtable thresholds at runtime (CASSANDRA-1469)
 * fix races dealing with adding/dropping keyspaces and column families in
   rapid succession (CASSANDRA-1477)
 * clean up of Streaming system (CASSANDRA-1503, 1504, 1506)
 * add options to configure Thrift socket keepalive and buffer sizes (CASSANDRA-1426)
 * make contrib CassandraServiceDataCleaner recursive (CASSANDRA-1509)
 * min, max compaction threshold are configurable and persistent 
   per-ColumnFamily (CASSANDRA-1468)
 * fix replaying the last mutation in a commitlog unnecessarily 
   (CASSANDRA-1512)
 * invoke getDefaultUncaughtExceptionHandler from DTPE with the original
   exception rather than the ExecutionException wrapper (CASSANDRA-1226)
 * remove Clock from the Thrift (and Avro) API (CASSANDRA-1501)
 * Close intra-node sockets when connection is broken (CASSANDRA-1528)
 * RPM packaging spec file (CASSANDRA-786)
 * weighted request scheduler (CASSANDRA-1485)
 * treat expired columns as deleted (CASSANDRA-1539)
 * make IndexInterval configurable (CASSANDRA-1488)
 * add describe_snitch to Thrift API (CASSANDRA-1490)
 * MD5 authenticator compares plain text submitted password with MD5'd
   saved property, instead of vice versa (CASSANDRA-1447)
 * JMX MessagingService pending and completed counts (CASSANDRA-1533)
 * fix race condition processing repair responses (CASSANDRA-1511)
 * make repair blocking (CASSANDRA-1511)
 * create EndpointSnitchInfo and MBean to expose rack and DC (CASSANDRA-1491)
 * added option to contrib/word_count to output results back to Cassandra
   (CASSANDRA-1342)
 * rewrite Hadoop ColumnFamilyRecordWriter to pool connections, retry to
   multiple Cassandra nodes, and smooth impact on the Cassandra cluster
   by using smaller batch sizes (CASSANDRA-1434)
 * fix setting gc_grace_seconds via CLI (CASSANDRA-1549)
 * support TTL'd index values (CASSANDRA-1536)
 * make removetoken work like decommission (CASSANDRA-1216)
 * make cli comparator-aware and improve quote rules (CASSANDRA-1523,-1524)
 * make nodetool compact and cleanup blocking (CASSANDRA-1449)
 * add memtable, cache information to GCInspector logs (CASSANDRA-1558)
 * enable/disable HintedHandoff via JMX (CASSANDRA-1550)
 * Ignore stray files in the commit log directory (CASSANDRA-1547)
 * Disallow bootstrap to an in-use token (CASSANDRA-1561)


0.7-beta1
 * sstable versioning (CASSANDRA-389)
 * switched to slf4j logging (CASSANDRA-625)
 * add (optional) expiration time for column (CASSANDRA-699)
 * access levels for authentication/authorization (CASSANDRA-900)
 * add ReadRepairChance to CF definition (CASSANDRA-930)
 * fix heisenbug in system tests, especially common on OS X (CASSANDRA-944)
 * convert to byte[] keys internally and all public APIs (CASSANDRA-767)
 * ability to alter schema definitions on a live cluster (CASSANDRA-44)
 * renamed configuration file to cassandra.xml, and log4j.properties to
   log4j-server.properties, which must now be loaded from
   the classpath (which is how our scripts in bin/ have always done it)
   (CASSANDRA-971)
 * change get_count to require a SlicePredicate. create multi_get_count
   (CASSANDRA-744)
 * re-organized endpointsnitch implementations and added SimpleSnitch
   (CASSANDRA-994)
 * Added preload_row_cache option (CASSANDRA-946)
 * add CRC to commitlog header (CASSANDRA-999)
 * removed deprecated batch_insert and get_range_slice methods (CASSANDRA-1065)
 * add truncate thrift method (CASSANDRA-531)
 * http mini-interface using mx4j (CASSANDRA-1068)
 * optimize away copy of sliced row on memtable read path (CASSANDRA-1046)
 * replace constant-size 2GB mmaped segments and special casing for index 
   entries spanning segment boundaries, with SegmentedFile that computes 
   segments that always contain entire entries/rows (CASSANDRA-1117)
 * avoid reading large rows into memory during compaction (CASSANDRA-16)
 * added hadoop OutputFormat (CASSANDRA-1101)
 * efficient Streaming (no more anticompaction) (CASSANDRA-579)
 * split commitlog header into separate file and add size checksum to
   mutations (CASSANDRA-1179)
 * avoid allocating a new byte[] for each mutation on replay (CASSANDRA-1219)
 * revise HH schema to be per-endpoint (CASSANDRA-1142)
 * add joining/leaving status to nodetool ring (CASSANDRA-1115)
 * allow multiple repair sessions per node (CASSANDRA-1190)
 * optimize away MessagingService for local range queries (CASSANDRA-1261)
 * make framed transport the default so malformed requests can't OOM the 
   server (CASSANDRA-475)
 * significantly faster reads from row cache (CASSANDRA-1267)
 * take advantage of row cache during range queries (CASSANDRA-1302)
 * make GCGraceSeconds a per-ColumnFamily value (CASSANDRA-1276)
 * keep persistent row size and column count statistics (CASSANDRA-1155)
 * add IntegerType (CASSANDRA-1282)
 * page within a single row during hinted handoff (CASSANDRA-1327)
 * push DatacenterShardStrategy configuration into keyspace definition,
   eliminating datacenter.properties. (CASSANDRA-1066)
 * optimize forward slices starting with '' and single-index-block name 
   queries by skipping the column index (CASSANDRA-1338)
 * streaming refactor (CASSANDRA-1189)
 * faster comparison for UUID types (CASSANDRA-1043)
 * secondary index support (CASSANDRA-749 and subtasks)
 * make compaction buckets deterministic (CASSANDRA-1265)


0.6.6
 * Allow using DynamicEndpointSnitch with RackAwareStrategy (CASSANDRA-1429)
 * remove the remaining vestiges of the unfinished DatacenterShardStrategy 
   (replaced by NetworkTopologyStrategy in 0.7)
   

0.6.5
 * fix key ordering in range query results with RandomPartitioner
   and ConsistencyLevel > ONE (CASSANDRA-1145)
 * fix for range query starting with the wrong token range (CASSANDRA-1042)
 * page within a single row during hinted handoff (CASSANDRA-1327)
 * fix compilation on non-sun JDKs (CASSANDRA-1061)
 * remove String.trim() call on row keys in batch mutations (CASSANDRA-1235)
 * Log summary of dropped messages instead of spamming log (CASSANDRA-1284)
 * add dynamic endpoint snitch (CASSANDRA-981)
 * fix streaming for keyspaces with hyphens in their name (CASSANDRA-1377)
 * fix errors in hard-coded bloom filter optKPerBucket by computing it
   algorithmically (CASSANDRA-1220
 * remove message deserialization stage, and uncap read/write stages
   so slow reads/writes don't block gossip processing (CASSANDRA-1358)
 * add jmx port configuration to Debian package (CASSANDRA-1202)
 * use mlockall via JNA, if present, to prevent Linux from swapping
   out parts of the JVM (CASSANDRA-1214)


0.6.4
 * avoid queuing multiple hint deliveries for the same endpoint
   (CASSANDRA-1229)
 * better performance for and stricter checking of UTF8 column names
   (CASSANDRA-1232)
 * extend option to lower compaction priority to hinted handoff
   as well (CASSANDRA-1260)
 * log errors in gossip instead of re-throwing (CASSANDRA-1289)
 * avoid aborting commitlog replay prematurely if a flushed-but-
   not-removed commitlog segment is encountered (CASSANDRA-1297)
 * fix duplicate rows being read during mapreduce (CASSANDRA-1142)
 * failure detection wasn't closing command sockets (CASSANDRA-1221)
 * cassandra-cli.bat works on windows (CASSANDRA-1236)
 * pre-emptively drop requests that cannot be processed within RPCTimeout
   (CASSANDRA-685)
 * add ack to Binary write verb and update CassandraBulkLoader
   to wait for acks for each row (CASSANDRA-1093)
 * added describe_partitioner Thrift method (CASSANDRA-1047)
 * Hadoop jobs no longer require the Cassandra storage-conf.xml
   (CASSANDRA-1280, CASSANDRA-1047)
 * log thread pool stats when GC is excessive (CASSANDRA-1275)
 * remove gossip message size limit (CASSANDRA-1138)
 * parallelize local and remote reads during multiget, and respect snitch 
   when determining whether to do local read for CL.ONE (CASSANDRA-1317)
 * fix read repair to use requested consistency level on digest mismatch,
   rather than assuming QUORUM (CASSANDRA-1316)
 * process digest mismatch re-reads in parallel (CASSANDRA-1323)
 * switch hints CF comparator to BytesType (CASSANDRA-1274)


0.6.3
 * retry to make streaming connections up to 8 times. (CASSANDRA-1019)
 * reject describe_ring() calls on invalid keyspaces (CASSANDRA-1111)
 * fix cache size calculation for size of 100% (CASSANDRA-1129)
 * fix cache capacity only being recalculated once (CASSANDRA-1129)
 * remove hourly scan of all hints on the off chance that the gossiper
   missed a status change; instead, expose deliverHintsToEndpoint to JMX
   so it can be done manually, if necessary (CASSANDRA-1141)
 * don't reject reads at CL.ALL (CASSANDRA-1152)
 * reject deletions to supercolumns in CFs containing only standard
   columns (CASSANDRA-1139)
 * avoid preserving login information after client disconnects
   (CASSANDRA-1057)
 * prefer sun jdk to openjdk in debian init script (CASSANDRA-1174)
 * detect partioner config changes between restarts and fail fast 
   (CASSANDRA-1146)
 * use generation time to resolve node token reassignment disagreements
   (CASSANDRA-1118)
 * restructure the startup ordering of Gossiper and MessageService to avoid
   timing anomalies (CASSANDRA-1160)
 * detect incomplete commit log hearders (CASSANDRA-1119)
 * force anti-entropy service to stream files on the stream stage to avoid
   sending streams out of order (CASSANDRA-1169)
 * remove inactive stream managers after AES streams files (CASSANDRA-1169)
 * allow removing entire row through batch_mutate Deletion (CASSANDRA-1027)
 * add JMX metrics for row-level bloom filter false positives (CASSANDRA-1212)
 * added a redhat init script to contrib (CASSANDRA-1201)
 * use midpoint when bootstrapping a new machine into range with not
   much data yet instead of random token (CASSANDRA-1112)
 * kill server on OOM in executor stage as well as Thrift (CASSANDRA-1226)
 * remove opportunistic repairs, when two machines with overlapping replica
   responsibilities happen to finish major compactions of the same CF near
   the same time.  repairs are now fully manual (CASSANDRA-1190)
 * add ability to lower compaction priority (default is no change from 0.6.2)
   (CASSANDRA-1181)


0.6.2
 * fix contrib/word_count build. (CASSANDRA-992)
 * split CommitLogExecutorService into BatchCommitLogExecutorService and 
   PeriodicCommitLogExecutorService (CASSANDRA-1014)
 * add latency histograms to CFSMBean (CASSANDRA-1024)
 * make resolving timestamp ties deterministic by using value bytes
   as a tiebreaker (CASSANDRA-1039)
 * Add option to turn off Hinted Handoff (CASSANDRA-894)
 * fix windows startup (CASSANDRA-948)
 * make concurrent_reads, concurrent_writes configurable at runtime via JMX
   (CASSANDRA-1060)
 * disable GCInspector on non-Sun JVMs (CASSANDRA-1061)
 * fix tombstone handling in sstable rows with no other data (CASSANDRA-1063)
 * fix size of row in spanned index entries (CASSANDRA-1056)
 * install json2sstable, sstable2json, and sstablekeys to Debian package
 * StreamingService.StreamDestinations wouldn't empty itself after streaming
   finished (CASSANDRA-1076)
 * added Collections.shuffle(splits) before returning the splits in 
   ColumnFamilyInputFormat (CASSANDRA-1096)
 * do not recalculate cache capacity post-compaction if it's been manually 
   modified (CASSANDRA-1079)
 * better defaults for flush sorter + writer executor queue sizes
   (CASSANDRA-1100)
 * windows scripts for SSTableImport/Export (CASSANDRA-1051)
 * windows script for nodetool (CASSANDRA-1113)
 * expose PhiConvictThreshold (CASSANDRA-1053)
 * make repair of RF==1 a no-op (CASSANDRA-1090)
 * improve default JVM GC options (CASSANDRA-1014)
 * fix SlicePredicate serialization inside Hadoop jobs (CASSANDRA-1049)
 * close Thrift sockets in Hadoop ColumnFamilyRecordReader (CASSANDRA-1081)


0.6.1
 * fix NPE in sstable2json when no excluded keys are given (CASSANDRA-934)
 * keep the replica set constant throughout the read repair process
   (CASSANDRA-937)
 * allow querying getAllRanges with empty token list (CASSANDRA-933)
 * fix command line arguments inversion in clustertool (CASSANDRA-942)
 * fix race condition that could trigger a false-positive assertion
   during post-flush discard of old commitlog segments (CASSANDRA-936)
 * fix neighbor calculation for anti-entropy repair (CASSANDRA-924)
 * perform repair even for small entropy differences (CASSANDRA-924)
 * Use hostnames in CFInputFormat to allow Hadoop's naive string-based
   locality comparisons to work (CASSANDRA-955)
 * cache read-only BufferedRandomAccessFile length to avoid
   3 system calls per invocation (CASSANDRA-950)
 * nodes with IPv6 (and no IPv4) addresses could not join cluster
   (CASSANDRA-969)
 * Retrieve the correct number of undeleted columns, if any, from
   a supercolumn in a row that had been deleted previously (CASSANDRA-920)
 * fix index scans that cross the 2GB mmap boundaries for both mmap
   and standard i/o modes (CASSANDRA-866)
 * expose drain via nodetool (CASSANDRA-978)


0.6.0-RC1
 * JMX drain to flush memtables and run through commit log (CASSANDRA-880)
 * Bootstrapping can skip ranges under the right conditions (CASSANDRA-902)
 * fix merging row versions in range_slice for CL > ONE (CASSANDRA-884)
 * default write ConsistencyLeven chaned from ZERO to ONE
 * fix for index entries spanning mmap buffer boundaries (CASSANDRA-857)
 * use lexical comparison if time part of TimeUUIDs are the same 
   (CASSANDRA-907)
 * bound read, mutation, and response stages to fix possible OOM
   during log replay (CASSANDRA-885)
 * Use microseconds-since-epoch (UTC) in cli, instead of milliseconds
 * Treat batch_mutate Deletion with null supercolumn as "apply this predicate 
   to top level supercolumns" (CASSANDRA-834)
 * Streaming destination nodes do not update their JMX status (CASSANDRA-916)
 * Fix internal RPC timeout calculation (CASSANDRA-911)
 * Added Pig loadfunc to contrib/pig (CASSANDRA-910)


0.6.0-beta3
 * fix compaction bucketing bug (CASSANDRA-814)
 * update windows batch file (CASSANDRA-824)
 * deprecate KeysCachedFraction configuration directive in favor
   of KeysCached; move to unified-per-CF key cache (CASSANDRA-801)
 * add invalidateRowCache to ColumnFamilyStoreMBean (CASSANDRA-761)
 * send Handoff hints to natural locations to reduce load on
   remaining nodes in a failure scenario (CASSANDRA-822)
 * Add RowWarningThresholdInMB configuration option to warn before very 
   large rows get big enough to threaten node stability, and -x option to
   be able to remove them with sstable2json if the warning is unheeded
   until it's too late (CASSANDRA-843)
 * Add logging of GC activity (CASSANDRA-813)
 * fix ConcurrentModificationException in commitlog discard (CASSANDRA-853)
 * Fix hardcoded row count in Hadoop RecordReader (CASSANDRA-837)
 * Add a jmx status to the streaming service and change several DEBUG
   messages to INFO (CASSANDRA-845)
 * fix classpath in cassandra-cli.bat for Windows (CASSANDRA-858)
 * allow re-specifying host, port to cassandra-cli if invalid ones
   are first tried (CASSANDRA-867)
 * fix race condition handling rpc timeout in the coordinator
   (CASSANDRA-864)
 * Remove CalloutLocation and StagingFileDirectory from storage-conf files 
   since those settings are no longer used (CASSANDRA-878)
 * Parse a long from RowWarningThresholdInMB instead of an int (CASSANDRA-882)
 * Remove obsolete ControlPort code from DatabaseDescriptor (CASSANDRA-886)
 * move skipBytes side effect out of assert (CASSANDRA-899)
 * add "double getLoad" to StorageServiceMBean (CASSANDRA-898)
 * track row stats per CF at compaction time (CASSANDRA-870)
 * disallow CommitLogDirectory matching a DataFileDirectory (CASSANDRA-888)
 * default key cache size is 200k entries, changed from 10% (CASSANDRA-863)
 * add -Dcassandra-foreground=yes to cassandra.bat
 * exit if cluster name is changed unexpectedly (CASSANDRA-769)


0.6.0-beta1/beta2
 * add batch_mutate thrift command, deprecating batch_insert (CASSANDRA-336)
 * remove get_key_range Thrift API, deprecated in 0.5 (CASSANDRA-710)
 * add optional login() Thrift call for authentication (CASSANDRA-547)
 * support fat clients using gossiper and StorageProxy to perform
   replication in-process [jvm-only] (CASSANDRA-535)
 * support mmapped I/O for reads, on by default on 64bit JVMs 
   (CASSANDRA-408, CASSANDRA-669)
 * improve insert concurrency, particularly during Hinted Handoff
   (CASSANDRA-658)
 * faster network code (CASSANDRA-675)
 * stress.py moved to contrib (CASSANDRA-635)
 * row caching [must be explicitly enabled per-CF in config] (CASSANDRA-678)
 * present a useful measure of compaction progress in JMX (CASSANDRA-599)
 * add bin/sstablekeys (CASSNADRA-679)
 * add ConsistencyLevel.ANY (CASSANDRA-687)
 * make removetoken remove nodes from gossip entirely (CASSANDRA-644)
 * add ability to set cache sizes at runtime (CASSANDRA-708)
 * report latency and cache hit rate statistics with lifetime totals
   instead of average over the last minute (CASSANDRA-702)
 * support get_range_slice for RandomPartitioner (CASSANDRA-745)
 * per-keyspace replication factory and replication strategy (CASSANDRA-620)
 * track latency in microseconds (CASSANDRA-733)
 * add describe_ Thrift methods, deprecating get_string_property and 
   get_string_list_property
 * jmx interface for tracking operation mode and streams in general.
   (CASSANDRA-709)
 * keep memtables in sorted order to improve range query performance
   (CASSANDRA-799)
 * use while loop instead of recursion when trimming sstables compaction list 
   to avoid blowing stack in pathological cases (CASSANDRA-804)
 * basic Hadoop map/reduce support (CASSANDRA-342)


0.5.1
 * ensure all files for an sstable are streamed to the same directory.
   (CASSANDRA-716)
 * more accurate load estimate for bootstrapping (CASSANDRA-762)
 * tolerate dead or unavailable bootstrap target on write (CASSANDRA-731)
 * allow larger numbers of keys (> 140M) in a sstable bloom filter
   (CASSANDRA-790)
 * include jvm argument improvements from CASSANDRA-504 in debian package
 * change streaming chunk size to 32MB to accomodate Windows XP limitations
   (was 64MB) (CASSANDRA-795)
 * fix get_range_slice returning results in the wrong order (CASSANDRA-781)
 

0.5.0 final
 * avoid attempting to delete temporary bootstrap files twice (CASSANDRA-681)
 * fix bogus NaN in nodeprobe cfstats output (CASSANDRA-646)
 * provide a policy for dealing with single thread executors w/ a full queue
   (CASSANDRA-694)
 * optimize inner read in MessagingService, vastly improving multiple-node
   performance (CASSANDRA-675)
 * wait for table flush before streaming data back to a bootstrapping node.
   (CASSANDRA-696)
 * keep track of bootstrapping sources by table so that bootstrapping doesn't 
   give the indication of finishing early (CASSANDRA-673)


0.5.0 RC3
 * commit the correct version of the patch for CASSANDRA-663


0.5.0 RC2 (unreleased)
 * fix bugs in converting get_range_slice results to Thrift 
   (CASSANDRA-647, CASSANDRA-649)
 * expose java.util.concurrent.TimeoutException in StorageProxy methods
   (CASSANDRA-600)
 * TcpConnectionManager was holding on to disconnected connections, 
   giving the false indication they were being used. (CASSANDRA-651)
 * Remove duplicated write. (CASSANDRA-662)
 * Abort bootstrap if IP is already in the token ring (CASSANDRA-663)
 * increase default commitlog sync period, and wait for last sync to 
   finish before submitting another (CASSANDRA-668)


0.5.0 RC1
 * Fix potential NPE in get_range_slice (CASSANDRA-623)
 * add CRC32 to commitlog entries (CASSANDRA-605)
 * fix data streaming on windows (CASSANDRA-630)
 * GC compacted sstables after cleanup and compaction (CASSANDRA-621)
 * Speed up anti-entropy validation (CASSANDRA-629)
 * Fix anti-entropy assertion error (CASSANDRA-639)
 * Fix pending range conflicts when bootstapping or moving
   multiple nodes at once (CASSANDRA-603)
 * Handle obsolete gossip related to node movement in the case where
   one or more nodes is down when the movement occurs (CASSANDRA-572)
 * Include dead nodes in gossip to avoid a variety of problems
   and fix HH to removed nodes (CASSANDRA-634)
 * return an InvalidRequestException for mal-formed SlicePredicates
   (CASSANDRA-643)
 * fix bug determining closest neighbor for use in multiple datacenters
   (CASSANDRA-648)
 * Vast improvements in anticompaction speed (CASSANDRA-607)
 * Speed up log replay and writes by avoiding redundant serializations
   (CASSANDRA-652)


0.5.0 beta 2
 * Bootstrap improvements (several tickets)
 * add nodeprobe repair anti-entropy feature (CASSANDRA-193, CASSANDRA-520)
 * fix possibility of partition when many nodes restart at once
   in clusters with multiple seeds (CASSANDRA-150)
 * fix NPE in get_range_slice when no data is found (CASSANDRA-578)
 * fix potential NPE in hinted handoff (CASSANDRA-585)
 * fix cleanup of local "system" keyspace (CASSANDRA-576)
 * improve computation of cluster load balance (CASSANDRA-554)
 * added super column read/write, column count, and column/row delete to
   cassandra-cli (CASSANDRA-567, CASSANDRA-594)
 * fix returning live subcolumns of deleted supercolumns (CASSANDRA-583)
 * respect JAVA_HOME in bin/ scripts (several tickets)
 * add StorageService.initClient for fat clients on the JVM (CASSANDRA-535)
   (see contrib/client_only for an example of use)
 * make consistency_level functional in get_range_slice (CASSANDRA-568)
 * optimize key deserialization for RandomPartitioner (CASSANDRA-581)
 * avoid GCing tombstones except on major compaction (CASSANDRA-604)
 * increase failure conviction threshold, resulting in less nodes
   incorrectly (and temporarily) marked as down (CASSANDRA-610)
 * respect memtable thresholds during log replay (CASSANDRA-609)
 * support ConsistencyLevel.ALL on read (CASSANDRA-584)
 * add nodeprobe removetoken command (CASSANDRA-564)


0.5.0 beta
 * Allow multiple simultaneous flushes, improving flush throughput 
   on multicore systems (CASSANDRA-401)
 * Split up locks to improve write and read throughput on multicore systems
   (CASSANDRA-444, CASSANDRA-414)
 * More efficient use of memory during compaction (CASSANDRA-436)
 * autobootstrap option: when enabled, all non-seed nodes will attempt
   to bootstrap when started, until bootstrap successfully
   completes. -b option is removed.  (CASSANDRA-438)
 * Unless a token is manually specified in the configuration xml,
   a bootstraping node will use a token that gives it half the
   keys from the most-heavily-loaded node in the cluster,
   instead of generating a random token. 
   (CASSANDRA-385, CASSANDRA-517)
 * Miscellaneous bootstrap fixes (several tickets)
 * Ability to change a node's token even after it has data on it
   (CASSANDRA-541)
 * Ability to decommission a live node from the ring (CASSANDRA-435)
 * Semi-automatic loadbalancing via nodeprobe (CASSANDRA-192)
 * Add ability to set compaction thresholds at runtime via
   JMX / nodeprobe.  (CASSANDRA-465)
 * Add "comment" field to ColumnFamily definition. (CASSANDRA-481)
 * Additional JMX metrics (CASSANDRA-482)
 * JSON based export and import tools (several tickets)
 * Hinted Handoff fixes (several tickets)
 * Add key cache to improve read performance (CASSANDRA-423)
 * Simplified construction of custom ReplicationStrategy classes
   (CASSANDRA-497)
 * Graphical application (Swing) for ring integrity verification and 
   visualization was added to contrib (CASSANDRA-252)
 * Add DCQUORUM, DCQUORUMSYNC consistency levels and corresponding
   ReplicationStrategy / EndpointSnitch classes.  Experimental.
   (CASSANDRA-492)
 * Web client interface added to contrib (CASSANDRA-457)
 * More-efficient flush for Random, CollatedOPP partitioners 
   for normal writes (CASSANDRA-446) and bulk load (CASSANDRA-420)
 * Add MemtableFlushAfterMinutes, a global replacement for the old 
   per-CF FlushPeriodInMinutes setting (CASSANDRA-463)
 * optimizations to slice reading (CASSANDRA-350) and supercolumn
   queries (CASSANDRA-510)
 * force binding to given listenaddress for nodes with multiple
   interfaces (CASSANDRA-546)
 * stress.py benchmarking tool improvements (several tickets)
 * optimized replica placement code (CASSANDRA-525)
 * faster log replay on restart (CASSANDRA-539, CASSANDRA-540)
 * optimized local-node writes (CASSANDRA-558)
 * added get_range_slice, deprecating get_key_range (CASSANDRA-344)
 * expose TimedOutException to thrift (CASSANDRA-563)
 

0.4.2
 * Add validation disallowing null keys (CASSANDRA-486)
 * Fix race conditions in TCPConnectionManager (CASSANDRA-487)
 * Fix using non-utf8-aware comparison as a sanity check.
   (CASSANDRA-493)
 * Improve default garbage collector options (CASSANDRA-504)
 * Add "nodeprobe flush" (CASSANDRA-505)
 * remove NotFoundException from get_slice throws list (CASSANDRA-518)
 * fix get (not get_slice) of entire supercolumn (CASSANDRA-508)
 * fix null token during bootstrap (CASSANDRA-501)


0.4.1
 * Fix FlushPeriod columnfamily configuration regression
   (CASSANDRA-455)
 * Fix long column name support (CASSANDRA-460)
 * Fix for serializing a row that only contains tombstones
   (CASSANDRA-458)
 * Fix for discarding unneeded commitlog segments (CASSANDRA-459)
 * Add SnapshotBeforeCompaction configuration option (CASSANDRA-426)
 * Fix compaction abort under insufficient disk space (CASSANDRA-473)
 * Fix reading subcolumn slice from tombstoned CF (CASSANDRA-484)
 * Fix race condition in RVH causing occasional NPE (CASSANDRA-478)


0.4.0
 * fix get_key_range problems when a node is down (CASSANDRA-440)
   and add UnavailableException to more Thrift methods
 * Add example EndPointSnitch contrib code (several tickets)


0.4.0 RC2
 * fix SSTable generation clash during compaction (CASSANDRA-418)
 * reject method calls with null parameters (CASSANDRA-308)
 * properly order ranges in nodeprobe output (CASSANDRA-421)
 * fix logging of certain errors on executor threads (CASSANDRA-425)


0.4.0 RC1
 * Bootstrap feature is live; use -b on startup (several tickets)
 * Added multiget api (CASSANDRA-70)
 * fix Deadlock with SelectorManager.doProcess and TcpConnection.write
   (CASSANDRA-392)
 * remove key cache b/c of concurrency bugs in third-party
   CLHM library (CASSANDRA-405)
 * update non-major compaction logic to use two threshold values
   (CASSANDRA-407)
 * add periodic / batch commitlog sync modes (several tickets)
 * inline BatchMutation into batch_insert params (CASSANDRA-403)
 * allow setting the logging level at runtime via mbean (CASSANDRA-402)
 * change default comparator to BytesType (CASSANDRA-400)
 * add forwards-compatible ConsistencyLevel parameter to get_key_range
   (CASSANDRA-322)
 * r/m special case of blocking for local destination when writing with 
   ConsistencyLevel.ZERO (CASSANDRA-399)
 * Fixes to make BinaryMemtable [bulk load interface] useful (CASSANDRA-337);
   see contrib/bmt_example for an example of using it.
 * More JMX properties added (several tickets)
 * Thrift changes (several tickets)
    - Merged _super get methods with the normal ones; return values
      are now of ColumnOrSuperColumn.
    - Similarly, merged batch_insert_super into batch_insert.



0.4.0 beta
 * On-disk data format has changed to allow billions of keys/rows per
   node instead of only millions
 * Multi-keyspace support
 * Scan all sstables for all queries to avoid situations where
   different types of operation on the same ColumnFamily could
   disagree on what data was present
 * Snapshot support via JMX
 * Thrift API has changed a _lot_:
    - removed time-sorted CFs; instead, user-defined comparators
      may be defined on the column names, which are now byte arrays.
      Default comparators are provided for UTF8, Bytes, Ascii, Long (i64),
      and UUID types.
    - removed colon-delimited strings in thrift api in favor of explicit
      structs such as ColumnPath, ColumnParent, etc.  Also normalized
      thrift struct and argument naming.
    - Added columnFamily argument to get_key_range.
    - Change signature of get_slice to accept starting and ending
      columns as well as an offset.  (This allows use of indexes.)
      Added "ascending" flag to allow reasonably-efficient reverse
      scans as well.  Removed get_slice_by_range as redundant.
    - get_key_range operates on one CF at a time
    - changed `block` boolean on insert methods to ConsistencyLevel enum,
      with options of NONE, ONE, QUORUM, and ALL.
    - added similar consistency_level parameter to read methods
    - column-name-set slice with no names given now returns zero columns
      instead of all of them.  ("all" can run your server out of memory.
      use a range-based slice with a high max column count instead.)
 * Removed the web interface. Node information can now be obtained by 
   using the newly introduced nodeprobe utility.
 * More JMX stats
 * Remove magic values from internals (e.g. special key to indicate
   when to flush memtables)
 * Rename configuration "table" to "keyspace"
 * Moved to crash-only design; no more shutdown (just kill the process)
 * Lots of bug fixes

Full list of issues resolved in 0.4 is at https://issues.apache.org/jira/secure/IssueNavigator.jspa?reset=true&&pid=12310865&fixfor=12313862&resolution=1&sorter/field=issuekey&sorter/order=DESC


0.3.0 RC3
 * Fix potential deadlock under load in TCPConnection.
   (CASSANDRA-220)


0.3.0 RC2
 * Fix possible data loss when server is stopped after replaying
   log but before new inserts force memtable flush.
   (CASSANDRA-204)
 * Added BUGS file


0.3.0 RC1
 * Range queries on keys, including user-defined key collation
 * Remove support
 * Workarounds for a weird bug in JDK select/register that seems
   particularly common on VM environments. Cassandra should deploy
   fine on EC2 now
 * Much improved infrastructure: the beginnings of a decent test suite
   ("ant test" for unit tests; "nosetests" for system tests), code
   coverage reporting, etc.
 * Expanded node status reporting via JMX
 * Improved error reporting/logging on both server and client
 * Reduced memory footprint in default configuration
 * Combined blocking and non-blocking versions of insert APIs
 * Added FlushPeriodInMinutes configuration parameter to force
   flushing of infrequently-updated ColumnFamilies<|MERGE_RESOLUTION|>--- conflicted
+++ resolved
@@ -1,4 +1,3 @@
-<<<<<<< HEAD
 2.1.5
  * Limit major sstable operations to their canonical representation (CASSANDRA-8669)
  * cqlsh: Add tests for INSERT and UPDATE tab completion (CASSANDRA-9125)
@@ -74,12 +73,8 @@
  * Add nodetool statushandoff/statusbackup (CASSANDRA-8912)
  * Use stdout for progress and stats in sstableloader (CASSANDRA-8982)
 Merged from 2.0:
- * Fix updates to min/max_compaction_threshold throuch cassandra-cli
-=======
-2.0.15:
  * Flush system.IndexInfo after marking index built (CASSANDRA-9128)
  * Fix updates to min/max_compaction_threshold through cassandra-cli
->>>>>>> b24bd086
    (CASSANDRA-8102)
  * Don't include tmp files when doing offline relevel (CASSANDRA-9088)
  * Use the proper CAS WriteType when finishing a previous round during Paxos
