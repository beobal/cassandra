<<<<<<< HEAD
3.11.17
 * Fix delayed SSTable release with unsafe_aggressive_sstable_expiration (CASSANDRA-18756)
 * Revert CASSANDRA-18543 (CASSANDRA-18854)
 * Fix NPE when using udfContext in UDF after a restart of a node (CASSANDRA-18739)
Merged from 3.0:
=======
3.0.30
 * Implement the logic in bin/stop-server (CASSANDRA-18838) 
>>>>>>> f27c6c8e
 * Upgrade snappy-java to 1.1.10.4 (CASSANDRA-18878)
 * Add cqlshrc.sample and credentials.sample into Debian package (CASSANDRA-18818)
 * Refactor validation logic in StorageService.rebuild (CASSANDRA-18803)
 * Make alternation of a user type validate the same way as creation of a user type does (CASSANDRA-18585)
 * Backport of CASSANDRA-16905 Further restrict schema column drop/recreate conversions (CASSANDRA-18760)
 * CQLSH emits a warning when the server version doesn't match (CASSANDRA-18745)
 * Fix missing speculative retries in tablestats (CASSANDRA-18767)


3.11.16
 * Moved jflex from runtime to build dependencies (CASSANDRA-18664)
 * Fix CAST function for float to decimal (CASSANDRA-18647)
 * Suppress CVE-2022-45688 (CASSANDRA-18643)
 * Remove unrepaired SSTables from garbage collection when only_purge_repaired_tombstones is true (CASSANDRA-14204)
 * Wait for live endpoints in gossip waiting to settle (CASSANDRA-18543)
 * Fix error message handling when trying to use CLUSTERING ORDER with non-clustering column (CASSANDRA-17818
 * Add keyspace and table name to exception message during ColumnSubselection deserialization (CASSANDRA-18346)
 * Remove unnecessary String.format invocation in QueryProcessor when getting a prepared statement from cache (CASSANDRA-17202)
Merged from 3.0:
 * Fix Requires for Java for RPM package (CASSANDRA-18751)
 * Fix CQLSH online help topic link (CASSANDRA-17534)
 * Remove unused suppressions (CASSANDRA-18724)
 * Upgrade OWASP to 8.3.1 (CASSANDRA-18650)
 * Suppress CVE-2023-34462 (CASSANDRA-18649)
 * Add support for AWS Ec2 IMDSv2 (CASSANDRA-16555)
 * Suppress CVE-2023-35116 (CASSANDRA-18630)
 * Pass taskId from CompactionTask to system.compaction_history (CASSANDRA-12183)
 * Suppress CVE-2023-34455, CVE-2023-34454, CVE-2023-34453 (CASSANDRA-18608)
 * Backport CASSANDRA-10508: Remove hard-coded SSL cipher suites (CASSANDRA-18575)
 * Suppress CVE-2023-2976 (CASSANDRA-18562)
 * Remove dh_python use in Debian packaging (CASSANDRA-18558)
 * Pass down all contact points to driver for cassandra-stress (CASSANDRA-18025)
 * Validate the existence of a datacenter in nodetool rebuild (CASSANDRA-14319)
 * Suppress CVE-2023-2251 (CASSANDRA-18497)


3.11.15
 * Fix the capital P usage in the CQL parser (CASSANDRA-17919)
 * Fix sstable_count metric missing from tablestats json/yaml output (CASSANDRA-18448)
 * Suppress CVE-2022-45688 (CASSANDRA-18389)
 * Fix Splitter sometimes creating more splits than requested (CASSANDRA-18013)
Merged from 3.0:
 * Do not remove SSTables when cause of FSReadError is OutOfMemoryError while using best_effort disk failure policy (CASSANDRA-18336)
 * Do not remove truncated_at entry in system.local while dropping an index (CASSANDRA-18105)
 * Save host id to system.local and flush immediately after startup (CASSANDRA-18153)
 * Fix RepairJob unnecessarily reporting cancellation error (CASSANDRA-17701)
 * Fix the ordering of sstables when running sstableupgrade tool (CASSANDRA-18143)
 * Fix default file system error handler for disk_failure_policy die (CASSANDRA-18294)
 * Introduce check for names of test classes (CASSANDRA-17964)
 * Suppress CVE-2022-41915 (CASSANDRA-18147)
 * Suppress CVE-2021-1471, CVE-2021-3064, CVE-2021-4235 (CASSANDRA-18149)
 * Switch to snakeyaml's SafeConstructor (CASSANDRA-18150)
 * Expand build.dir property in rat targets (CASSANDRA-18183)
 * Suppress CVE-2022-41881 (CASSANDRA-18148)
 * Default role is created with zero timestamp (CASSANDRA-12525)
 * Suppress CVE-2021-37533 (CASSANDRA-18146)
 * Add to the IntelliJ Git Window issue navigation links to Cassandra's Jira (CASSANDRA-18126)
 * Avoid anticompaction mixing data from two different time windows with TWCS (CASSANDRA-17970)
 * Do not spam the logs with MigrationCoordinator not being able to pull schemas (CASSANDRA-18096)
 * Fix incorrect resource name in LIST PERMISSION output (CASSANDRA-17848)
 * Suppress CVE-2022-41854 and similar (CASSANDRA-18083)
 * Fix running Ant rat targets without git (CASSANDRA-17974)


3.11.14
 * Suppress CVE-2022-42003 and CVE-2022-42004 (CASSANDRA-17966)
 * Make LongBufferPoolTest insensitive to timing (CASSANDRA-16681)
 * Suppress CVE-2022-25857 and other snakeyaml CVEs (CASSANDRA-17907)
 * Fix potential IndexOutOfBoundsException in PagingState in mixed mode clusters (CASSANDRA-17840)
 * Document usage of closed token intervals in manual compaction (CASSANDRA-17575)
 * Creating of a keyspace on insufficient number of replicas should filter out gosspping-only members (CASSANDRA-17759)
 * Only use statically defined subcolumns when determining column definition for supercolumn cell (CASSANDRA-14113)
Merged from 3.0:
 * Harden JMX by resolving beanshooter issues (CASSANDRA-17921)
 * Suppress CVE-2019-2684 (CASSANDRA-17965)
 * Fix auto-completing "WITH" when creating a materialized view (CASSANDRA-17879)
 * Fix scrubber falling into infinite loop when the last partition is broken (CASSANDRA-17862)
 * Improve libjemalloc resolution in bin/cassandra (CASSANDRA-15767)
 * Fix restarting of services on gossipping-only member (CASSANDRA-17752)
 * Fix writetime and ttl functions forbidden for collections instead of multicell columns (CASSANDRA-17628)
 * Supress CVE-2020-7238 (CASSANDRA-17697)
 * Fix issue where frozen maps may not be serialized in the correct order (CASSANDRA-17623)
 * Suppress CVE-2022-24823 (CASSANDRA-17633)
 * fsync TOC and digest files (CASSANDRA-10709)


3.11.13
 * Upgrade jackson-databind to 2.13.2.2 (CASSANDRA-17556)
 * Upgrade slf4j to 1.7.25 (CASSANDRA-17474)
 * Upgrade jackson to 2.13.2 (CASSANDRA-17492)
 * emit warning on keyspace creation when replication factor is bigger than the number of nodes (CASSANDRA-16747)
 * Fix snapshot true size calculation (CASSANDRA-17267)
 * Validate existence of DCs when repairing (CASSANDRA-17407)
 * dropping of a materialized view creates a snapshot with dropped- prefix (CASSANDRA-17415)
Merged from 3.0:
 * Fix URISyntaxException in nodetool with updated Java (CASSANDRA-17581)
 * Schema mutations may not be completed on drain (CASSANDRA-17524)
 * Fix data corruption in AbstractCompositeType due to static boolean byte buffers (CASSANDRA-14752)
 * Add procps dependency to RPM/Debian packages (CASSANDRA-17516)
 * Suppress CVE-2021-44521 (CASSANDRA-17492)
 * ConnectionLimitHandler may leaks connection count if remote connection drops (CASSANDRA-17252)
 * Require ant >= 1.10 (CASSANDRA-17428)
 * Disallow CONTAINS for UPDATE and DELETE (CASSANDRA-15266)
 * filter out NULL_VERSION entries from peers table in ConfiguredLimit (CASSANDRA-16518)
 * Suppress inapplicable CVEs (CASSANDRA-17368)
 * Fix flaky test - test_cqlsh_completion.TestCqlshCompletion (CASSANDRA-17338)
 * Fixed TestCqlshOutput failing tests (CASSANDRA-17386)
 * Lazy transaction log replica creation allows incorrect replica content divergence during anticompaction (CASSANDRA-17273)
 * LeveledCompactionStrategy disk space check improvements (CASSANDRA-17272)


3.11.12
 * Extend operator control over the UDF threading model for CVE-2021-44521 (CASSANDRA-17352)
 * Upgrade snakeyaml to 1.26 in 3.11 (CASSANDRA=17028)
 * Add key validation to ssstablescrub (CASSANDRA-16969)
 * Update Jackson from 2.9.10 to 2.12.5 (CASSANDRA-16851)
 * Include SASI components to snapshots (CASSANDRA-15134)
 * Make assassinate more resilient to missing tokens (CASSANDRA-16847)
 * Exclude Jackson 1.x transitive dependency of hadoop* provided dependencies (CASSANDRA-16854)
 * Validate SASI tokenizer options before adding index to schema (CASSANDRA-15135)
 * Fixup scrub output when no data post-scrub and clear up old use of row, which really means partition (CASSANDRA-16835)
 * Fix ant-junit dependency issue (CASSANDRA-16827)
 * Reduce thread contention in CommitLogSegment and HintsBuffer (CASSANDRA-16072)
 * Avoid sending CDC column if not enabled (CASSANDRA-16770)
Merged from 3.0:
 * Fix conversion from megabits to bytes in streaming rate limiter (CASSANDRA-17243)
 * Upgrade logback to 1.2.9 (CASSANDRA-17204)
 * Avoid race in AbstractReplicationStrategy endpoint caching (CASSANDRA-16673)
 * Fix abort when window resizing during cqlsh COPY (CASSANDRA-15230)
 * Fix slow keycache load which blocks startup for tables with many sstables (CASSANDRA-14898)
 * Fix rare NPE caused by batchlog replay / node decomission races (CASSANDRA-17049)
 * Allow users to view permissions of the roles they created (CASSANDRA-16902)
 * Fix failure handling in inter-node communication (CASSANDRA-16334)
 * Log more information when a node runs out of commitlog space (CASSANDRA-11323)
 * Don't take snapshots when truncating system tables (CASSANDRA-16839)
 * Make -Dtest.methods consistently optional in all Ant test targets (CASSANDRA-17014)
 * Immediately apply stream throughput, considering negative values as unthrottled (CASSANDRA-16959)
 * Do not release new SSTables in offline transactions (CASSANDRA-16975)
 * ArrayIndexOutOfBoundsException in FunctionResource#fromName (CASSANDRA-16977, CASSANDRA-16995)
 * CVE-2015-0886 Security vulnerability in jbcrypt is addressed (CASSANDRA-9384)
 * Avoid useless SSTable reads during single partition queries (CASSANDRA-16944)
 * Debian init respects CASSANDRA_HEAPDUMP_DIR (CASSANDRA-13843)
 * Catch UnsatisfiedLinkError in WindowsTimer (CASSANDRA-16085)
 * Avoid removing batch when it's not created during view replication (CASSANDRA-16175)
 * Make the addition of regular column to COMPACT tables throw an InvalidRequestException (CASSANDRA-14564)
 * Fix materialized view schema backup as table (CASSANDRA-12734)
 * Avoid signaling DigestResolver until the minimum number of responses are guaranteed to be visible (CASSANDRA-16883)
 * Fix secondary indexes on primary key columns skipping some writes (CASSANDRA-16868)
 * Fix incorrect error message in LegacyLayout (CASSANDRA-15136)
 * Use JMX to validate nodetool --jobs parameter (CASSANDRA-16104)
 * Handle properly UnsatisfiedLinkError in NativeLibrary#getProcessID() (CASSANDRA-16578)
 * Remove mutation data from error log message (CASSANDRA-16817)
 * Race in CompactionExecutorTest (CASSANDRA-17239)
Merged from 2.2:
 * Add python2 location to RPMs (CASSANDRA-16822)


3.11.11
 * Make cqlsh use the same set of reserved keywords than the server uses (CASSANDRA-15663)
 * Optimize bytes skipping when reading SSTable files (CASSANDRA-14415)
 * Enable tombstone compactions when unchecked_tombstone_compaction is set in TWCS (CASSANDRA-14496)
 * Read only the required SSTables for single partition queries (CASSANDRA-16737)
 * Fix LeveledCompactionStrategy compacts last level throw an ArrayIndexOutOfBoundsException (CASSANDRA-15669)
 * Maps $CASSANDRA_LOG_DIR to cassandra.logdir java property when executing nodetool (CASSANDRA-16199)
 * Nodetool garbagecollect should retain SSTableLevel for LCS (CASSANDRA-16634)
 * Ignore stale acks received in the shadow round (CASSANDRA-16588)
 * Add autocomplete and error messages for provide_overlapping_tombstones (CASSANDRA-16350)
 * Add StorageServiceMBean.getKeyspaceReplicationInfo(keyspaceName) (CASSANDRA-16447)
 * Make sure sstables with moved starts are removed correctly in LeveledGenerations (CASSANDRA-16552)
 * Upgrade jackson-databind to 2.9.10.8 (CASSANDRA-16462)
Merged from 3.0:
 * Binary releases no longer bundle the apidocs (javadoc) (CASSANDRA-16557)
 * Migrate dependency handling from maven-ant-tasks to resolver-ant-tasks, removing lib/ directory from version control (CASSANDRA-16557)
 * Don't allow seeds to replace without using unsafe (CASSANDRA-14463)
 * Calculate time remaining correctly for all compaction types in compactionstats (CASSANDRA-14701)
 * Receipt of gossip shutdown notification updates TokenMetadata (CASSANDRA-16796)
 * Count bloom filter misses correctly (CASSANDRA-12922)
 * Reject token() in MV WHERE clause (CASSANDRA-13464)
 * Ensure java executable is on the path (CASSANDRA-14325)
 * Make speculative retry parameter case-insensitive for backward compatibility with 2.1 (CASSANDRA-16467)
 * Push digest mismatch exceptions to trace (CASSANDRA-14900)
 * Handle correctly the exceptions thrown by custom QueryHandler constructors (CASSANDRA-16703)
 * Adding columns via ALTER TABLE can generate corrupt sstables (CASSANDRA-16735)
 * Add flag to disable ALTER...DROP COMPACT STORAGE statements (CASSANDRA-16733)
 * Clean transaction log leftovers at the beginning of sstablelevelreset and sstableofflinerelevel (CASSANDRA-12519)
 * CQL shell should prefer newer TLS version by default (CASSANDRA-16695)
 * Ensure that existing empty rows are properly returned (CASSANDRA-16671)
 * Invalidate prepared statements on DROP COMPACT (CASSANDRA-16712)
 * Failure to execute queries should emit a KPI other than read timeout/unavailable so it can be alerted/tracked (CASSANDRA-16581)
 * Don't wait on schema versions from replacement target when replacing a node (CASSANDRA-16692)
 * StandaloneVerifier does not fail when unable to verify SSTables, it only fails if Corruption is thrown (CASSANDRA-16683)
 * Fix bloom filter false ratio calculation by including true negatives (CASSANDRA-15834)
 * Prevent loss of commit log data when moving sstables between nodes (CASSANDRA-16619)
 * Fix materialized view builders inserting truncated data (CASSANDRA-16567)
 * Don't wait for schema migrations from removed nodes (CASSANDRA-16577)
 * Scheduled (delayed) schema pull tasks should not run after MIGRATION stage shutdown during decommission (CASSANDRA-16495)
 * Ignore trailing zeros in hint files (CASSANDRA-16523)
 * Refuse DROP COMPACT STORAGE if some 2.x sstables are in use (CASSANDRA-15897)
 * Fix ColumnFilter::toString not returning a valid CQL fragment (CASSANDRA-16483)
 * Fix ColumnFilter behaviour to prevent digest mitmatches during upgrades (CASSANDRA-16415)
 * Avoid pushing schema mutations when setting up distributed system keyspaces locally (CASSANDRA-16387)
Merged from 2.2:
 * Remove ant targets list-jvm-dtests and ant list-jvm-upgrade-dtests (CASSANDRA-16519)
 * Fix centos packaging for arm64, >=4.0 rpm's now require python3 (CASSANDRA-16477)
 * Make TokenMetadata's ring version increments atomic (CASSANDRA-16286)


3.11.10
 * Fix digest computation for queries with fetched but non queried columns (CASSANDRA-15962)
 * Reduce amount of allocations during batch statement execution (CASSANDRA-16201)
 * Update jflex-1.6.0.jar to match upstream (CASSANDRA-16393)
 * Fix DecimalDeserializer#toString OOM (CASSANDRA-14925)
 * Rate limit validation compactions using compaction_throughput_mb_per_sec (CASSANDRA-16161)
 * SASI's `max_compaction_flush_memory_in_mb` settings over 100GB revert to default of 1GB (CASSANDRA-16071)
Merged from 3.0:
 * Prevent unbounded number of pending flushing tasks (CASSANDRA-16261)
 * Improve empty hint file handling during startup (CASSANDRA-16162)
 * Allow empty string in collections with COPY FROM in cqlsh (CASSANDRA-16372)
 * Fix skipping on pre-3.0 created compact storage sstables due to missing primary key liveness (CASSANDRA-16226)
 * Extend the exclusion of replica filtering protection to other indices instead of just SASI (CASSANDRA-16311)
 * Synchronize transaction logs for JBOD (CASSANDRA-16225)
 * Fix the counting of cells per partition (CASSANDRA-16259)
 * Fix serial read/non-applying CAS linearizability (CASSANDRA-12126)
 * Avoid potential NPE in JVMStabilityInspector (CASSANDRA-16294)
 * Improved check of num_tokens against the length of initial_token (CASSANDRA-14477)
 * Fix a race condition on ColumnFamilyStore and TableMetrics (CASSANDRA-16228)
 * Remove the SEPExecutor blocking behavior (CASSANDRA-16186)
 * Fix invalid cell value skipping when reading from disk (CASSANDRA-16223)
 * Prevent invoking enable/disable gossip when not in NORMAL (CASSANDRA-16146)
 * Wait for schema agreement when bootstrapping (CASSANDRA-15158)
Merged from 2.2:
 * Fix the histogram merge of the table metrics (CASSANDRA-16259)


3.11.9
 * Synchronize Keyspace instance store/clear (CASSANDRA-16210)
 * Fix ColumnFilter to avoid querying cells of unselected complex columns (CASSANDRA-15977)
 * Fix memory leak in CompressedChunkReader (CASSANDRA-15880)
 * Don't attempt value skipping with mixed version cluster (CASSANDRA-15833)
 * Avoid failing compactions with very large partitions (CASSANDRA-15164)
 * Make sure LCS handles duplicate sstable added/removed notifications correctly (CASSANDRA-14103)
Merged from 3.0:
 * Fix OOM when terminating repair session (CASSANDRA-15902)
 * Avoid marking shutting down nodes as up after receiving gossip shutdown message (CASSANDRA-16094)
 * Check SSTables for latest version before dropping compact storage (CASSANDRA-16063)
 * Handle unexpected columns due to schema races (CASSANDRA-15899)
 * Add flag to ignore unreplicated keyspaces during repair (CASSANDRA-15160)
Merged from 2.2:
 * Package tools/bin scripts as executable (CASSANDRA-16151)
 * Fixed a NullPointerException when calling nodetool enablethrift (CASSANDRA-16127)


3.11.8
 * Correctly interpret SASI's `max_compaction_flush_memory_in_mb` setting in megabytes not bytes (CASSANDRA-16071)
 * Fix short read protection for GROUP BY queries (CASSANDRA-15459)
 * Frozen RawTuple is not annotated with frozen in the toString method (CASSANDRA-15857)
Merged from 3.0:
 * Use IF NOT EXISTS for index and UDT create statements in snapshot schema files (CASSANDRA-13935)
 * Fix gossip shutdown order (CASSANDRA-15816)
 * Remove broken 'defrag-on-read' optimization (CASSANDRA-15432)
 * Check for endpoint collision with hibernating nodes (CASSANDRA-14599)
 * Operational improvements and hardening for replica filtering protection (CASSANDRA-15907)
 * stop_paranoid disk failure policy is ignored on CorruptSSTableException after node is up (CASSANDRA-15191)
 * Forbid altering UDTs used in partition keys (CASSANDRA-15933)
 * Fix empty/null json string representation (CASSANDRA-15896)
 * 3.x fails to start if commit log has range tombstones from a column which is also deleted (CASSANDRA-15970)
 * Handle difference in timestamp precision between java8 and java11 in LogFIle.java (CASSANDRA-16050)
Merged from 2.2:
 * Fix CQL parsing of collections when the column type is reversed (CASSANDRA-15814)
Merged from 2.1:
 * Only allow strings to be passed to JMX authentication (CASSANDRA-16077)


3.11.7
 * Fix cqlsh output when fetching all rows in batch mode (CASSANDRA-15905)
 * Upgrade Jackson to 2.9.10 (CASSANDRA-15867)
 * Fix CQL formatting of read command restrictions for slow query log (CASSANDRA-15503)
 * Allow sstableloader to use SSL on the native port (CASSANDRA-14904)
Merged from 3.0:
 * Backport CASSANDRA-12189: escape string literals (CASSANDRA-15948)
 * Avoid hinted handoff per-host throttle being arounded to 0 in large cluster (CASSANDRA-15859)
 * Avoid emitting empty range tombstones from RangeTombstoneList (CASSANDRA-15924)
 * Avoid thread starvation, and improve compare-and-swap performance, in the slab allocators (CASSANDRA-15922)
 * Add token to tombstone warning and error messages (CASSANDRA-15890)
 * Fixed range read concurrency factor computation and capped as 10 times tpc cores (CASSANDRA-15752)
 * Catch exception on bootstrap resume and init native transport (CASSANDRA-15863)
 * Fix replica-side filtering returning stale data with CL > ONE (CASSANDRA-8272, CASSANDRA-8273)
 * Fix duplicated row on 2.x upgrades when multi-rows range tombstones interact with collection ones (CASSANDRA-15805)
 * Rely on snapshotted session infos on StreamResultFuture.maybeComplete to avoid race conditions (CASSANDRA-15667)
 * EmptyType doesn't override writeValue so could attempt to write bytes when expected not to (CASSANDRA-15790)
 * Fix index queries on partition key columns when some partitions contains only static data (CASSANDRA-13666)
 * Avoid creating duplicate rows during major upgrades (CASSANDRA-15789)
 * liveDiskSpaceUsed and totalDiskSpaceUsed get corrupted if IndexSummaryRedistribution gets interrupted (CASSANDRA-15674)
 * Fix Debian init start/stop (CASSANDRA-15770)
 * Fix infinite loop on index query paging in tables with clustering (CASSANDRA-14242)
 * Fix chunk index overflow due to large sstable with small chunk length (CASSANDRA-15595)
 * Allow selecting static column only when querying static index (CASSANDRA-14242)
 * cqlsh return non-zero status when STDIN CQL fails (CASSANDRA-15623)
 * Don't skip sstables in slice queries based only on local min/max/deletion timestamp (CASSANDRA-15690)
 * Memtable memory allocations may deadlock (CASSANDRA-15367)
 * Run evictFromMembership in GossipStage (CASSANDRA-15592)
Merged from 2.2:
 * Fix nomenclature of allow and deny lists (CASSANDRA-15862)
 * Remove generated files from source artifact (CASSANDRA-15849)
 * Remove duplicated tools binaries from tarballs (CASSANDRA-15768)
 * Duplicate results with DISTINCT queries in mixed mode (CASSANDRA-15501)
 * Disable JMX rebinding (CASSANDRA-15653)
Merged from 2.1:
 * Fix writing of snapshot manifest when the table has table-backed secondary indexes (CASSANDRA-10968)
 * Fix parse error in cqlsh COPY FROM and formatting for map of blobs (CASSANDRA-15679)
 * Fix Commit log replays when static column clustering keys are collections (CASSANDRA-14365)
 * Fix Red Hat init script on newer systemd versions (CASSANDRA-15273)
 * Allow EXTRA_CLASSPATH to work on tar/source installations (CASSANDRA-15567)


3.11.6
 * Fix bad UDT sstable metadata serialization headers written by C* 3.0 on upgrade and in sstablescrub (CASSANDRA-15035)
 * Fix nodetool compactionstats showing extra pending task for TWCS - patch implemented (CASSANDRA-15409)
 * Fix SELECT JSON formatting for the "duration" type (CASSANDRA-15075)
 * Fix LegacyLayout to have same behavior as 2.x when handling unknown column names (CASSANDRA-15081)
 * Update nodetool help stop output (CASSANDRA-15401)
Merged from 3.0:
 * Run in-jvm upgrade dtests in circleci (CASSANDRA-15506)
 * Include updates to static column in mutation size calculations (CASSANDRA-15293)
 * Fix point-in-time recoevery ignoring timestamp of updates to static columns (CASSANDRA-15292)
 * GC logs are also put under $CASSANDRA_LOG_DIR (CASSANDRA-14306)
 * Fix sstabledump's position key value when partitions have multiple rows (CASSANDRA-14721)
 * Avoid over-scanning data directories in LogFile.verify() (CASSANDRA-15364)
 * Bump generations and document changes to system_distributed and system_traces in 3.0, 3.11
   (CASSANDRA-15441)
 * Fix system_traces creation timestamp; optimise system keyspace upgrades (CASSANDRA-15398)
 * Fix various data directory prefix matching issues (CASSANDRA-13974)
 * Minimize clustering values in metadata collector (CASSANDRA-15400)
 * Avoid over-trimming of results in mixed mode clusters (CASSANDRA-15405)
 * validate value sizes in LegacyLayout (CASSANDRA-15373)
 * Ensure that tracing doesn't break connections in 3.x/4.0 mixed mode by default (CASSANDRA-15385)
 * Make sure index summary redistribution does not start when compactions are paused (CASSANDRA-15265)
 * Ensure legacy rows have primary key livenessinfo when they contain illegal cells (CASSANDRA-15365)
 * Fix race condition when setting bootstrap flags (CASSANDRA-14878)
 * Fix NativeLibrary.tryOpenDirectory callers for Windows (CASSANDRA-15426)
Merged from 2.2:
 * Fix SELECT JSON output for empty blobs (CASSANDRA-15435)
 * In-JVM DTest: Set correct internode message version for upgrade test (CASSANDRA-15371)
 * In-JVM DTest: Support NodeTool in dtest (CASSANDRA-15429)
 * Fix NativeLibrary.tryOpenDirectory callers for Windows (CASSANDRA-15426)


3.11.5
 * Fix SASI non-literal string comparisons (range operators) (CASSANDRA-15169)
 * Make sure user defined compaction transactions are always closed (CASSANDRA-15123)
 * Fix cassandra-env.sh to use $CASSANDRA_CONF to find cassandra-jaas.config (CASSANDRA-14305)
 * Fixed nodetool cfstats printing index name twice (CASSANDRA-14903)
 * Add flag to disable SASI indexes, and warnings on creation (CASSANDRA-14866)
Merged from 3.0:
 * Add ability to cap max negotiable protocol version (CASSANDRA-15193)
 * Gossip tokens on startup if available (CASSANDRA-15335)
 * Fix resource leak in CompressedSequentialWriter (CASSANDRA-15340)
 * Fix bad merge that reverted CASSANDRA-14993 (CASSANDRA-15289)
 * Fix LegacyLayout RangeTombstoneList IndexOutOfBoundsException when upgrading and RangeTombstone bounds are asymmetric (CASSANDRA-15172)
 * Fix NPE when using allocate_tokens_for_keyspace on new DC/rack (CASSANDRA-14952)
 * Filter sstables earlier when running cleanup (CASSANDRA-15100)
 * Use mean row count instead of mean column count for index selectivity calculation (CASSANDRA-15259)
 * Avoid updating unchanged gossip states (CASSANDRA-15097)
 * Prevent recreation of previously dropped columns with a different kind (CASSANDRA-14948)
 * Prevent client requests from blocking on executor task queue (CASSANDRA-15013)
 * Toughen up column drop/recreate type validations (CASSANDRA-15204)
 * LegacyLayout should handle paging states that cross a collection column (CASSANDRA-15201)
 * Prevent RuntimeException when username or password is empty/null (CASSANDRA-15198)
 * Multiget thrift query returns null records after digest mismatch (CASSANDRA-14812)
 * Skipping illegal legacy cells can break reverse iteration of indexed partitions (CASSANDRA-15178)
 * Handle paging states serialized with a different version than the session's (CASSANDRA-15176)
 * Throw IOE instead of asserting on unsupporter peer versions (CASSANDRA-15066)
 * Update token metadata when handling MOVING/REMOVING_TOKEN events (CASSANDRA-15120)
 * Add ability to customize cassandra log directory using $CASSANDRA_LOG_DIR (CASSANDRA-15090)
 * Skip cells with illegal column names when reading legacy sstables (CASSANDRA-15086)
 * Fix assorted gossip races and add related runtime checks (CASSANDRA-15059)
 * Fix mixed mode partition range scans with limit (CASSANDRA-15072)
 * cassandra-stress works with frozen collections: list and set (CASSANDRA-14907)
 * Fix handling FS errors on writing and reading flat files - LogTransaction and hints (CASSANDRA-15053)
 * Avoid double closing the iterator to avoid overcounting the number of requests (CASSANDRA-15058)
 * Improve `nodetool status -r` speed (CASSANDRA-14847)
 * Improve merkle tree size and time on heap (CASSANDRA-14096)
 * Add missing commands to nodetool_completion (CASSANDRA-14916)
 * Anti-compaction temporarily corrupts sstable state for readers (CASSANDRA-15004)
Merged from 2.2:
 * Catch non-IOException in FileUtils.close to make sure that all resources are closed (CASSANDRA-15225)
 * Handle exceptions during authentication/authorization (CASSANDRA-15041)
 * Support cross version messaging in in-jvm upgrade dtests (CASSANDRA-15078)
 * Fix index summary redistribution cancellation (CASSANDRA-15045)
 * Refactor Circle CI configuration (CASSANDRA-14806)
 * Fixing invalid CQL in security documentation (CASSANDRA-15020)
 * Multi-version in-JVM dtests (CASSANDRA-14937)
 * Allow instance class loaders to be garbage collected for inJVM dtest (CASSANDRA-15170)
 * Add support for network topology and query tracing for inJVM dtest (CASSANDRA-15319)


3.11.4
 * Make stop-server.bat wait for Cassandra to terminate (CASSANDRA-14829)
 * Correct sstable sorting for garbagecollect and levelled compaction (CASSANDRA-14870)
Merged from 3.0:
 * Severe concurrency issues in STCS,DTCS,TWCS,TMD.Topology,TypeParser
 * Add a script to make running the cqlsh tests in cassandra repo easier (CASSANDRA-14951)
 * If SizeEstimatesRecorder misses a 'onDropTable' notification, the size_estimates table will never be cleared for that table. (CASSANDRA-14905)
 * Counters fail to increment in 2.1/2.2 to 3.X mixed version clusters (CASSANDRA-14958)
 * Streaming needs to synchronise access to LifecycleTransaction (CASSANDRA-14554)
 * Fix cassandra-stress write hang with default options (CASSANDRA-14616)
 * Differentiate between slices and RTs when decoding legacy bounds (CASSANDRA-14919)
 * Netty epoll IOExceptions caused by unclean client disconnects being logged at INFO (CASSANDRA-14909)
 * Unfiltered.isEmpty conflicts with Row extends AbstractCollection.isEmpty (CASSANDRA-14588)
 * RangeTombstoneList doesn't properly clean up mergeable or superseded rts in some cases (CASSANDRA-14894)
 * Fix handling of collection tombstones for dropped columns from legacy sstables (CASSANDRA-14912)
 * Throw exception if Columns serialized subset encode more columns than possible (CASSANDRA-14591)
 * Drop/add column name with different Kind can result in corruption (CASSANDRA-14843)
 * Fix missing rows when reading 2.1 SSTables with static columns in 3.0 (CASSANDRA-14873)
 * Move TWCS message 'No compaction necessary for bucket size' to Trace level (CASSANDRA-14884)
 * Sstable min/max metadata can cause data loss (CASSANDRA-14861)
 * Dropped columns can cause reverse sstable iteration to return prematurely (CASSANDRA-14838)
 * Legacy sstables with  multi block range tombstones create invalid bound sequences (CASSANDRA-14823)
 * Expand range tombstone validation checks to multiple interim request stages (CASSANDRA-14824)
 * Reverse order reads can return incomplete results (CASSANDRA-14803)
 * Avoid calling iter.next() in a loop when notifying indexers about range tombstones (CASSANDRA-14794)
 * Fix purging semi-expired RT boundaries in reversed iterators (CASSANDRA-14672)
 * DESC order reads can fail to return the last Unfiltered in the partition (CASSANDRA-14766)
 * Fix corrupted collection deletions for dropped columns in 3.0 <-> 2.{1,2} messages (CASSANDRA-14568)
 * Fix corrupted static collection deletions in 3.0 <-> 2.{1,2} messages (CASSANDRA-14568)
 * Handle failures in parallelAllSSTableOperation (cleanup/upgradesstables/etc) (CASSANDRA-14657)
 * Improve TokenMetaData cache populating performance avoid long locking (CASSANDRA-14660)
 * Backport: Flush netty client messages immediately (not by default) (CASSANDRA-13651)
 * Fix static column order for SELECT * wildcard queries (CASSANDRA-14638)
 * sstableloader should use discovered broadcast address to connect intra-cluster (CASSANDRA-14522)
 * Fix reading columns with non-UTF names from schema (CASSANDRA-14468)
Merged from 2.2:
 * CircleCI docker image should bake in more dependencies (CASSANDRA-14985)
 * Don't enable client transports when bootstrap is pending (CASSANDRA-14525)
 * MigrationManager attempts to pull schema from different major version nodes (CASSANDRA-14928)
 * Fix incorrect cqlsh results when selecting same columns multiple times (CASSANDRA-13262)
 * Returns null instead of NaN or Infinity in JSON strings (CASSANDRA-14377)
Merged from 2.1:
 * Paged Range Slice queries with DISTINCT can drop rows from results (CASSANDRA-14956)
 * Update release checksum algorithms to SHA-256, SHA-512 (CASSANDRA-14970)


3.11.3
 * Validate supported column type with SASI analyzer (CASSANDRA-13669)
 * Remove BTree.Builder Recycler to reduce memory usage (CASSANDRA-13929)
 * Reduce nodetool GC thread count (CASSANDRA-14475)
 * Fix New SASI view creation during Index Redistribution (CASSANDRA-14055)
 * Remove string formatting lines from BufferPool hot path (CASSANDRA-14416)
 * Update metrics to 3.1.5 (CASSANDRA-12924)
 * Detect OpenJDK jvm type and architecture (CASSANDRA-12793)
 * Don't use guava collections in the non-system keyspace jmx attributes (CASSANDRA-12271)
 * Allow existing nodes to use all peers in shadow round (CASSANDRA-13851)
 * Fix cqlsh to read connection.ssl cqlshrc option again (CASSANDRA-14299)
 * Downgrade log level to trace for CommitLogSegmentManager (CASSANDRA-14370)
 * CQL fromJson(null) throws NullPointerException (CASSANDRA-13891)
 * Serialize empty buffer as empty string for json output format (CASSANDRA-14245)
 * Allow logging implementation to be interchanged for embedded testing (CASSANDRA-13396)
 * SASI tokenizer for simple delimiter based entries (CASSANDRA-14247)
 * Fix Loss of digits when doing CAST from varint/bigint to decimal (CASSANDRA-14170)
 * RateBasedBackPressure unnecessarily invokes a lock on the Guava RateLimiter (CASSANDRA-14163)
 * Fix wildcard GROUP BY queries (CASSANDRA-14209)
Merged from 3.0:
 * Fix corrupted static collection deletions in 3.0 -> 2.{1,2} messages (CASSANDRA-14568)
 * Fix potential IndexOutOfBoundsException with counters (CASSANDRA-14167)
 * Always close RT markers returned by ReadCommand#executeLocally() (CASSANDRA-14515)
 * Reverse order queries with range tombstones can cause data loss (CASSANDRA-14513)
 * Fix regression of lagging commitlog flush log message (CASSANDRA-14451)
 * Add Missing dependencies in pom-all (CASSANDRA-14422)
 * Cleanup StartupClusterConnectivityChecker and PING Verb (CASSANDRA-14447)
 * Fix deprecated repair error notifications from 3.x clusters to legacy JMX clients (CASSANDRA-13121)
 * Cassandra not starting when using enhanced startup scripts in windows (CASSANDRA-14418)
 * Fix progress stats and units in compactionstats (CASSANDRA-12244)
 * Better handle missing partition columns in system_schema.columns (CASSANDRA-14379)
 * Delay hints store excise by write timeout to avoid race with decommission (CASSANDRA-13740)
 * Deprecate background repair and probablistic read_repair_chance table options
   (CASSANDRA-13910)
 * Add missed CQL keywords to documentation (CASSANDRA-14359)
 * Fix unbounded validation compactions on repair / revert CASSANDRA-13797 (CASSANDRA-14332)
 * Avoid deadlock when running nodetool refresh before node is fully up (CASSANDRA-14310)
 * Handle all exceptions when opening sstables (CASSANDRA-14202)
 * Handle incompletely written hint descriptors during startup (CASSANDRA-14080)
 * Handle repeat open bound from SRP in read repair (CASSANDRA-14330)
 * Respect max hint window when hinting for LWT (CASSANDRA-14215)
 * Adding missing WriteType enum values to v3, v4, and v5 spec (CASSANDRA-13697)
 * Don't regenerate bloomfilter and summaries on startup (CASSANDRA-11163)
 * Fix NPE when performing comparison against a null frozen in LWT (CASSANDRA-14087)
 * Log when SSTables are deleted (CASSANDRA-14302)
 * Fix batch commitlog sync regression (CASSANDRA-14292)
 * Write to pending endpoint when view replica is also base replica (CASSANDRA-14251)
 * Chain commit log marker potential performance regression in batch commit mode (CASSANDRA-14194)
 * Fully utilise specified compaction threads (CASSANDRA-14210)
 * Pre-create deletion log records to finish compactions quicker (CASSANDRA-12763)
Merged from 2.2:
 * Fix bug that prevented compaction of SSTables after full repairs (CASSANDRA-14423)
 * Incorrect counting of pending messages in OutboundTcpConnection (CASSANDRA-11551)
 * Fix compaction failure caused by reading un-flushed data (CASSANDRA-12743)
 * Use Bounds instead of Range for sstables in anticompaction (CASSANDRA-14411)
 * Fix JSON queries with IN restrictions and ORDER BY clause (CASSANDRA-14286)
 * Backport circleci yaml (CASSANDRA-14240)
Merged from 2.1:
 * Check checksum before decompressing data (CASSANDRA-14284)
 * CVE-2017-5929 Security vulnerability in Logback warning in NEWS.txt (CASSANDRA-14183)


3.11.2
 * Fix ReadCommandTest (CASSANDRA-14234)
 * Remove trailing period from latency reports at keyspace level (CASSANDRA-14233)
 * Backport CASSANDRA-13080: Use new token allocation for non bootstrap case as well (CASSANDRA-14212)
 * Remove dependencies on JVM internal classes from JMXServerUtils (CASSANDRA-14173)
 * Add DEFAULT, UNSET, MBEAN and MBEANS to `ReservedKeywords` (CASSANDRA-14205)
 * Add Unittest for schema migration fix (CASSANDRA-14140)
 * Print correct snitch info from nodetool describecluster (CASSANDRA-13528)
 * Close socket on error during connect on OutboundTcpConnection (CASSANDRA-9630)
 * Enable CDC unittest (CASSANDRA-14141)
 * Acquire read lock before accessing CompactionStrategyManager fields (CASSANDRA-14139)
 * Split CommitLogStressTest to avoid timeout (CASSANDRA-14143)
 * Avoid invalidating disk boundaries unnecessarily (CASSANDRA-14083)
 * Avoid exposing compaction strategy index externally (CASSANDRA-14082)
 * Prevent continuous schema exchange between 3.0 and 3.11 nodes (CASSANDRA-14109)
 * Fix imbalanced disks when replacing node with same address with JBOD (CASSANDRA-14084)
 * Reload compaction strategies when disk boundaries are invalidated (CASSANDRA-13948)
 * Remove OpenJDK log warning (CASSANDRA-13916)
 * Prevent compaction strategies from looping indefinitely (CASSANDRA-14079)
 * Cache disk boundaries (CASSANDRA-13215)
 * Add asm jar to build.xml for maven builds (CASSANDRA-11193)
 * Round buffer size to powers of 2 for the chunk cache (CASSANDRA-13897)
 * Update jackson JSON jars (CASSANDRA-13949)
 * Avoid locks when checking LCS fanout and if we should defrag (CASSANDRA-13930)
 * Correctly count range tombstones in traces and tombstone thresholds (CASSANDRA-8527)
Merged from 3.0:
 * Add MinGW uname check to start scripts (CASSANDRA-12840)
 * Use the correct digest file and reload sstable metadata in nodetool verify (CASSANDRA-14217)
 * Handle failure when mutating repaired status in Verifier (CASSANDRA-13933)
 * Set encoding for javadoc generation (CASSANDRA-14154)
 * Fix index target computation for dense composite tables with dropped compact storage (CASSANDRA-14104)
 * Improve commit log chain marker updating (CASSANDRA-14108)
 * Extra range tombstone bound creates double rows (CASSANDRA-14008)
 * Fix SStable ordering by max timestamp in SinglePartitionReadCommand (CASSANDRA-14010)
 * Accept role names containing forward-slash (CASSANDRA-14088)
 * Optimize CRC check chance probability calculations (CASSANDRA-14094)
 * Fix cleanup on keyspace with no replicas (CASSANDRA-13526)
 * Fix updating base table rows with TTL not removing view entries (CASSANDRA-14071)
 * Reduce garbage created by DynamicSnitch (CASSANDRA-14091)
 * More frequent commitlog chained markers (CASSANDRA-13987)
 * Fix serialized size of DataLimits (CASSANDRA-14057)
 * Add flag to allow dropping oversized read repair mutations (CASSANDRA-13975)
 * Fix SSTableLoader logger message (CASSANDRA-14003)
 * Fix repair race that caused gossip to block (CASSANDRA-13849)
 * Tracing interferes with digest requests when using RandomPartitioner (CASSANDRA-13964)
 * Add flag to disable materialized views, and warnings on creation (CASSANDRA-13959)
 * Don't let user drop or generally break tables in system_distributed (CASSANDRA-13813)
 * Provide a JMX call to sync schema with local storage (CASSANDRA-13954)
 * Mishandling of cells for removed/dropped columns when reading legacy files (CASSANDRA-13939)
 * Deserialise sstable metadata in nodetool verify (CASSANDRA-13922)
Merged from 2.2:
 * Fix the inspectJvmOptions startup check (CASSANDRA-14112)
 * Fix race that prevents submitting compaction for a table when executor is full (CASSANDRA-13801)
 * Rely on the JVM to handle OutOfMemoryErrors (CASSANDRA-13006)
 * Grab refs during scrub/index redistribution/cleanup (CASSANDRA-13873)
Merged from 2.1:
 * Protect against overflow of local expiration time (CASSANDRA-14092)
 * RPM package spec: fix permissions for installed jars and config files (CASSANDRA-14181)
 * More PEP8 compiance for cqlsh (CASSANDRA-14021)


3.11.1
 * Fix the computation of cdc_total_space_in_mb for exabyte filesystems (CASSANDRA-13808)
 * AbstractTokenTreeBuilder#serializedSize returns wrong value when there is a single leaf and overflow collisions (CASSANDRA-13869)
 * Add a compaction option to TWCS to ignore sstables overlapping checks (CASSANDRA-13418)
 * BTree.Builder memory leak (CASSANDRA-13754)
 * Revert CASSANDRA-10368 of supporting non-pk column filtering due to correctness (CASSANDRA-13798)
 * Add a skip read validation flag to cassandra-stress (CASSANDRA-13772)
 * Fix cassandra-stress hang issues when an error during cluster connection happens (CASSANDRA-12938)
 * Better bootstrap failure message when blocked by (potential) range movement (CASSANDRA-13744)
 * "ignore" option is ignored in sstableloader (CASSANDRA-13721)
 * Deadlock in AbstractCommitLogSegmentManager (CASSANDRA-13652)
 * Duplicate the buffer before passing it to analyser in SASI operation (CASSANDRA-13512)
 * Properly evict pstmts from prepared statements cache (CASSANDRA-13641)
Merged from 3.0:
 * Improve TRUNCATE performance (CASSANDRA-13909)
 * Implement short read protection on partition boundaries (CASSANDRA-13595)
 * Fix ISE thrown by UPI.Serializer.hasNext() for some SELECT queries (CASSANDRA-13911)
 * Filter header only commit logs before recovery (CASSANDRA-13918)
 * AssertionError prepending to a list (CASSANDRA-13149)
 * Fix support for SuperColumn tables (CASSANDRA-12373)
 * Handle limit correctly on tables with strict liveness (CASSANDRA-13883)
 * Fix missing original update in TriggerExecutor (CASSANDRA-13894)
 * Remove non-rpc-ready nodes from counter leader candidates (CASSANDRA-13043)
 * Improve short read protection performance (CASSANDRA-13794)
 * Fix sstable reader to support range-tombstone-marker for multi-slices (CASSANDRA-13787)
 * Fix short read protection for tables with no clustering columns (CASSANDRA-13880)
 * Make isBuilt volatile in PartitionUpdate (CASSANDRA-13619)
 * Prevent integer overflow of timestamps in CellTest and RowsTest (CASSANDRA-13866)
 * Fix counter application order in short read protection (CASSANDRA-12872)
 * Don't block RepairJob execution on validation futures (CASSANDRA-13797)
 * Wait for all management tasks to complete before shutting down CLSM (CASSANDRA-13123)
 * INSERT statement fails when Tuple type is used as clustering column with default DESC order (CASSANDRA-13717)
 * Fix pending view mutations handling and cleanup batchlog when there are local and remote paired mutations (CASSANDRA-13069)
 * Improve config validation and documentation on overflow and NPE (CASSANDRA-13622)
 * Range deletes in a CAS batch are ignored (CASSANDRA-13655)
 * Avoid assertion error when IndexSummary > 2G (CASSANDRA-12014)
 * Change repair midpoint logging for tiny ranges (CASSANDRA-13603)
 * Better handle corrupt final commitlog segment (CASSANDRA-11995)
 * StreamingHistogram is not thread safe (CASSANDRA-13756)
 * Fix MV timestamp issues (CASSANDRA-11500)
 * Better tolerate improperly formatted bcrypt hashes (CASSANDRA-13626)
 * Fix race condition in read command serialization (CASSANDRA-13363)
 * Fix AssertionError in short read protection (CASSANDRA-13747)
 * Don't skip corrupted sstables on startup (CASSANDRA-13620)
 * Fix the merging of cells with different user type versions (CASSANDRA-13776)
 * Copy session properties on cqlsh.py do_login (CASSANDRA-13640)
 * Potential AssertionError during ReadRepair of range tombstone and partition deletions (CASSANDRA-13719)
 * Don't let stress write warmup data if n=0 (CASSANDRA-13773)
 * Gossip thread slows down when using batch commit log (CASSANDRA-12966)
 * Randomize batchlog endpoint selection with only 1 or 2 racks (CASSANDRA-12884)
 * Fix digest calculation for counter cells (CASSANDRA-13750)
 * Fix ColumnDefinition.cellValueType() for non-frozen collection and change SSTabledump to use type.toJSONString() (CASSANDRA-13573)
 * Skip materialized view addition if the base table doesn't exist (CASSANDRA-13737)
 * Drop table should remove corresponding entries in dropped_columns table (CASSANDRA-13730)
 * Log warn message until legacy auth tables have been migrated (CASSANDRA-13371)
 * Fix incorrect [2.1 <- 3.0] serialization of counter cells created in 2.0 (CASSANDRA-13691)
 * Fix invalid writetime for null cells (CASSANDRA-13711)
 * Fix ALTER TABLE statement to atomically propagate changes to the table and its MVs (CASSANDRA-12952)
 * Fixed ambiguous output of nodetool tablestats command (CASSANDRA-13722)
 * Fix Digest mismatch Exception if hints file has UnknownColumnFamily (CASSANDRA-13696)
 * Purge tombstones created by expired cells (CASSANDRA-13643)
 * Make concat work with iterators that have different subsets of columns (CASSANDRA-13482)
 * Set test.runners based on cores and memory size (CASSANDRA-13078)
 * Allow different NUMACTL_ARGS to be passed in (CASSANDRA-13557)
 * Allow native function calls in CQLSSTableWriter (CASSANDRA-12606)
 * Fix secondary index queries on COMPACT tables (CASSANDRA-13627)
 * Nodetool listsnapshots output is missing a newline, if there are no snapshots (CASSANDRA-13568)
 * sstabledump reports incorrect usage for argument order (CASSANDRA-13532)
Merged from 2.2:
 * Safely handle empty buffers when outputting to JSON (CASSANDRA-13868)
 * Copy session properties on cqlsh.py do_login (CASSANDRA-13847)
 * Fix load over calculated issue in IndexSummaryRedistribution (CASSANDRA-13738)
 * Fix compaction and flush exception not captured (CASSANDRA-13833)
 * Uncaught exceptions in Netty pipeline (CASSANDRA-13649)
 * Prevent integer overflow on exabyte filesystems (CASSANDRA-13067)
 * Fix queries with LIMIT and filtering on clustering columns (CASSANDRA-11223)
 * Fix potential NPE when resume bootstrap fails (CASSANDRA-13272)
 * Fix toJSONString for the UDT, tuple and collection types (CASSANDRA-13592)
 * Fix nested Tuples/UDTs validation (CASSANDRA-13646)
Merged from 2.1:
 * Clone HeartBeatState when building gossip messages. Make its generation/version volatile (CASSANDRA-13700)


3.11.0
 * Allow native function calls in CQLSSTableWriter (CASSANDRA-12606)
 * Replace string comparison with regex/number checks in MessagingService test (CASSANDRA-13216)
 * Fix formatting of duration columns in CQLSH (CASSANDRA-13549)
 * Fix the problem with duplicated rows when using paging with SASI (CASSANDRA-13302)
 * Allow CONTAINS statements filtering on the partition key and it’s parts (CASSANDRA-13275)
 * Fall back to even ranges calculation in clusters with vnodes when tokens are distributed unevenly (CASSANDRA-13229)
 * Fix duration type validation to prevent overflow (CASSANDRA-13218)
 * Forbid unsupported creation of SASI indexes over partition key columns (CASSANDRA-13228)
 * Reject multiple values for a key in CQL grammar. (CASSANDRA-13369)
 * UDA fails without input rows (CASSANDRA-13399)
 * Fix compaction-stress by using daemonInitialization (CASSANDRA-13188)
 * V5 protocol flags decoding broken (CASSANDRA-13443)
 * Use write lock not read lock for removing sstables from compaction strategies. (CASSANDRA-13422)
 * Use corePoolSize equal to maxPoolSize in JMXEnabledThreadPoolExecutors (CASSANDRA-13329)
 * Avoid rebuilding SASI indexes containing no values (CASSANDRA-12962)
 * Add charset to Analyser input stream (CASSANDRA-13151)
 * Fix testLimitSSTables flake caused by concurrent flush (CASSANDRA-12820)
 * cdc column addition strikes again (CASSANDRA-13382)
 * Fix static column indexes (CASSANDRA-13277)
 * DataOutputBuffer.asNewBuffer broken (CASSANDRA-13298)
 * unittest CipherFactoryTest failed on MacOS (CASSANDRA-13370)
 * Forbid SELECT restrictions and CREATE INDEX over non-frozen UDT columns (CASSANDRA-13247)
 * Default logging we ship will incorrectly print "?:?" for "%F:%L" pattern (CASSANDRA-13317)
 * Possible AssertionError in UnfilteredRowIteratorWithLowerBound (CASSANDRA-13366)
 * Support unaligned memory access for AArch64 (CASSANDRA-13326)
 * Improve SASI range iterator efficiency on intersection with an empty range (CASSANDRA-12915).
 * Fix equality comparisons of columns using the duration type (CASSANDRA-13174)
 * Obfuscate password in stress-graphs (CASSANDRA-12233)
 * Move to FastThreadLocalThread and FastThreadLocal (CASSANDRA-13034)
 * nodetool stopdaemon errors out (CASSANDRA-13030)
 * Tables in system_distributed should not use gcgs of 0 (CASSANDRA-12954)
 * Fix primary index calculation for SASI (CASSANDRA-12910)
 * More fixes to the TokenAllocator (CASSANDRA-12990)
 * NoReplicationTokenAllocator should work with zero replication factor (CASSANDRA-12983)
 * Address message coalescing regression (CASSANDRA-12676)
 * Delete illegal character from StandardTokenizerImpl.jflex (CASSANDRA-13417)
 * Fix cqlsh automatic protocol downgrade regression (CASSANDRA-13307)
 * Tracing payload not passed from QueryMessage to tracing session (CASSANDRA-12835)
Merged from 3.0:
 * Ensure int overflow doesn't occur when calculating large partition warning size (CASSANDRA-13172)
 * Ensure consistent view of partition columns between coordinator and replica in ColumnFilter (CASSANDRA-13004)
 * Failed unregistering mbean during drop keyspace (CASSANDRA-13346)
 * nodetool scrub/cleanup/upgradesstables exit code is wrong (CASSANDRA-13542)
 * Fix the reported number of sstable data files accessed per read (CASSANDRA-13120)
 * Fix schema digest mismatch during rolling upgrades from versions before 3.0.12 (CASSANDRA-13559)
 * Upgrade JNA version to 4.4.0 (CASSANDRA-13072)
 * Interned ColumnIdentifiers should use minimal ByteBuffers (CASSANDRA-13533)
 * ReverseIndexedReader may drop rows during 2.1 to 3.0 upgrade (CASSANDRA-13525)
 * Fix repair process violating start/end token limits for small ranges (CASSANDRA-13052)
 * Add storage port options to sstableloader (CASSANDRA-13518)
 * Properly handle quoted index names in cqlsh DESCRIBE output (CASSANDRA-12847)
 * Avoid reading static row twice from old format sstables (CASSANDRA-13236)
 * Fix NPE in StorageService.excise() (CASSANDRA-13163)
 * Expire OutboundTcpConnection messages by a single Thread (CASSANDRA-13265)
 * Fail repair if insufficient responses received (CASSANDRA-13397)
 * Fix SSTableLoader fail when the loaded table contains dropped columns (CASSANDRA-13276)
 * Avoid name clashes in CassandraIndexTest (CASSANDRA-13427)
 * Handling partially written hint files (CASSANDRA-12728)
 * Interrupt replaying hints on decommission (CASSANDRA-13308)
 * Handling partially written hint files (CASSANDRA-12728)
 * Fix NPE issue in StorageService (CASSANDRA-13060)
 * Make reading of range tombstones more reliable (CASSANDRA-12811)
 * Fix startup problems due to schema tables not completely flushed (CASSANDRA-12213)
 * Fix view builder bug that can filter out data on restart (CASSANDRA-13405)
 * Fix 2i page size calculation when there are no regular columns (CASSANDRA-13400)
 * Fix the conversion of 2.X expired rows without regular column data (CASSANDRA-13395)
 * Fix hint delivery when using ext+internal IPs with prefer_local enabled (CASSANDRA-13020)
 * Fix possible NPE on upgrade to 3.0/3.X in case of IO errors (CASSANDRA-13389)
 * Legacy deserializer can create empty range tombstones (CASSANDRA-13341)
 * Legacy caching options can prevent 3.0 upgrade (CASSANDRA-13384)
 * Use the Kernel32 library to retrieve the PID on Windows and fix startup checks (CASSANDRA-13333)
 * Fix code to not exchange schema across major versions (CASSANDRA-13274)
 * Dropping column results in "corrupt" SSTable (CASSANDRA-13337)
 * Bugs handling range tombstones in the sstable iterators (CASSANDRA-13340)
 * Fix CONTAINS filtering for null collections (CASSANDRA-13246)
 * Applying: Use a unique metric reservoir per test run when using Cassandra-wide metrics residing in MBeans (CASSANDRA-13216)
 * Propagate row deletions in 2i tables on upgrade (CASSANDRA-13320)
 * Slice.isEmpty() returns false for some empty slices (CASSANDRA-13305)
 * Add formatted row output to assertEmpty in CQL Tester (CASSANDRA-13238)
 * Prevent data loss on upgrade 2.1 - 3.0 by adding component separator to LogRecord absolute path (CASSANDRA-13294)
 * Improve testing on macOS by eliminating sigar logging (CASSANDRA-13233)
 * Cqlsh copy-from should error out when csv contains invalid data for collections (CASSANDRA-13071)
 * Fix "multiple versions of ant detected..." when running ant test (CASSANDRA-13232)
 * Coalescing strategy sleeps too much (CASSANDRA-13090)
 * Faster StreamingHistogram (CASSANDRA-13038)
 * Legacy deserializer can create unexpected boundary range tombstones (CASSANDRA-13237)
 * Remove unnecessary assertion from AntiCompactionTest (CASSANDRA-13070)
 * Fix cqlsh COPY for dates before 1900 (CASSANDRA-13185)
 * Use keyspace replication settings on system.size_estimates table (CASSANDRA-9639)
 * Add vm.max_map_count StartupCheck (CASSANDRA-13008)
 * Hint related logging should include the IP address of the destination in addition to
   host ID (CASSANDRA-13205)
 * Reloading logback.xml does not work (CASSANDRA-13173)
 * Lightweight transactions temporarily fail after upgrade from 2.1 to 3.0 (CASSANDRA-13109)
 * Duplicate rows after upgrading from 2.1.16 to 3.0.10/3.9 (CASSANDRA-13125)
 * Fix UPDATE queries with empty IN restrictions (CASSANDRA-13152)
 * Fix handling of partition with partition-level deletion plus
   live rows in sstabledump (CASSANDRA-13177)
 * Provide user workaround when system_schema.columns does not contain entries
   for a table that's in system_schema.tables (CASSANDRA-13180)
 * Nodetool upgradesstables/scrub/compact ignores system tables (CASSANDRA-13410)
 * Fix schema version calculation for rolling upgrades (CASSANDRA-13441)
Merged from 2.2:
 * Nodes started with join_ring=False should be able to serve requests when authentication is enabled (CASSANDRA-11381)
 * cqlsh COPY FROM: increment error count only for failures, not for attempts (CASSANDRA-13209)
 * Avoid starting gossiper in RemoveTest (CASSANDRA-13407)
 * Fix weightedSize() for row-cache reported by JMX and NodeTool (CASSANDRA-13393)
 * Fix JVM metric names (CASSANDRA-13103)
 * Honor truststore-password parameter in cassandra-stress (CASSANDRA-12773)
 * Discard in-flight shadow round responses (CASSANDRA-12653)
 * Don't anti-compact repaired data to avoid inconsistencies (CASSANDRA-13153)
 * Wrong logger name in AnticompactionTask (CASSANDRA-13343)
 * Commitlog replay may fail if last mutation is within 4 bytes of end of segment (CASSANDRA-13282)
 * Fix queries updating multiple time the same list (CASSANDRA-13130)
 * Fix GRANT/REVOKE when keyspace isn't specified (CASSANDRA-13053)
 * Fix flaky LongLeveledCompactionStrategyTest (CASSANDRA-12202)
 * Fix failing COPY TO STDOUT (CASSANDRA-12497)
 * Fix ColumnCounter::countAll behaviour for reverse queries (CASSANDRA-13222)
 * Exceptions encountered calling getSeeds() breaks OTC thread (CASSANDRA-13018)
 * Fix negative mean latency metric (CASSANDRA-12876)
 * Use only one file pointer when creating commitlog segments (CASSANDRA-12539)
Merged from 2.1:
 * Fix 2ndary index queries on partition keys for tables with static columns (CASSANDRA-13147)
 * Fix ParseError unhashable type list in cqlsh copy from (CASSANDRA-13364)
 * Remove unused repositories (CASSANDRA-13278)
 * Log stacktrace of uncaught exceptions (CASSANDRA-13108)
 * Use portable stderr for java error in startup (CASSANDRA-13211)
 * Fix Thread Leak in OutboundTcpConnection (CASSANDRA-13204)
 * Coalescing strategy can enter infinite loop (CASSANDRA-13159)


3.10
 * Fix secondary index queries regression (CASSANDRA-13013)
 * Add duration type to the protocol V5 (CASSANDRA-12850)
 * Fix duration type validation (CASSANDRA-13143)
 * Fix flaky GcCompactionTest (CASSANDRA-12664)
 * Fix TestHintedHandoff.hintedhandoff_decom_test (CASSANDRA-13058)
 * Fixed query monitoring for range queries (CASSANDRA-13050)
 * Remove outboundBindAny configuration property (CASSANDRA-12673)
 * Use correct bounds for all-data range when filtering (CASSANDRA-12666)
 * Remove timing window in test case (CASSANDRA-12875)
 * Resolve unit testing without JCE security libraries installed (CASSANDRA-12945)
 * Fix inconsistencies in cassandra-stress load balancing policy (CASSANDRA-12919)
 * Fix validation of non-frozen UDT cells (CASSANDRA-12916)
 * Don't shut down socket input/output on StreamSession (CASSANDRA-12903)
 * Fix Murmur3PartitionerTest (CASSANDRA-12858)
 * Move cqlsh syntax rules into separate module and allow easier customization (CASSANDRA-12897)
 * Fix CommitLogSegmentManagerTest (CASSANDRA-12283)
 * Fix cassandra-stress truncate option (CASSANDRA-12695)
 * Fix crossNode value when receiving messages (CASSANDRA-12791)
 * Don't load MX4J beans twice (CASSANDRA-12869)
 * Extend native protocol request flags, add versions to SUPPORTED, and introduce ProtocolVersion enum (CASSANDRA-12838)
 * Set JOINING mode when running pre-join tasks (CASSANDRA-12836)
 * remove net.mintern.primitive library due to license issue (CASSANDRA-12845)
 * Properly format IPv6 addresses when logging JMX service URL (CASSANDRA-12454)
 * Optimize the vnode allocation for single replica per DC (CASSANDRA-12777)
 * Use non-token restrictions for bounds when token restrictions are overridden (CASSANDRA-12419)
 * Fix CQLSH auto completion for PER PARTITION LIMIT (CASSANDRA-12803)
 * Use different build directories for Eclipse and Ant (CASSANDRA-12466)
 * Avoid potential AttributeError in cqlsh due to no table metadata (CASSANDRA-12815)
 * Fix RandomReplicationAwareTokenAllocatorTest.testExistingCluster (CASSANDRA-12812)
 * Upgrade commons-codec to 1.9 (CASSANDRA-12790)
 * Make the fanout size for LeveledCompactionStrategy to be configurable (CASSANDRA-11550)
 * Add duration data type (CASSANDRA-11873)
 * Fix timeout in ReplicationAwareTokenAllocatorTest (CASSANDRA-12784)
 * Improve sum aggregate functions (CASSANDRA-12417)
 * Make cassandra.yaml docs for batch_size_*_threshold_in_kb reflect changes in CASSANDRA-10876 (CASSANDRA-12761)
 * cqlsh fails to format collections when using aliases (CASSANDRA-11534)
 * Check for hash conflicts in prepared statements (CASSANDRA-12733)
 * Exit query parsing upon first error (CASSANDRA-12598)
 * Fix cassandra-stress to use single seed in UUID generation (CASSANDRA-12729)
 * CQLSSTableWriter does not allow Update statement (CASSANDRA-12450)
 * Config class uses boxed types but DD exposes primitive types (CASSANDRA-12199)
 * Add pre- and post-shutdown hooks to Storage Service (CASSANDRA-12461)
 * Add hint delivery metrics (CASSANDRA-12693)
 * Remove IndexInfo cache from FileIndexInfoRetriever (CASSANDRA-12731)
 * ColumnIndex does not reuse buffer (CASSANDRA-12502)
 * cdc column addition still breaks schema migration tasks (CASSANDRA-12697)
 * Upgrade metrics-reporter dependencies (CASSANDRA-12089)
 * Tune compaction thread count via nodetool (CASSANDRA-12248)
 * Add +=/-= shortcut syntax for update queries (CASSANDRA-12232)
 * Include repair session IDs in repair start message (CASSANDRA-12532)
 * Add a blocking task to Index, run before joining the ring (CASSANDRA-12039)
 * Fix NPE when using CQLSSTableWriter (CASSANDRA-12667)
 * Support optional backpressure strategies at the coordinator (CASSANDRA-9318)
 * Make randompartitioner work with new vnode allocation (CASSANDRA-12647)
 * Fix cassandra-stress graphing (CASSANDRA-12237)
 * Allow filtering on partition key columns for queries without secondary indexes (CASSANDRA-11031)
 * Fix Cassandra Stress reporting thread model and precision (CASSANDRA-12585)
 * Add JMH benchmarks.jar (CASSANDRA-12586)
 * Cleanup uses of AlterTableStatementColumn (CASSANDRA-12567)
 * Add keep-alive to streaming (CASSANDRA-11841)
 * Tracing payload is passed through newSession(..) (CASSANDRA-11706)
 * avoid deleting non existing sstable files and improve related log messages (CASSANDRA-12261)
 * json/yaml output format for nodetool compactionhistory (CASSANDRA-12486)
 * Retry all internode messages once after a connection is
   closed and reopened (CASSANDRA-12192)
 * Add support to rebuild from targeted replica (CASSANDRA-9875)
 * Add sequence distribution type to cassandra stress (CASSANDRA-12490)
 * "SELECT * FROM foo LIMIT ;" does not error out (CASSANDRA-12154)
 * Define executeLocally() at the ReadQuery Level (CASSANDRA-12474)
 * Extend read/write failure messages with a map of replica addresses
   to error codes in the v5 native protocol (CASSANDRA-12311)
 * Fix rebuild of SASI indexes with existing index files (CASSANDRA-12374)
 * Let DatabaseDescriptor not implicitly startup services (CASSANDRA-9054, 12550)
 * Fix clustering indexes in presence of static columns in SASI (CASSANDRA-12378)
 * Fix queries on columns with reversed type on SASI indexes (CASSANDRA-12223)
 * Added slow query log (CASSANDRA-12403)
 * Count full coordinated request against timeout (CASSANDRA-12256)
 * Allow TTL with null value on insert and update (CASSANDRA-12216)
 * Make decommission operation resumable (CASSANDRA-12008)
 * Add support to one-way targeted repair (CASSANDRA-9876)
 * Remove clientutil jar (CASSANDRA-11635)
 * Fix compaction throughput throttle (CASSANDRA-12366, CASSANDRA-12717)
 * Delay releasing Memtable memory on flush until PostFlush has finished running (CASSANDRA-12358)
 * Cassandra stress should dump all setting on startup (CASSANDRA-11914)
 * Make it possible to compact a given token range (CASSANDRA-10643)
 * Allow updating DynamicEndpointSnitch properties via JMX (CASSANDRA-12179)
 * Collect metrics on queries by consistency level (CASSANDRA-7384)
 * Add support for GROUP BY to SELECT statement (CASSANDRA-10707)
 * Deprecate memtable_cleanup_threshold and update default for memtable_flush_writers (CASSANDRA-12228)
 * Upgrade to OHC 0.4.4 (CASSANDRA-12133)
 * Add version command to cassandra-stress (CASSANDRA-12258)
 * Create compaction-stress tool (CASSANDRA-11844)
 * Garbage-collecting compaction operation and schema option (CASSANDRA-7019)
 * Add beta protocol flag for v5 native protocol (CASSANDRA-12142)
 * Support filtering on non-PRIMARY KEY columns in the CREATE
   MATERIALIZED VIEW statement's WHERE clause (CASSANDRA-10368)
 * Unify STDOUT and SYSTEMLOG logback format (CASSANDRA-12004)
 * COPY FROM should raise error for non-existing input files (CASSANDRA-12174)
 * Faster write path (CASSANDRA-12269)
 * Option to leave omitted columns in INSERT JSON unset (CASSANDRA-11424)
 * Support json/yaml output in nodetool tpstats (CASSANDRA-12035)
 * Expose metrics for successful/failed authentication attempts (CASSANDRA-10635)
 * Prepend snapshot name with "truncated" or "dropped" when a snapshot
   is taken before truncating or dropping a table (CASSANDRA-12178)
 * Optimize RestrictionSet (CASSANDRA-12153)
 * cqlsh does not automatically downgrade CQL version (CASSANDRA-12150)
 * Omit (de)serialization of state variable in UDAs (CASSANDRA-9613)
 * Create a system table to expose prepared statements (CASSANDRA-8831)
 * Reuse DataOutputBuffer from ColumnIndex (CASSANDRA-11970)
 * Remove DatabaseDescriptor dependency from SegmentedFile (CASSANDRA-11580)
 * Add supplied username to authentication error messages (CASSANDRA-12076)
 * Remove pre-startup check for open JMX port (CASSANDRA-12074)
 * Remove compaction Severity from DynamicEndpointSnitch (CASSANDRA-11738)
 * Restore resumable hints delivery (CASSANDRA-11960)
 * Properly report LWT contention (CASSANDRA-12626)
Merged from 3.0:
 * Dump threads when unit tests time out (CASSANDRA-13117)
 * Better error when modifying function permissions without explicit keyspace (CASSANDRA-12925)
 * Indexer is not correctly invoked when building indexes over sstables (CASSANDRA-13075)
 * Read repair is not blocking repair to finish in foreground repair (CASSANDRA-13115)
 * Stress daemon help is incorrect(CASSANDRA-12563)
 * Remove ALTER TYPE support (CASSANDRA-12443)
 * Fix assertion for certain legacy range tombstone pattern (CASSANDRA-12203)
 * Replace empty strings with null values if they cannot be converted (CASSANDRA-12794)
 * Fix deserialization of 2.x DeletedCells (CASSANDRA-12620)
 * Add parent repair session id to anticompaction log message (CASSANDRA-12186)
 * Improve contention handling on failure to acquire MV lock for streaming and hints (CASSANDRA-12905)
 * Fix DELETE and UPDATE queries with empty IN restrictions (CASSANDRA-12829)
 * Mark MVs as built after successful bootstrap (CASSANDRA-12984)
 * Estimated TS drop-time histogram updated with Cell.NO_DELETION_TIME (CASSANDRA-13040)
 * Nodetool compactionstats fails with NullPointerException (CASSANDRA-13021)
 * Thread local pools never cleaned up (CASSANDRA-13033)
 * Set RPC_READY to false when draining or if a node is marked as shutdown (CASSANDRA-12781)
 * CQL often queries static columns unnecessarily (CASSANDRA-12768)
 * Make sure sstables only get committed when it's safe to discard commit log records (CASSANDRA-12956)
 * Reject default_time_to_live option when creating or altering MVs (CASSANDRA-12868)
 * Nodetool should use a more sane max heap size (CASSANDRA-12739)
 * LocalToken ensures token values are cloned on heap (CASSANDRA-12651)
 * AnticompactionRequestSerializer serializedSize is incorrect (CASSANDRA-12934)
 * Prevent reloading of logback.xml from UDF sandbox (CASSANDRA-12535)
 * Reenable HeapPool (CASSANDRA-12900)
 * Disallow offheap_buffers memtable allocation (CASSANDRA-11039)
 * Fix CommitLogSegmentManagerTest (CASSANDRA-12283)
 * Pass root cause to CorruptBlockException when uncompression failed (CASSANDRA-12889)
 * Batch with multiple conditional updates for the same partition causes AssertionError (CASSANDRA-12867)
 * Make AbstractReplicationStrategy extendable from outside its package (CASSANDRA-12788)
 * Don't tell users to turn off consistent rangemovements during rebuild. (CASSANDRA-12296)
 * Fix CommitLogTest.testDeleteIfNotDirty (CASSANDRA-12854)
 * Avoid deadlock due to MV lock contention (CASSANDRA-12689)
 * Fix for KeyCacheCqlTest flakiness (CASSANDRA-12801)
 * Include SSTable filename in compacting large row message (CASSANDRA-12384)
 * Fix potential socket leak (CASSANDRA-12329, CASSANDRA-12330)
 * Fix ViewTest.testCompaction (CASSANDRA-12789)
 * Improve avg aggregate functions (CASSANDRA-12417)
 * Preserve quoted reserved keyword column names in MV creation (CASSANDRA-11803)
 * nodetool stopdaemon errors out (CASSANDRA-12646)
 * Split materialized view mutations on build to prevent OOM (CASSANDRA-12268)
 * mx4j does not work in 3.0.8 (CASSANDRA-12274)
 * Abort cqlsh copy-from in case of no answer after prolonged period of time (CASSANDRA-12740)
 * Avoid sstable corrupt exception due to dropped static column (CASSANDRA-12582)
 * Make stress use client mode to avoid checking commit log size on startup (CASSANDRA-12478)
 * Fix exceptions with new vnode allocation (CASSANDRA-12715)
 * Unify drain and shutdown processes (CASSANDRA-12509)
 * Fix NPE in ComponentOfSlice.isEQ() (CASSANDRA-12706)
 * Fix failure in LogTransactionTest (CASSANDRA-12632)
 * Fix potentially incomplete non-frozen UDT values when querying with the
   full primary key specified (CASSANDRA-12605)
 * Make sure repaired tombstones are dropped when only_purge_repaired_tombstones is enabled (CASSANDRA-12703)
 * Skip writing MV mutations to commitlog on mutation.applyUnsafe() (CASSANDRA-11670)
 * Establish consistent distinction between non-existing partition and NULL value for LWTs on static columns (CASSANDRA-12060)
 * Extend ColumnIdentifier.internedInstances key to include the type that generated the byte buffer (CASSANDRA-12516)
 * Handle composite prefixes with final EOC=0 as in 2.x and refactor LegacyLayout.decodeBound (CASSANDRA-12423)
 * select_distinct_with_deletions_test failing on non-vnode environments (CASSANDRA-11126)
 * Stack Overflow returned to queries while upgrading (CASSANDRA-12527)
 * Fix legacy regex for temporary files from 2.2 (CASSANDRA-12565)
 * Add option to state current gc_grace_seconds to tools/bin/sstablemetadata (CASSANDRA-12208)
 * Fix file system race condition that may cause LogAwareFileLister to fail to classify files (CASSANDRA-11889)
 * Fix file handle leaks due to simultaneous compaction/repair and
   listing snapshots, calculating snapshot sizes, or making schema
   changes (CASSANDRA-11594)
 * Fix nodetool repair exits with 0 for some errors (CASSANDRA-12508)
 * Do not shut down BatchlogManager twice during drain (CASSANDRA-12504)
 * Disk failure policy should not be invoked on out of space (CASSANDRA-12385)
 * Calculate last compacted key on startup (CASSANDRA-6216)
 * Add schema to snapshot manifest, add USING TIMESTAMP clause to ALTER TABLE statements (CASSANDRA-7190)
 * If CF has no clustering columns, any row cache is full partition cache (CASSANDRA-12499)
 * Correct log message for statistics of offheap memtable flush (CASSANDRA-12776)
 * Explicitly set locale for string validation (CASSANDRA-12541,CASSANDRA-12542,CASSANDRA-12543,CASSANDRA-12545)
Merged from 2.2:
 * Fix speculative retry bugs (CASSANDRA-13009)
 * Fix handling of nulls and unsets in IN conditions (CASSANDRA-12981)
 * Fix race causing infinite loop if Thrift server is stopped before it starts listening (CASSANDRA-12856)
 * CompactionTasks now correctly drops sstables out of compaction when not enough disk space is available (CASSANDRA-12979)
 * Remove support for non-JavaScript UDFs (CASSANDRA-12883)
 * Fix DynamicEndpointSnitch noop in multi-datacenter situations (CASSANDRA-13074)
 * cqlsh copy-from: encode column names to avoid primary key parsing errors (CASSANDRA-12909)
 * Temporarily fix bug that creates commit log when running offline tools (CASSANDRA-8616)
 * Reduce granuality of OpOrder.Group during index build (CASSANDRA-12796)
 * Test bind parameters and unset parameters in InsertUpdateIfConditionTest (CASSANDRA-12980)
 * Use saved tokens when setting local tokens on StorageService.joinRing (CASSANDRA-12935)
 * cqlsh: fix DESC TYPES errors (CASSANDRA-12914)
 * Fix leak on skipped SSTables in sstableupgrade (CASSANDRA-12899)
 * Avoid blocking gossip during pending range calculation (CASSANDRA-12281)
 * Fix purgeability of tombstones with max timestamp (CASSANDRA-12792)
 * Fail repair if participant dies during sync or anticompaction (CASSANDRA-12901)
 * cqlsh COPY: unprotected pk values before converting them if not using prepared statements (CASSANDRA-12863)
 * Fix Util.spinAssertEquals (CASSANDRA-12283)
 * Fix potential NPE for compactionstats (CASSANDRA-12462)
 * Prepare legacy authenticate statement if credentials table initialised after node startup (CASSANDRA-12813)
 * Change cassandra.wait_for_tracing_events_timeout_secs default to 0 (CASSANDRA-12754)
 * Clean up permissions when a UDA is dropped (CASSANDRA-12720)
 * Limit colUpdateTimeDelta histogram updates to reasonable deltas (CASSANDRA-11117)
 * Fix leak errors and execution rejected exceptions when draining (CASSANDRA-12457)
 * Fix merkle tree depth calculation (CASSANDRA-12580)
 * Make Collections deserialization more robust (CASSANDRA-12618)
 * Better handle invalid system roles table (CASSANDRA-12700)
 * Fix exceptions when enabling gossip on nodes that haven't joined the ring (CASSANDRA-12253)
 * Fix authentication problem when invoking cqlsh copy from a SOURCE command (CASSANDRA-12642)
 * Decrement pending range calculator jobs counter in finally block
 * cqlshlib tests: increase default execute timeout (CASSANDRA-12481)
 * Forward writes to replacement node when replace_address != broadcast_address (CASSANDRA-8523)
 * Fail repair on non-existing table (CASSANDRA-12279)
 * Enable repair -pr and -local together (fix regression of CASSANDRA-7450) (CASSANDRA-12522)
 * Split consistent range movement flag correction (CASSANDRA-12786)
Merged from 2.1:
 * Upgrade netty version to fix memory leak with client encryption (CASSANDRA-13114)
 * cqlsh copy-from: sort user type fields in csv (CASSANDRA-12959)
 * Don't skip sstables based on maxLocalDeletionTime (CASSANDRA-12765)


3.8, 3.9
 * Fix value skipping with counter columns (CASSANDRA-11726)
 * Fix nodetool tablestats miss SSTable count (CASSANDRA-12205)
 * Fixed flacky SSTablesIteratedTest (CASSANDRA-12282)
 * Fixed flacky SSTableRewriterTest: check file counts before calling validateCFS (CASSANDRA-12348)
 * cqlsh: Fix handling of $$-escaped strings (CASSANDRA-12189)
 * Fix SSL JMX requiring truststore containing server cert (CASSANDRA-12109)
 * RTE from new CDC column breaks in flight queries (CASSANDRA-12236)
 * Fix hdr logging for single operation workloads (CASSANDRA-12145)
 * Fix SASI PREFIX search in CONTAINS mode with partial terms (CASSANDRA-12073)
 * Increase size of flushExecutor thread pool (CASSANDRA-12071)
 * Partial revert of CASSANDRA-11971, cannot recycle buffer in SP.sendMessagesToNonlocalDC (CASSANDRA-11950)
 * Upgrade netty to 4.0.39 (CASSANDRA-12032, CASSANDRA-12034)
 * Improve details in compaction log message (CASSANDRA-12080)
 * Allow unset values in CQLSSTableWriter (CASSANDRA-11911)
 * Chunk cache to request compressor-compatible buffers if pool space is exhausted (CASSANDRA-11993)
 * Remove DatabaseDescriptor dependencies from SequentialWriter (CASSANDRA-11579)
 * Move skip_stop_words filter before stemming (CASSANDRA-12078)
 * Support seek() in EncryptedFileSegmentInputStream (CASSANDRA-11957)
 * SSTable tools mishandling LocalPartitioner (CASSANDRA-12002)
 * When SEPWorker assigned work, set thread name to match pool (CASSANDRA-11966)
 * Add cross-DC latency metrics (CASSANDRA-11569)
 * Allow terms in selection clause (CASSANDRA-10783)
 * Add bind variables to trace (CASSANDRA-11719)
 * Switch counter shards' clock to timestamps (CASSANDRA-9811)
 * Introduce HdrHistogram and response/service/wait separation to stress tool (CASSANDRA-11853)
 * entry-weighers in QueryProcessor should respect partitionKeyBindIndexes field (CASSANDRA-11718)
 * Support older ant versions (CASSANDRA-11807)
 * Estimate compressed on disk size when deciding if sstable size limit reached (CASSANDRA-11623)
 * cassandra-stress profiles should support case sensitive schemas (CASSANDRA-11546)
 * Remove DatabaseDescriptor dependency from FileUtils (CASSANDRA-11578)
 * Faster streaming (CASSANDRA-9766)
 * Add prepared query parameter to trace for "Execute CQL3 prepared query" session (CASSANDRA-11425)
 * Add repaired percentage metric (CASSANDRA-11503)
 * Add Change-Data-Capture (CASSANDRA-8844)
Merged from 3.0:
 * Fix paging for 2.x to 3.x upgrades (CASSANDRA-11195)
 * Fix clean interval not sent to commit log for empty memtable flush (CASSANDRA-12436)
 * Fix potential resource leak in RMIServerSocketFactoryImpl (CASSANDRA-12331)
 * Make sure compaction stats are updated when compaction is interrupted (CASSANDRA-12100)
 * Change commitlog and sstables to track dirty and clean intervals (CASSANDRA-11828)
 * NullPointerException during compaction on table with static columns (CASSANDRA-12336)
 * Fixed ConcurrentModificationException when reading metrics in GraphiteReporter (CASSANDRA-11823)
 * Fix upgrade of super columns on thrift (CASSANDRA-12335)
 * Fixed flacky BlacklistingCompactionsTest, switched to fixed size types and increased corruption size (CASSANDRA-12359)
 * Rerun ReplicationAwareTokenAllocatorTest on failure to avoid flakiness (CASSANDRA-12277)
 * Exception when computing read-repair for range tombstones (CASSANDRA-12263)
 * Lost counter writes in compact table and static columns (CASSANDRA-12219)
 * AssertionError with MVs on updating a row that isn't indexed due to a null value (CASSANDRA-12247)
 * Disable RR and speculative retry with EACH_QUORUM reads (CASSANDRA-11980)
 * Add option to override compaction space check (CASSANDRA-12180)
 * Faster startup by only scanning each directory for temporary files once (CASSANDRA-12114)
 * Respond with v1/v2 protocol header when responding to driver that attempts
   to connect with too low of a protocol version (CASSANDRA-11464)
 * NullPointerExpception when reading/compacting table (CASSANDRA-11988)
 * Fix problem with undeleteable rows on upgrade to new sstable format (CASSANDRA-12144)
 * Fix potential bad messaging service message for paged range reads
   within mixed-version 3.x clusters (CASSANDRA-12249)
 * Fix paging logic for deleted partitions with static columns (CASSANDRA-12107)
 * Wait until the message is being send to decide which serializer must be used (CASSANDRA-11393)
 * Fix migration of static thrift column names with non-text comparators (CASSANDRA-12147)
 * Fix upgrading sparse tables that are incorrectly marked as dense (CASSANDRA-11315)
 * Fix reverse queries ignoring range tombstones (CASSANDRA-11733)
 * Avoid potential race when rebuilding CFMetaData (CASSANDRA-12098)
 * Avoid missing sstables when getting the canonical sstables (CASSANDRA-11996)
 * Always select the live sstables when getting sstables in bounds (CASSANDRA-11944)
 * Fix column ordering of results with static columns for Thrift requests in
   a mixed 2.x/3.x cluster, also fix potential non-resolved duplication of
   those static columns in query results (CASSANDRA-12123)
 * Avoid digest mismatch with empty but static rows (CASSANDRA-12090)
 * Fix EOF exception when altering column type (CASSANDRA-11820)
 * Fix potential race in schema during new table creation (CASSANDRA-12083)
 * cqlsh: fix error handling in rare COPY FROM failure scenario (CASSANDRA-12070)
 * Disable autocompaction during drain (CASSANDRA-11878)
 * Add a metrics timer to MemtablePool and use it to track time spent blocked on memory in MemtableAllocator (CASSANDRA-11327)
 * Fix upgrading schema with super columns with non-text subcomparators (CASSANDRA-12023)
 * Add TimeWindowCompactionStrategy (CASSANDRA-9666)
 * Fix JsonTransformer output of partition with deletion info (CASSANDRA-12418)
 * Fix NPE in SSTableLoader when specifying partial directory path (CASSANDRA-12609)
Merged from 2.2:
 * Add local address entry in PropertyFileSnitch (CASSANDRA-11332)
 * cqlsh copy: fix missing counter values (CASSANDRA-12476)
 * Move migration tasks to non-periodic queue, assure flush executor shutdown after non-periodic executor (CASSANDRA-12251)
 * cqlsh copy: fixed possible race in initializing feeding thread (CASSANDRA-11701)
 * Only set broadcast_rpc_address on Ec2MultiRegionSnitch if it's not set (CASSANDRA-11357)
 * Update StorageProxy range metrics for timeouts, failures and unavailables (CASSANDRA-9507)
 * Add Sigar to classes included in clientutil.jar (CASSANDRA-11635)
 * Add decay to histograms and timers used for metrics (CASSANDRA-11752)
 * Fix hanging stream session (CASSANDRA-10992)
 * Fix INSERT JSON, fromJson() support of smallint, tinyint types (CASSANDRA-12371)
 * Restore JVM metric export for metric reporters (CASSANDRA-12312)
 * Release sstables of failed stream sessions only when outgoing transfers are finished (CASSANDRA-11345)
 * Wait for tracing events before returning response and query at same consistency level client side (CASSANDRA-11465)
 * cqlsh copyutil should get host metadata by connected address (CASSANDRA-11979)
 * Fixed cqlshlib.test.remove_test_db (CASSANDRA-12214)
 * Synchronize ThriftServer::stop() (CASSANDRA-12105)
 * Use dedicated thread for JMX notifications (CASSANDRA-12146)
 * Improve streaming synchronization and fault tolerance (CASSANDRA-11414)
 * MemoryUtil.getShort() should return an unsigned short also for architectures not supporting unaligned memory accesses (CASSANDRA-11973)
Merged from 2.1:
 * Fix queries with empty ByteBuffer values in clustering column restrictions (CASSANDRA-12127)
 * Disable passing control to post-flush after flush failure to prevent data loss (CASSANDRA-11828)
 * Allow STCS-in-L0 compactions to reduce scope with LCS (CASSANDRA-12040)
 * cannot use cql since upgrading python to 2.7.11+ (CASSANDRA-11850)
 * Fix filtering on clustering columns when 2i is used (CASSANDRA-11907)


3.0.8
 * Fix potential race in schema during new table creation (CASSANDRA-12083)
 * cqlsh: fix error handling in rare COPY FROM failure scenario (CASSANDRA-12070)
 * Disable autocompaction during drain (CASSANDRA-11878)
 * Add a metrics timer to MemtablePool and use it to track time spent blocked on memory in MemtableAllocator (CASSANDRA-11327)
 * Fix upgrading schema with super columns with non-text subcomparators (CASSANDRA-12023)
 * Add TimeWindowCompactionStrategy (CASSANDRA-9666)
Merged from 2.2:
 * Allow nodetool info to run with readonly JMX access (CASSANDRA-11755)
 * Validate bloom_filter_fp_chance against lowest supported
   value when the table is created (CASSANDRA-11920)
 * Don't send erroneous NEW_NODE notifications on restart (CASSANDRA-11038)
 * StorageService shutdown hook should use a volatile variable (CASSANDRA-11984)
Merged from 2.1:
 * Add system property to set the max number of native transport requests in queue (CASSANDRA-11363)
 * Fix queries with empty ByteBuffer values in clustering column restrictions (CASSANDRA-12127)
 * Disable passing control to post-flush after flush failure to prevent data loss (CASSANDRA-11828)
 * Allow STCS-in-L0 compactions to reduce scope with LCS (CASSANDRA-12040)
 * cannot use cql since upgrading python to 2.7.11+ (CASSANDRA-11850)
 * Fix filtering on clustering columns when 2i is used (CASSANDRA-11907)
 * Avoid stalling paxos when the paxos state expires (CASSANDRA-12043)
 * Remove finished incoming streaming connections from MessagingService (CASSANDRA-11854)
 * Don't try to get sstables for non-repairing column families (CASSANDRA-12077)
 * Avoid marking too many sstables as repaired (CASSANDRA-11696)
 * Prevent select statements with clustering key > 64k (CASSANDRA-11882)
 * Fix clock skew corrupting other nodes with paxos (CASSANDRA-11991)
 * Remove distinction between non-existing static columns and existing but null in LWTs (CASSANDRA-9842)
 * Cache local ranges when calculating repair neighbors (CASSANDRA-11934)
 * Allow LWT operation on static column with only partition keys (CASSANDRA-10532)
 * Create interval tree over canonical sstables to avoid missing sstables during streaming (CASSANDRA-11886)
 * cqlsh COPY FROM: shutdown parent cluster after forking, to avoid corrupting SSL connections (CASSANDRA-11749)


3.7
 * Support multiple folders for user defined compaction tasks (CASSANDRA-11765)
 * Fix race in CompactionStrategyManager's pause/resume (CASSANDRA-11922)
Merged from 3.0:
 * Fix legacy serialization of Thrift-generated non-compound range tombstones
   when communicating with 2.x nodes (CASSANDRA-11930)
 * Fix Directories instantiations where CFS.initialDirectories should be used (CASSANDRA-11849)
 * Avoid referencing DatabaseDescriptor in AbstractType (CASSANDRA-11912)
 * Don't use static dataDirectories field in Directories instances (CASSANDRA-11647)
 * Fix sstables not being protected from removal during index build (CASSANDRA-11905)
 * cqlsh: Suppress stack trace from Read/WriteFailures (CASSANDRA-11032)
 * Remove unneeded code to repair index summaries that have
   been improperly down-sampled (CASSANDRA-11127)
 * Avoid WriteTimeoutExceptions during commit log replay due to materialized
   view lock contention (CASSANDRA-11891)
 * Prevent OOM failures on SSTable corruption, improve tests for corruption detection (CASSANDRA-9530)
 * Use CFS.initialDirectories when clearing snapshots (CASSANDRA-11705)
 * Allow compaction strategies to disable early open (CASSANDRA-11754)
 * Refactor Materialized View code (CASSANDRA-11475)
 * Update Java Driver (CASSANDRA-11615)
Merged from 2.2:
 * Persist local metadata earlier in startup sequence (CASSANDRA-11742)
 * cqlsh: fix tab completion for case-sensitive identifiers (CASSANDRA-11664)
 * Avoid showing estimated key as -1 in tablestats (CASSANDRA-11587)
 * Fix possible race condition in CommitLog.recover (CASSANDRA-11743)
 * Enable client encryption in sstableloader with cli options (CASSANDRA-11708)
 * Possible memory leak in NIODataInputStream (CASSANDRA-11867)
 * Add seconds to cqlsh tracing session duration (CASSANDRA-11753)
 * Fix commit log replay after out-of-order flush completion (CASSANDRA-9669)
 * Prohibit Reversed Counter type as part of the PK (CASSANDRA-9395)
 * cqlsh: correctly handle non-ascii chars in error messages (CASSANDRA-11626)
Merged from 2.1:
 * Run CommitLog tests with different compression settings (CASSANDRA-9039)
 * cqlsh: apply current keyspace to source command (CASSANDRA-11152)
 * Clear out parent repair session if repair coordinator dies (CASSANDRA-11824)
 * Set default streaming_socket_timeout_in_ms to 24 hours (CASSANDRA-11840)
 * Do not consider local node a valid source during replace (CASSANDRA-11848)
 * Add message dropped tasks to nodetool netstats (CASSANDRA-11855)
 * Avoid holding SSTableReaders for duration of incremental repair (CASSANDRA-11739)


3.6
 * Correctly migrate schema for frozen UDTs during 2.x -> 3.x upgrades
   (does not affect any released versions) (CASSANDRA-11613)
 * Allow server startup if JMX is configured directly (CASSANDRA-11725)
 * Prevent direct memory OOM on buffer pool allocations (CASSANDRA-11710)
 * Enhanced Compaction Logging (CASSANDRA-10805)
 * Make prepared statement cache size configurable (CASSANDRA-11555)
 * Integrated JMX authentication and authorization (CASSANDRA-10091)
 * Add units to stress ouput (CASSANDRA-11352)
 * Fix PER PARTITION LIMIT for single and multi partitions queries (CASSANDRA-11603)
 * Add uncompressed chunk cache for RandomAccessReader (CASSANDRA-5863)
 * Clarify ClusteringPrefix hierarchy (CASSANDRA-11213)
 * Always perform collision check before joining ring (CASSANDRA-10134)
 * SSTableWriter output discrepancy (CASSANDRA-11646)
 * Fix potential timeout in NativeTransportService.testConcurrentDestroys (CASSANDRA-10756)
 * Support large partitions on the 3.0 sstable format (CASSANDRA-11206,11763)
 * Add support to rebuild from specific range (CASSANDRA-10406)
 * Optimize the overlapping lookup by calculating all the
   bounds in advance (CASSANDRA-11571)
 * Support json/yaml output in nodetool tablestats (CASSANDRA-5977)
 * (stress) Add datacenter option to -node options (CASSANDRA-11591)
 * Fix handling of empty slices (CASSANDRA-11513)
 * Make number of cores used by cqlsh COPY visible to testing code (CASSANDRA-11437)
 * Allow filtering on clustering columns for queries without secondary indexes (CASSANDRA-11310)
 * Refactor Restriction hierarchy (CASSANDRA-11354)
 * Eliminate allocations in R/W path (CASSANDRA-11421)
 * Update Netty to 4.0.36 (CASSANDRA-11567)
 * Fix PER PARTITION LIMIT for queries requiring post-query ordering (CASSANDRA-11556)
 * Allow instantiation of UDTs and tuples in UDFs (CASSANDRA-10818)
 * Support UDT in CQLSSTableWriter (CASSANDRA-10624)
 * Support for non-frozen user-defined types, updating
   individual fields of user-defined types (CASSANDRA-7423)
 * Make LZ4 compression level configurable (CASSANDRA-11051)
 * Allow per-partition LIMIT clause in CQL (CASSANDRA-7017)
 * Make custom filtering more extensible with UserExpression (CASSANDRA-11295)
 * Improve field-checking and error reporting in cassandra.yaml (CASSANDRA-10649)
 * Print CAS stats in nodetool proxyhistograms (CASSANDRA-11507)
 * More user friendly error when providing an invalid token to nodetool (CASSANDRA-9348)
 * Add static column support to SASI index (CASSANDRA-11183)
 * Support EQ/PREFIX queries in SASI CONTAINS mode without tokenization (CASSANDRA-11434)
 * Support LIKE operator in prepared statements (CASSANDRA-11456)
 * Add a command to see if a Materialized View has finished building (CASSANDRA-9967)
 * Log endpoint and port associated with streaming operation (CASSANDRA-8777)
 * Print sensible units for all log messages (CASSANDRA-9692)
 * Upgrade Netty to version 4.0.34 (CASSANDRA-11096)
 * Break the CQL grammar into separate Parser and Lexer (CASSANDRA-11372)
 * Compress only inter-dc traffic by default (CASSANDRA-8888)
 * Add metrics to track write amplification (CASSANDRA-11420)
 * cassandra-stress: cannot handle "value-less" tables (CASSANDRA-7739)
 * Add/drop multiple columns in one ALTER TABLE statement (CASSANDRA-10411)
 * Add require_endpoint_verification opt for internode encryption (CASSANDRA-9220)
 * Add auto import java.util for UDF code block (CASSANDRA-11392)
 * Add --hex-format option to nodetool getsstables (CASSANDRA-11337)
 * sstablemetadata should print sstable min/max token (CASSANDRA-7159)
 * Do not wrap CassandraException in TriggerExecutor (CASSANDRA-9421)
 * COPY TO should have higher double precision (CASSANDRA-11255)
 * Stress should exit with non-zero status after failure (CASSANDRA-10340)
 * Add client to cqlsh SHOW_SESSION (CASSANDRA-8958)
 * Fix nodetool tablestats keyspace level metrics (CASSANDRA-11226)
 * Store repair options in parent_repair_history (CASSANDRA-11244)
 * Print current leveling in sstableofflinerelevel (CASSANDRA-9588)
 * Change repair message for keyspaces with RF 1 (CASSANDRA-11203)
 * Remove hard-coded SSL cipher suites and protocols (CASSANDRA-10508)
 * Improve concurrency in CompactionStrategyManager (CASSANDRA-10099)
 * (cqlsh) interpret CQL type for formatting blobs (CASSANDRA-11274)
 * Refuse to start and print txn log information in case of disk
   corruption (CASSANDRA-10112)
 * Resolve some eclipse-warnings (CASSANDRA-11086)
 * (cqlsh) Show static columns in a different color (CASSANDRA-11059)
 * Allow to remove TTLs on table with default_time_to_live (CASSANDRA-11207)
Merged from 3.0:
 * Disallow creating view with a static column (CASSANDRA-11602)
 * Reduce the amount of object allocations caused by the getFunctions methods (CASSANDRA-11593)
 * Potential error replaying commitlog with smallint/tinyint/date/time types (CASSANDRA-11618)
 * Fix queries with filtering on counter columns (CASSANDRA-11629)
 * Improve tombstone printing in sstabledump (CASSANDRA-11655)
 * Fix paging for range queries where all clustering columns are specified (CASSANDRA-11669)
 * Don't require HEAP_NEW_SIZE to be set when using G1 (CASSANDRA-11600)
 * Fix sstabledump not showing cells after tombstone marker (CASSANDRA-11654)
 * Ignore all LocalStrategy keyspaces for streaming and other related
   operations (CASSANDRA-11627)
 * Ensure columnfilter covers indexed columns for thrift 2i queries (CASSANDRA-11523)
 * Only open one sstable scanner per sstable (CASSANDRA-11412)
 * Option to specify ProtocolVersion in cassandra-stress (CASSANDRA-11410)
 * ArithmeticException in avgFunctionForDecimal (CASSANDRA-11485)
 * LogAwareFileLister should only use OLD sstable files in current folder to determine disk consistency (CASSANDRA-11470)
 * Notify indexers of expired rows during compaction (CASSANDRA-11329)
 * Properly respond with ProtocolError when a v1/v2 native protocol
   header is received (CASSANDRA-11464)
 * Validate that num_tokens and initial_token are consistent with one another (CASSANDRA-10120)
Merged from 2.2:
 * Exit JVM if JMX server fails to startup (CASSANDRA-11540)
 * Produce a heap dump when exiting on OOM (CASSANDRA-9861)
 * Restore ability to filter on clustering columns when using a 2i (CASSANDRA-11510)
 * JSON datetime formatting needs timezone (CASSANDRA-11137)
 * Fix is_dense recalculation for Thrift-updated tables (CASSANDRA-11502)
 * Remove unnescessary file existence check during anticompaction (CASSANDRA-11660)
 * Add missing files to debian packages (CASSANDRA-11642)
 * Avoid calling Iterables::concat in loops during ModificationStatement::getFunctions (CASSANDRA-11621)
 * cqlsh: COPY FROM should use regular inserts for single statement batches and
   report errors correctly if workers processes crash on initialization (CASSANDRA-11474)
 * Always close cluster with connection in CqlRecordWriter (CASSANDRA-11553)
 * Allow only DISTINCT queries with partition keys restrictions (CASSANDRA-11339)
 * CqlConfigHelper no longer requires both a keystore and truststore to work (CASSANDRA-11532)
 * Make deprecated repair methods backward-compatible with previous notification service (CASSANDRA-11430)
 * IncomingStreamingConnection version check message wrong (CASSANDRA-11462)
Merged from 2.1:
 * Support mlockall on IBM POWER arch (CASSANDRA-11576)
 * Add option to disable use of severity in DynamicEndpointSnitch (CASSANDRA-11737)
 * cqlsh COPY FROM fails for null values with non-prepared statements (CASSANDRA-11631)
 * Make cython optional in pylib/setup.py (CASSANDRA-11630)
 * Change order of directory searching for cassandra.in.sh to favor local one (CASSANDRA-11628)
 * cqlsh COPY FROM fails with []{} chars in UDT/tuple fields/values (CASSANDRA-11633)
 * clqsh: COPY FROM throws TypeError with Cython extensions enabled (CASSANDRA-11574)
 * cqlsh: COPY FROM ignores NULL values in conversion (CASSANDRA-11549)
 * Validate levels when building LeveledScanner to avoid overlaps with orphaned sstables (CASSANDRA-9935)


3.5
 * StaticTokenTreeBuilder should respect posibility of duplicate tokens (CASSANDRA-11525)
 * Correctly fix potential assertion error during compaction (CASSANDRA-11353)
 * Avoid index segment stitching in RAM which lead to OOM on big SSTable files (CASSANDRA-11383)
 * Fix clustering and row filters for LIKE queries on clustering columns (CASSANDRA-11397)
Merged from 3.0:
 * Fix rare NPE on schema upgrade from 2.x to 3.x (CASSANDRA-10943)
 * Improve backoff policy for cqlsh COPY FROM (CASSANDRA-11320)
 * Improve IF NOT EXISTS check in CREATE INDEX (CASSANDRA-11131)
 * Upgrade ohc to 0.4.3
 * Enable SO_REUSEADDR for JMX RMI server sockets (CASSANDRA-11093)
 * Allocate merkletrees with the correct size (CASSANDRA-11390)
 * Support streaming pre-3.0 sstables (CASSANDRA-10990)
 * Add backpressure to compressed or encrypted commit log (CASSANDRA-10971)
 * SSTableExport supports secondary index tables (CASSANDRA-11330)
 * Fix sstabledump to include missing info in debug output (CASSANDRA-11321)
 * Establish and implement canonical bulk reading workload(s) (CASSANDRA-10331)
 * Fix paging for IN queries on tables without clustering columns (CASSANDRA-11208)
 * Remove recursive call from CompositesSearcher (CASSANDRA-11304)
 * Fix filtering on non-primary key columns for queries without index (CASSANDRA-6377)
 * Fix sstableloader fail when using materialized view (CASSANDRA-11275)
Merged from 2.2:
 * DatabaseDescriptor should log stacktrace in case of Eception during seed provider creation (CASSANDRA-11312)
 * Use canonical path for directory in SSTable descriptor (CASSANDRA-10587)
 * Add cassandra-stress keystore option (CASSANDRA-9325)
 * Dont mark sstables as repairing with sub range repairs (CASSANDRA-11451)
 * Notify when sstables change after cancelling compaction (CASSANDRA-11373)
 * cqlsh: COPY FROM should check that explicit column names are valid (CASSANDRA-11333)
 * Add -Dcassandra.start_gossip startup option (CASSANDRA-10809)
 * Fix UTF8Validator.validate() for modified UTF-8 (CASSANDRA-10748)
 * Clarify that now() function is calculated on the coordinator node in CQL documentation (CASSANDRA-10900)
 * Fix bloom filter sizing with LCS (CASSANDRA-11344)
 * (cqlsh) Fix error when result is 0 rows with EXPAND ON (CASSANDRA-11092)
 * Add missing newline at end of bin/cqlsh (CASSANDRA-11325)
 * Unresolved hostname leads to replace being ignored (CASSANDRA-11210)
 * Only log yaml config once, at startup (CASSANDRA-11217)
 * Reference leak with parallel repairs on the same table (CASSANDRA-11215)
Merged from 2.1:
 * Add a -j parameter to scrub/cleanup/upgradesstables to state how
   many threads to use (CASSANDRA-11179)
 * COPY FROM on large datasets: fix progress report and debug performance (CASSANDRA-11053)
 * InvalidateKeys should have a weak ref to key cache (CASSANDRA-11176)


3.4
 * (cqlsh) add cqlshrc option to always connect using ssl (CASSANDRA-10458)
 * Cleanup a few resource warnings (CASSANDRA-11085)
 * Allow custom tracing implementations (CASSANDRA-10392)
 * Extract LoaderOptions to be able to be used from outside (CASSANDRA-10637)
 * fix OnDiskIndexTest to properly treat empty ranges (CASSANDRA-11205)
 * fix TrackerTest to handle new notifications (CASSANDRA-11178)
 * add SASI validation for partitioner and complex columns (CASSANDRA-11169)
 * Add caching of encrypted credentials in PasswordAuthenticator (CASSANDRA-7715)
 * fix SASI memtable switching on flush (CASSANDRA-11159)
 * Remove duplicate offline compaction tracking (CASSANDRA-11148)
 * fix EQ semantics of analyzed SASI indexes (CASSANDRA-11130)
 * Support long name output for nodetool commands (CASSANDRA-7950)
 * Encrypted hints (CASSANDRA-11040)
 * SASI index options validation (CASSANDRA-11136)
 * Optimize disk seek using min/max column name meta data when the LIMIT clause is used
   (CASSANDRA-8180)
 * Add LIKE support to CQL3 (CASSANDRA-11067)
 * Generic Java UDF types (CASSANDRA-10819)
 * cqlsh: Include sub-second precision in timestamps by default (CASSANDRA-10428)
 * Set javac encoding to utf-8 (CASSANDRA-11077)
 * Integrate SASI index into Cassandra (CASSANDRA-10661)
 * Add --skip-flush option to nodetool snapshot
 * Skip values for non-queried columns (CASSANDRA-10657)
 * Add support for secondary indexes on static columns (CASSANDRA-8103)
 * CommitLogUpgradeTestMaker creates broken commit logs (CASSANDRA-11051)
 * Add metric for number of dropped mutations (CASSANDRA-10866)
 * Simplify row cache invalidation code (CASSANDRA-10396)
 * Support user-defined compaction through nodetool (CASSANDRA-10660)
 * Stripe view locks by key and table ID to reduce contention (CASSANDRA-10981)
 * Add nodetool gettimeout and settimeout commands (CASSANDRA-10953)
 * Add 3.0 metadata to sstablemetadata output (CASSANDRA-10838)
Merged from 3.0:
 * MV should only query complex columns included in the view (CASSANDRA-11069)
 * Failed aggregate creation breaks server permanently (CASSANDRA-11064)
 * Add sstabledump tool (CASSANDRA-7464)
 * Introduce backpressure for hints (CASSANDRA-10972)
 * Fix ClusteringPrefix not being able to read tombstone range boundaries (CASSANDRA-11158)
 * Prevent logging in sandboxed state (CASSANDRA-11033)
 * Disallow drop/alter operations of UDTs used by UDAs (CASSANDRA-10721)
 * Add query time validation method on Index (CASSANDRA-11043)
 * Avoid potential AssertionError in mixed version cluster (CASSANDRA-11128)
 * Properly handle hinted handoff after topology changes (CASSANDRA-5902)
 * AssertionError when listing sstable files on inconsistent disk state (CASSANDRA-11156)
 * Fix wrong rack counting and invalid conditions check for TokenAllocation
   (CASSANDRA-11139)
 * Avoid creating empty hint files (CASSANDRA-11090)
 * Fix leak detection strong reference loop using weak reference (CASSANDRA-11120)
 * Configurie BatchlogManager to stop delayed tasks on shutdown (CASSANDRA-11062)
 * Hadoop integration is incompatible with Cassandra Driver 3.0.0 (CASSANDRA-11001)
 * Add dropped_columns to the list of schema table so it gets handled
   properly (CASSANDRA-11050)
 * Fix NPE when using forceRepairRangeAsync without DC (CASSANDRA-11239)
Merged from 2.2:
 * Preserve order for preferred SSL cipher suites (CASSANDRA-11164)
 * Range.compareTo() violates the contract of Comparable (CASSANDRA-11216)
 * Avoid NPE when serializing ErrorMessage with null message (CASSANDRA-11167)
 * Replacing an aggregate with a new version doesn't reset INITCOND (CASSANDRA-10840)
 * (cqlsh) cqlsh cannot be called through symlink (CASSANDRA-11037)
 * fix ohc and java-driver pom dependencies in build.xml (CASSANDRA-10793)
 * Protect from keyspace dropped during repair (CASSANDRA-11065)
 * Handle adding fields to a UDT in SELECT JSON and toJson() (CASSANDRA-11146)
 * Better error message for cleanup (CASSANDRA-10991)
 * cqlsh pg-style-strings broken if line ends with ';' (CASSANDRA-11123)
 * Always persist upsampled index summaries (CASSANDRA-10512)
 * (cqlsh) Fix inconsistent auto-complete (CASSANDRA-10733)
 * Make SELECT JSON and toJson() threadsafe (CASSANDRA-11048)
 * Fix SELECT on tuple relations for mixed ASC/DESC clustering order (CASSANDRA-7281)
 * Use cloned TokenMetadata in size estimates to avoid race against membership check
   (CASSANDRA-10736)
 * (cqlsh) Support utf-8/cp65001 encoding on Windows (CASSANDRA-11030)
 * Fix paging on DISTINCT queries repeats result when first row in partition changes
   (CASSANDRA-10010)
 * (cqlsh) Support timezone conversion using pytz (CASSANDRA-10397)
 * cqlsh: change default encoding to UTF-8 (CASSANDRA-11124)
Merged from 2.1:
 * Checking if an unlogged batch is local is inefficient (CASSANDRA-11529)
 * Fix out-of-space error treatment in memtable flushing (CASSANDRA-11448).
 * Don't do defragmentation if reading from repaired sstables (CASSANDRA-10342)
 * Fix streaming_socket_timeout_in_ms not enforced (CASSANDRA-11286)
 * Avoid dropping message too quickly due to missing unit conversion (CASSANDRA-11302)
 * Don't remove FailureDetector history on removeEndpoint (CASSANDRA-10371)
 * Only notify if repair status changed (CASSANDRA-11172)
 * Use logback setting for 'cassandra -v' command (CASSANDRA-10767)
 * Fix sstableloader to unthrottle streaming by default (CASSANDRA-9714)
 * Fix incorrect warning in 'nodetool status' (CASSANDRA-10176)
 * Properly release sstable ref when doing offline scrub (CASSANDRA-10697)
 * Improve nodetool status performance for large cluster (CASSANDRA-7238)
 * Gossiper#isEnabled is not thread safe (CASSANDRA-11116)
 * Avoid major compaction mixing repaired and unrepaired sstables in DTCS (CASSANDRA-11113)
 * Make it clear what DTCS timestamp_resolution is used for (CASSANDRA-11041)
 * (cqlsh) Display milliseconds when datetime overflows (CASSANDRA-10625)


3.3
 * Avoid infinite loop if owned range is smaller than number of
   data dirs (CASSANDRA-11034)
 * Avoid bootstrap hanging when existing nodes have no data to stream (CASSANDRA-11010)
Merged from 3.0:
 * Remove double initialization of newly added tables (CASSANDRA-11027)
 * Filter keys searcher results by target range (CASSANDRA-11104)
 * Fix deserialization of legacy read commands (CASSANDRA-11087)
 * Fix incorrect computation of deletion time in sstable metadata (CASSANDRA-11102)
 * Avoid memory leak when collecting sstable metadata (CASSANDRA-11026)
 * Mutations do not block for completion under view lock contention (CASSANDRA-10779)
 * Invalidate legacy schema tables when unloading them (CASSANDRA-11071)
 * (cqlsh) handle INSERT and UPDATE statements with LWT conditions correctly
   (CASSANDRA-11003)
 * Fix DISTINCT queries in mixed version clusters (CASSANDRA-10762)
 * Migrate build status for indexes along with legacy schema (CASSANDRA-11046)
 * Ensure SSTables for legacy KEYS indexes can be read (CASSANDRA-11045)
 * Added support for IBM zSystems architecture (CASSANDRA-11054)
 * Update CQL documentation (CASSANDRA-10899)
 * Check the column name, not cell name, for dropped columns when reading
   legacy sstables (CASSANDRA-11018)
 * Don't attempt to index clustering values of static rows (CASSANDRA-11021)
 * Remove checksum files after replaying hints (CASSANDRA-10947)
 * Support passing base table metadata to custom 2i validation (CASSANDRA-10924)
 * Ensure stale index entries are purged during reads (CASSANDRA-11013)
 * (cqlsh) Also apply --connect-timeout to control connection
   timeout (CASSANDRA-10959)
 * Fix AssertionError when removing from list using UPDATE (CASSANDRA-10954)
 * Fix UnsupportedOperationException when reading old sstable with range
   tombstone (CASSANDRA-10743)
 * MV should use the maximum timestamp of the primary key (CASSANDRA-10910)
 * Fix potential assertion error during compaction (CASSANDRA-10944)
Merged from 2.2:
 * maxPurgeableTimestamp needs to check memtables too (CASSANDRA-9949)
 * Apply change to compaction throughput in real time (CASSANDRA-10025)
 * (cqlsh) encode input correctly when saving history
 * Fix potential NPE on ORDER BY queries with IN (CASSANDRA-10955)
 * Start L0 STCS-compactions even if there is a L0 -> L1 compaction
   going (CASSANDRA-10979)
 * Make UUID LSB unique per process (CASSANDRA-7925)
 * Avoid NPE when performing sstable tasks (scrub etc.) (CASSANDRA-10980)
 * Make sure client gets tombstone overwhelmed warning (CASSANDRA-9465)
 * Fix error streaming section more than 2GB (CASSANDRA-10961)
 * Histogram buckets exposed in jmx are sorted incorrectly (CASSANDRA-10975)
 * Enable GC logging by default (CASSANDRA-10140)
 * Optimize pending range computation (CASSANDRA-9258)
 * Skip commit log and saved cache directories in SSTable version startup check (CASSANDRA-10902)
 * drop/alter user should be case sensitive (CASSANDRA-10817)
Merged from 2.1:
 * test_bulk_round_trip_blogposts is failing occasionally (CASSANDRA-10938)
 * Fix isJoined return true only after becoming cluster member (CASANDRA-11007)
 * Fix bad gossip generation seen in long-running clusters (CASSANDRA-10969)
 * Avoid NPE when incremental repair fails (CASSANDRA-10909)
 * Unmark sstables compacting once they are done in cleanup/scrub/upgradesstables (CASSANDRA-10829)
 * Allow simultaneous bootstrapping with strict consistency when no vnodes are used (CASSANDRA-11005)
 * Log a message when major compaction does not result in a single file (CASSANDRA-10847)
 * (cqlsh) fix cqlsh_copy_tests when vnodes are disabled (CASSANDRA-10997)
 * (cqlsh) Add request timeout option to cqlsh (CASSANDRA-10686)
 * Avoid AssertionError while submitting hint with LWT (CASSANDRA-10477)
 * If CompactionMetadata is not in stats file, use index summary instead (CASSANDRA-10676)
 * Retry sending gossip syn multiple times during shadow round (CASSANDRA-8072)
 * Fix pending range calculation during moves (CASSANDRA-10887)
 * Sane default (200Mbps) for inter-DC streaming througput (CASSANDRA-8708)


3.2
 * Make sure tokens don't exist in several data directories (CASSANDRA-6696)
 * Add requireAuthorization method to IAuthorizer (CASSANDRA-10852)
 * Move static JVM options to conf/jvm.options file (CASSANDRA-10494)
 * Fix CassandraVersion to accept x.y version string (CASSANDRA-10931)
 * Add forceUserDefinedCleanup to allow more flexible cleanup (CASSANDRA-10708)
 * (cqlsh) allow setting TTL with COPY (CASSANDRA-9494)
 * Fix counting of received sstables in streaming (CASSANDRA-10949)
 * Implement hints compression (CASSANDRA-9428)
 * Fix potential assertion error when reading static columns (CASSANDRA-10903)
 * Fix EstimatedHistogram creation in nodetool tablehistograms (CASSANDRA-10859)
 * Establish bootstrap stream sessions sequentially (CASSANDRA-6992)
 * Sort compactionhistory output by timestamp (CASSANDRA-10464)
 * More efficient BTree removal (CASSANDRA-9991)
 * Make tablehistograms accept the same syntax as tablestats (CASSANDRA-10149)
 * Group pending compactions based on table (CASSANDRA-10718)
 * Add compressor name in sstablemetadata output (CASSANDRA-9879)
 * Fix type casting for counter columns (CASSANDRA-10824)
 * Prevent running Cassandra as root (CASSANDRA-8142)
 * bound maximum in-flight commit log replay mutation bytes to 64 megabytes (CASSANDRA-8639)
 * Normalize all scripts (CASSANDRA-10679)
 * Make compression ratio much more accurate (CASSANDRA-10225)
 * Optimize building of Clustering object when only one is created (CASSANDRA-10409)
 * Make index building pluggable (CASSANDRA-10681)
 * Add sstable flush observer (CASSANDRA-10678)
 * Improve NTS endpoints calculation (CASSANDRA-10200)
 * Improve performance of the folderSize function (CASSANDRA-10677)
 * Add support for type casting in selection clause (CASSANDRA-10310)
 * Added graphing option to cassandra-stress (CASSANDRA-7918)
 * Abort in-progress queries that time out (CASSANDRA-7392)
 * Add transparent data encryption core classes (CASSANDRA-9945)
Merged from 3.0:
 * Better handling of SSL connection errors inter-node (CASSANDRA-10816)
 * Avoid NoSuchElementException when executing empty batch (CASSANDRA-10711)
 * Avoid building PartitionUpdate in toString (CASSANDRA-10897)
 * Reduce heap spent when receiving many SSTables (CASSANDRA-10797)
 * Add back support for 3rd party auth providers to bulk loader (CASSANDRA-10873)
 * Eliminate the dependency on jgrapht for UDT resolution (CASSANDRA-10653)
 * (Hadoop) Close Clusters and Sessions in Hadoop Input/Output classes (CASSANDRA-10837)
 * Fix sstableloader not working with upper case keyspace name (CASSANDRA-10806)
Merged from 2.2:
 * jemalloc detection fails due to quoting issues in regexv (CASSANDRA-10946)
 * (cqlsh) show correct column names for empty result sets (CASSANDRA-9813)
 * Add new types to Stress (CASSANDRA-9556)
 * Add property to allow listening on broadcast interface (CASSANDRA-9748)
Merged from 2.1:
 * Match cassandra-loader options in COPY FROM (CASSANDRA-9303)
 * Fix binding to any address in CqlBulkRecordWriter (CASSANDRA-9309)
 * cqlsh fails to decode utf-8 characters for text typed columns (CASSANDRA-10875)
 * Log error when stream session fails (CASSANDRA-9294)
 * Fix bugs in commit log archiving startup behavior (CASSANDRA-10593)
 * (cqlsh) further optimise COPY FROM (CASSANDRA-9302)
 * Allow CREATE TABLE WITH ID (CASSANDRA-9179)
 * Make Stress compiles within eclipse (CASSANDRA-10807)
 * Cassandra Daemon should print JVM arguments (CASSANDRA-10764)
 * Allow cancellation of index summary redistribution (CASSANDRA-8805)


3.1.1
Merged from 3.0:
  * Fix upgrade data loss due to range tombstone deleting more data than then should
    (CASSANDRA-10822)


3.1
Merged from 3.0:
 * Avoid MV race during node decommission (CASSANDRA-10674)
 * Disable reloading of GossipingPropertyFileSnitch (CASSANDRA-9474)
 * Handle single-column deletions correction in materialized views
   when the column is part of the view primary key (CASSANDRA-10796)
 * Fix issue with datadir migration on upgrade (CASSANDRA-10788)
 * Fix bug with range tombstones on reverse queries and test coverage for
   AbstractBTreePartition (CASSANDRA-10059)
 * Remove 64k limit on collection elements (CASSANDRA-10374)
 * Remove unclear Indexer.indexes() method (CASSANDRA-10690)
 * Fix NPE on stream read error (CASSANDRA-10771)
 * Normalize cqlsh DESC output (CASSANDRA-10431)
 * Rejects partition range deletions when columns are specified (CASSANDRA-10739)
 * Fix error when saving cached key for old format sstable (CASSANDRA-10778)
 * Invalidate prepared statements on DROP INDEX (CASSANDRA-10758)
 * Fix SELECT statement with IN restrictions on partition key,
   ORDER BY and LIMIT (CASSANDRA-10729)
 * Improve stress performance over 1k threads (CASSANDRA-7217)
 * Wait for migration responses to complete before bootstrapping (CASSANDRA-10731)
 * Unable to create a function with argument of type Inet (CASSANDRA-10741)
 * Fix backward incompatibiliy in CqlInputFormat (CASSANDRA-10717)
 * Correctly preserve deletion info on updated rows when notifying indexers
   of single-row deletions (CASSANDRA-10694)
 * Notify indexers of partition delete during cleanup (CASSANDRA-10685)
 * Keep the file open in trySkipCache (CASSANDRA-10669)
 * Updated trigger example (CASSANDRA-10257)
Merged from 2.2:
 * Verify tables in pseudo-system keyspaces at startup (CASSANDRA-10761)
 * Fix IllegalArgumentException in DataOutputBuffer.reallocate for large buffers (CASSANDRA-10592)
 * Show CQL help in cqlsh in web browser (CASSANDRA-7225)
 * Serialize on disk the proper SSTable compression ratio (CASSANDRA-10775)
 * Reject index queries while the index is building (CASSANDRA-8505)
 * CQL.textile syntax incorrectly includes optional keyspace for aggregate SFUNC and FINALFUNC (CASSANDRA-10747)
 * Fix JSON update with prepared statements (CASSANDRA-10631)
 * Don't do anticompaction after subrange repair (CASSANDRA-10422)
 * Fix SimpleDateType type compatibility (CASSANDRA-10027)
 * (Hadoop) fix splits calculation (CASSANDRA-10640)
 * (Hadoop) ensure that Cluster instances are always closed (CASSANDRA-10058)
Merged from 2.1:
 * Fix Stress profile parsing on Windows (CASSANDRA-10808)
 * Fix incremental repair hang when replica is down (CASSANDRA-10288)
 * Optimize the way we check if a token is repaired in anticompaction (CASSANDRA-10768)
 * Add proper error handling to stream receiver (CASSANDRA-10774)
 * Warn or fail when changing cluster topology live (CASSANDRA-10243)
 * Status command in debian/ubuntu init script doesn't work (CASSANDRA-10213)
 * Some DROP ... IF EXISTS incorrectly result in exceptions on non-existing KS (CASSANDRA-10658)
 * DeletionTime.compareTo wrong in rare cases (CASSANDRA-10749)
 * Force encoding when computing statement ids (CASSANDRA-10755)
 * Properly reject counters as map keys (CASSANDRA-10760)
 * Fix the sstable-needs-cleanup check (CASSANDRA-10740)
 * (cqlsh) Print column names before COPY operation (CASSANDRA-8935)
 * Fix CompressedInputStream for proper cleanup (CASSANDRA-10012)
 * (cqlsh) Support counters in COPY commands (CASSANDRA-9043)
 * Try next replica if not possible to connect to primary replica on
   ColumnFamilyRecordReader (CASSANDRA-2388)
 * Limit window size in DTCS (CASSANDRA-10280)
 * sstableloader does not use MAX_HEAP_SIZE env parameter (CASSANDRA-10188)
 * (cqlsh) Improve COPY TO performance and error handling (CASSANDRA-9304)
 * Create compression chunk for sending file only (CASSANDRA-10680)
 * Forbid compact clustering column type changes in ALTER TABLE (CASSANDRA-8879)
 * Reject incremental repair with subrange repair (CASSANDRA-10422)
 * Add a nodetool command to refresh size_estimates (CASSANDRA-9579)
 * Invalidate cache after stream receive task is completed (CASSANDRA-10341)
 * Reject counter writes in CQLSSTableWriter (CASSANDRA-10258)
 * Remove superfluous COUNTER_MUTATION stage mapping (CASSANDRA-10605)


3.0
 * Fix AssertionError while flushing memtable due to materialized views
   incorrectly inserting empty rows (CASSANDRA-10614)
 * Store UDA initcond as CQL literal in the schema table, instead of a blob (CASSANDRA-10650)
 * Don't use -1 for the position of partition key in schema (CASSANDRA-10491)
 * Fix distinct queries in mixed version cluster (CASSANDRA-10573)
 * Skip sstable on clustering in names query (CASSANDRA-10571)
 * Remove value skipping as it breaks read-repair (CASSANDRA-10655)
 * Fix bootstrapping with MVs (CASSANDRA-10621)
 * Make sure EACH_QUORUM reads are using NTS (CASSANDRA-10584)
 * Fix MV replica filtering for non-NetworkTopologyStrategy (CASSANDRA-10634)
 * (Hadoop) fix CIF describeSplits() not handling 0 size estimates (CASSANDRA-10600)
 * Fix reading of legacy sstables (CASSANDRA-10590)
 * Use CQL type names in schema metadata tables (CASSANDRA-10365)
 * Guard batchlog replay against integer division by zero (CASSANDRA-9223)
 * Fix bug when adding a column to thrift with the same name than a primary key (CASSANDRA-10608)
 * Add client address argument to IAuthenticator::newSaslNegotiator (CASSANDRA-8068)
 * Fix implementation of LegacyLayout.LegacyBoundComparator (CASSANDRA-10602)
 * Don't use 'names query' read path for counters (CASSANDRA-10572)
 * Fix backward compatibility for counters (CASSANDRA-10470)
 * Remove memory_allocator paramter from cassandra.yaml (CASSANDRA-10581,10628)
 * Execute the metadata reload task of all registered indexes on CFS::reload (CASSANDRA-10604)
 * Fix thrift cas operations with defined columns (CASSANDRA-10576)
 * Fix PartitionUpdate.operationCount()for updates with static column operations (CASSANDRA-10606)
 * Fix thrift get() queries with defined columns (CASSANDRA-10586)
 * Fix marking of indexes as built and removed (CASSANDRA-10601)
 * Skip initialization of non-registered 2i instances, remove Index::getIndexName (CASSANDRA-10595)
 * Fix batches on multiple tables (CASSANDRA-10554)
 * Ensure compaction options are validated when updating KeyspaceMetadata (CASSANDRA-10569)
 * Flatten Iterator Transformation Hierarchy (CASSANDRA-9975)
 * Remove token generator (CASSANDRA-5261)
 * RolesCache should not be created for any authenticator that does not requireAuthentication (CASSANDRA-10562)
 * Fix LogTransaction checking only a single directory for files (CASSANDRA-10421)
 * Fix handling of range tombstones when reading old format sstables (CASSANDRA-10360)
 * Aggregate with Initial Condition fails with C* 3.0 (CASSANDRA-10367)
Merged from 2.2:
 * (cqlsh) show partial trace if incomplete after max_trace_wait (CASSANDRA-7645)
 * Use most up-to-date version of schema for system tables (CASSANDRA-10652)
 * Deprecate memory_allocator in cassandra.yaml (CASSANDRA-10581,10628)
 * Expose phi values from failure detector via JMX and tweak debug
   and trace logging (CASSANDRA-9526)
 * Fix IllegalArgumentException in DataOutputBuffer.reallocate for large buffers (CASSANDRA-10592)
Merged from 2.1:
 * Shutdown compaction in drain to prevent leak (CASSANDRA-10079)
 * (cqlsh) fix COPY using wrong variable name for time_format (CASSANDRA-10633)
 * Do not run SizeEstimatesRecorder if a node is not a member of the ring (CASSANDRA-9912)
 * Improve handling of dead nodes in gossip (CASSANDRA-10298)
 * Fix logback-tools.xml incorrectly configured for outputing to System.err
   (CASSANDRA-9937)
 * Fix streaming to catch exception so retry not fail (CASSANDRA-10557)
 * Add validation method to PerRowSecondaryIndex (CASSANDRA-10092)
 * Support encrypted and plain traffic on the same port (CASSANDRA-10559)
 * Do STCS in DTCS windows (CASSANDRA-10276)
 * Avoid repetition of JVM_OPTS in debian package (CASSANDRA-10251)
 * Fix potential NPE from handling result of SIM.highestSelectivityIndex (CASSANDRA-10550)
 * Fix paging issues with partitions containing only static columns data (CASSANDRA-10381)
 * Fix conditions on static columns (CASSANDRA-10264)
 * AssertionError: attempted to delete non-existing file CommitLog (CASSANDRA-10377)
 * Fix sorting for queries with an IN condition on partition key columns (CASSANDRA-10363)


3.0-rc2
 * Fix SELECT DISTINCT queries between 2.2.2 nodes and 3.0 nodes (CASSANDRA-10473)
 * Remove circular references in SegmentedFile (CASSANDRA-10543)
 * Ensure validation of indexed values only occurs once per-partition (CASSANDRA-10536)
 * Fix handling of static columns for range tombstones in thrift (CASSANDRA-10174)
 * Support empty ColumnFilter for backward compatility on empty IN (CASSANDRA-10471)
 * Remove Pig support (CASSANDRA-10542)
 * Fix LogFile throws Exception when assertion is disabled (CASSANDRA-10522)
 * Revert CASSANDRA-7486, make CMS default GC, move GC config to
   conf/jvm.options (CASSANDRA-10403)
 * Fix TeeingAppender causing some logs to be truncated/empty (CASSANDRA-10447)
 * Allow EACH_QUORUM for reads (CASSANDRA-9602)
 * Fix potential ClassCastException while upgrading (CASSANDRA-10468)
 * Fix NPE in MVs on update (CASSANDRA-10503)
 * Only include modified cell data in indexing deltas (CASSANDRA-10438)
 * Do not load keyspace when creating sstable writer (CASSANDRA-10443)
 * If node is not yet gossiping write all MV updates to batchlog only (CASSANDRA-10413)
 * Re-populate token metadata after commit log recovery (CASSANDRA-10293)
 * Provide additional metrics for materialized views (CASSANDRA-10323)
 * Flush system schema tables after local schema changes (CASSANDRA-10429)
Merged from 2.2:
 * Reduce contention getting instances of CompositeType (CASSANDRA-10433)
 * Fix the regression when using LIMIT with aggregates (CASSANDRA-10487)
 * Avoid NoClassDefFoundError during DataDescriptor initialization on windows (CASSANDRA-10412)
 * Preserve case of quoted Role & User names (CASSANDRA-10394)
 * cqlsh pg-style-strings broken (CASSANDRA-10484)
 * cqlsh prompt includes name of keyspace after failed `use` statement (CASSANDRA-10369)
Merged from 2.1:
 * (cqlsh) Distinguish negative and positive infinity in output (CASSANDRA-10523)
 * (cqlsh) allow custom time_format for COPY TO (CASSANDRA-8970)
 * Don't allow startup if the node's rack has changed (CASSANDRA-10242)
 * (cqlsh) show partial trace if incomplete after max_trace_wait (CASSANDRA-7645)
 * Allow LOCAL_JMX to be easily overridden (CASSANDRA-10275)
 * Mark nodes as dead even if they've already left (CASSANDRA-10205)


3.0.0-rc1
 * Fix mixed version read request compatibility for compact static tables
   (CASSANDRA-10373)
 * Fix paging of DISTINCT with static and IN (CASSANDRA-10354)
 * Allow MATERIALIZED VIEW's SELECT statement to restrict primary key
   columns (CASSANDRA-9664)
 * Move crc_check_chance out of compression options (CASSANDRA-9839)
 * Fix descending iteration past end of BTreeSearchIterator (CASSANDRA-10301)
 * Transfer hints to a different node on decommission (CASSANDRA-10198)
 * Check partition keys for CAS operations during stmt validation (CASSANDRA-10338)
 * Add custom query expressions to SELECT (CASSANDRA-10217)
 * Fix minor bugs in MV handling (CASSANDRA-10362)
 * Allow custom indexes with 0,1 or multiple target columns (CASSANDRA-10124)
 * Improve MV schema representation (CASSANDRA-9921)
 * Add flag to enable/disable coordinator batchlog for MV writes (CASSANDRA-10230)
 * Update cqlsh COPY for new internal driver serialization interface (CASSANDRA-10318)
 * Give index implementations more control over rebuild operations (CASSANDRA-10312)
 * Update index file format (CASSANDRA-10314)
 * Add "shadowable" row tombstones to deal with mv timestamp issues (CASSANDRA-10261)
 * CFS.loadNewSSTables() broken for pre-3.0 sstables
 * Cache selected index in read command to reduce lookups (CASSANDRA-10215)
 * Small optimizations of sstable index serialization (CASSANDRA-10232)
 * Support for both encrypted and unencrypted native transport connections (CASSANDRA-9590)
Merged from 2.2:
 * Configurable page size in cqlsh (CASSANDRA-9855)
 * Defer default role manager setup until all nodes are on 2.2+ (CASSANDRA-9761)
 * Handle missing RoleManager in config after upgrade to 2.2 (CASSANDRA-10209)
Merged from 2.1:
 * Bulk Loader API could not tolerate even node failure (CASSANDRA-10347)
 * Avoid misleading pushed notifications when multiple nodes
   share an rpc_address (CASSANDRA-10052)
 * Fix dropping undroppable when message queue is full (CASSANDRA-10113)
 * Fix potential ClassCastException during paging (CASSANDRA-10352)
 * Prevent ALTER TYPE from creating circular references (CASSANDRA-10339)
 * Fix cache handling of 2i and base tables (CASSANDRA-10155, 10359)
 * Fix NPE in nodetool compactionhistory (CASSANDRA-9758)
 * (Pig) support BulkOutputFormat as a URL parameter (CASSANDRA-7410)
 * BATCH statement is broken in cqlsh (CASSANDRA-10272)
 * (cqlsh) Make cqlsh PEP8 Compliant (CASSANDRA-10066)
 * (cqlsh) Fix error when starting cqlsh with --debug (CASSANDRA-10282)
 * Scrub, Cleanup and Upgrade do not unmark compacting until all operations
   have completed, regardless of the occurence of exceptions (CASSANDRA-10274)


3.0.0-beta2
 * Fix columns returned by AbstractBtreePartitions (CASSANDRA-10220)
 * Fix backward compatibility issue due to AbstractBounds serialization bug (CASSANDRA-9857)
 * Fix startup error when upgrading nodes (CASSANDRA-10136)
 * Base table PRIMARY KEY can be assumed to be NOT NULL in MV creation (CASSANDRA-10147)
 * Improve batchlog write patch (CASSANDRA-9673)
 * Re-apply MaterializedView updates on commitlog replay (CASSANDRA-10164)
 * Require AbstractType.isByteOrderComparable declaration in constructor (CASSANDRA-9901)
 * Avoid digest mismatch on upgrade to 3.0 (CASSANDRA-9554)
 * Fix Materialized View builder when adding multiple MVs (CASSANDRA-10156)
 * Choose better poolingOptions for protocol v4 in cassandra-stress (CASSANDRA-10182)
 * Fix LWW bug affecting Materialized Views (CASSANDRA-10197)
 * Ensures frozen sets and maps are always sorted (CASSANDRA-10162)
 * Don't deadlock when flushing CFS backed custom indexes (CASSANDRA-10181)
 * Fix double flushing of secondary index tables (CASSANDRA-10180)
 * Fix incorrect handling of range tombstones in thrift (CASSANDRA-10046)
 * Only use batchlog when paired materialized view replica is remote (CASSANDRA-10061)
 * Reuse TemporalRow when updating multiple MaterializedViews (CASSANDRA-10060)
 * Validate gc_grace_seconds for batchlog writes and MVs (CASSANDRA-9917)
 * Fix sstablerepairedset (CASSANDRA-10132)
Merged from 2.2:
 * Cancel transaction for sstables we wont redistribute index summary
   for (CASSANDRA-10270)
 * Retry snapshot deletion after compaction and gc on Windows (CASSANDRA-10222)
 * Fix failure to start with space in directory path on Windows (CASSANDRA-10239)
 * Fix repair hang when snapshot failed (CASSANDRA-10057)
 * Fall back to 1/4 commitlog volume for commitlog_total_space on small disks
   (CASSANDRA-10199)
Merged from 2.1:
 * Added configurable warning threshold for GC duration (CASSANDRA-8907)
 * Fix handling of streaming EOF (CASSANDRA-10206)
 * Only check KeyCache when it is enabled
 * Change streaming_socket_timeout_in_ms default to 1 hour (CASSANDRA-8611)
 * (cqlsh) update list of CQL keywords (CASSANDRA-9232)
 * Add nodetool gettraceprobability command (CASSANDRA-10234)
Merged from 2.0:
 * Fix rare race where older gossip states can be shadowed (CASSANDRA-10366)
 * Fix consolidating racks violating the RF contract (CASSANDRA-10238)
 * Disallow decommission when node is in drained state (CASSANDRA-8741)


2.2.1
 * Fix race during construction of commit log (CASSANDRA-10049)
 * Fix LeveledCompactionStrategyTest (CASSANDRA-9757)
 * Fix broken UnbufferedDataOutputStreamPlus.writeUTF (CASSANDRA-10203)
 * (cqlsh) default load-from-file encoding to utf-8 (CASSANDRA-9898)
 * Avoid returning Permission.NONE when failing to query users table (CASSANDRA-10168)
 * (cqlsh) add CLEAR command (CASSANDRA-10086)
 * Support string literals as Role names for compatibility (CASSANDRA-10135)
Merged from 2.1:
 * Only check KeyCache when it is enabled
 * Change streaming_socket_timeout_in_ms default to 1 hour (CASSANDRA-8611)
 * (cqlsh) update list of CQL keywords (CASSANDRA-9232)


3.0.0-beta1
 * Redesign secondary index API (CASSANDRA-9459, 7771, 9041)
 * Fix throwing ReadFailure instead of ReadTimeout on range queries (CASSANDRA-10125)
 * Rewrite hinted handoff (CASSANDRA-6230)
 * Fix query on static compact tables (CASSANDRA-10093)
 * Fix race during construction of commit log (CASSANDRA-10049)
 * Add option to only purge repaired tombstones (CASSANDRA-6434)
 * Change authorization handling for MVs (CASSANDRA-9927)
 * Add custom JMX enabled executor for UDF sandbox (CASSANDRA-10026)
 * Fix row deletion bug for Materialized Views (CASSANDRA-10014)
 * Support mixed-version clusters with Cassandra 2.1 and 2.2 (CASSANDRA-9704)
 * Fix multiple slices on RowSearchers (CASSANDRA-10002)
 * Fix bug in merging of collections (CASSANDRA-10001)
 * Optimize batchlog replay to avoid full scans (CASSANDRA-7237)
 * Repair improvements when using vnodes (CASSANDRA-5220)
 * Disable scripted UDFs by default (CASSANDRA-9889)
 * Bytecode inspection for Java-UDFs (CASSANDRA-9890)
 * Use byte to serialize MT hash length (CASSANDRA-9792)
 * Replace usage of Adler32 with CRC32 (CASSANDRA-8684)
 * Fix migration to new format from 2.1 SSTable (CASSANDRA-10006)
 * SequentialWriter should extend BufferedDataOutputStreamPlus (CASSANDRA-9500)
 * Use the same repairedAt timestamp within incremental repair session (CASSANDRA-9111)
Merged from 2.2:
 * Allow count(*) and count(1) to be use as normal aggregation (CASSANDRA-10114)
 * An NPE is thrown if the column name is unknown for an IN relation (CASSANDRA-10043)
 * Apply commit_failure_policy to more errors on startup (CASSANDRA-9749)
 * Fix histogram overflow exception (CASSANDRA-9973)
 * Route gossip messages over dedicated socket (CASSANDRA-9237)
 * Add checksum to saved cache files (CASSANDRA-9265)
 * Log warning when using an aggregate without partition key (CASSANDRA-9737)
Merged from 2.1:
 * (cqlsh) Allow encoding to be set through command line (CASSANDRA-10004)
 * Add new JMX methods to change local compaction strategy (CASSANDRA-9965)
 * Write hints for paxos commits (CASSANDRA-7342)
 * (cqlsh) Fix timestamps before 1970 on Windows, always
   use UTC for timestamp display (CASSANDRA-10000)
 * (cqlsh) Avoid overwriting new config file with old config
   when both exist (CASSANDRA-9777)
 * Release snapshot selfRef when doing snapshot repair (CASSANDRA-9998)
 * Cannot replace token does not exist - DN node removed as Fat Client (CASSANDRA-9871)
Merged from 2.0:
 * Don't cast expected bf size to an int (CASSANDRA-9959)
 * Make getFullyExpiredSSTables less expensive (CASSANDRA-9882)


3.0.0-alpha1
 * Implement proper sandboxing for UDFs (CASSANDRA-9402)
 * Simplify (and unify) cleanup of compaction leftovers (CASSANDRA-7066)
 * Allow extra schema definitions in cassandra-stress yaml (CASSANDRA-9850)
 * Metrics should use up to date nomenclature (CASSANDRA-9448)
 * Change CREATE/ALTER TABLE syntax for compression (CASSANDRA-8384)
 * Cleanup crc and adler code for java 8 (CASSANDRA-9650)
 * Storage engine refactor (CASSANDRA-8099, 9743, 9746, 9759, 9781, 9808, 9825,
   9848, 9705, 9859, 9867, 9874, 9828, 9801)
 * Update Guava to 18.0 (CASSANDRA-9653)
 * Bloom filter false positive ratio is not honoured (CASSANDRA-8413)
 * New option for cassandra-stress to leave a ratio of columns null (CASSANDRA-9522)
 * Change hinted_handoff_enabled yaml setting, JMX (CASSANDRA-9035)
 * Add algorithmic token allocation (CASSANDRA-7032)
 * Add nodetool command to replay batchlog (CASSANDRA-9547)
 * Make file buffer cache independent of paths being read (CASSANDRA-8897)
 * Remove deprecated legacy Hadoop code (CASSANDRA-9353)
 * Decommissioned nodes will not rejoin the cluster (CASSANDRA-8801)
 * Change gossip stabilization to use endpoit size (CASSANDRA-9401)
 * Change default garbage collector to G1 (CASSANDRA-7486)
 * Populate TokenMetadata early during startup (CASSANDRA-9317)
 * Undeprecate cache recentHitRate (CASSANDRA-6591)
 * Add support for selectively varint encoding fields (CASSANDRA-9499, 9865)
 * Materialized Views (CASSANDRA-6477)
Merged from 2.2:
 * Avoid grouping sstables for anticompaction with DTCS (CASSANDRA-9900)
 * UDF / UDA execution time in trace (CASSANDRA-9723)
 * Fix broken internode SSL (CASSANDRA-9884)
Merged from 2.1:
 * Add new JMX methods to change local compaction strategy (CASSANDRA-9965)
 * Fix handling of enable/disable autocompaction (CASSANDRA-9899)
 * Add consistency level to tracing ouput (CASSANDRA-9827)
 * Remove repair snapshot leftover on startup (CASSANDRA-7357)
 * Use random nodes for batch log when only 2 racks (CASSANDRA-8735)
 * Ensure atomicity inside thrift and stream session (CASSANDRA-7757)
 * Fix nodetool info error when the node is not joined (CASSANDRA-9031)
Merged from 2.0:
 * Log when messages are dropped due to cross_node_timeout (CASSANDRA-9793)
 * Don't track hotness when opening from snapshot for validation (CASSANDRA-9382)


2.2.0
 * Allow the selection of columns together with aggregates (CASSANDRA-9767)
 * Fix cqlsh copy methods and other windows specific issues (CASSANDRA-9795)
 * Don't wrap byte arrays in SequentialWriter (CASSANDRA-9797)
 * sum() and avg() functions missing for smallint and tinyint types (CASSANDRA-9671)
 * Revert CASSANDRA-9542 (allow native functions in UDA) (CASSANDRA-9771)
Merged from 2.1:
 * Fix MarshalException when upgrading superColumn family (CASSANDRA-9582)
 * Fix broken logging for "empty" flushes in Memtable (CASSANDRA-9837)
 * Handle corrupt files on startup (CASSANDRA-9686)
 * Fix clientutil jar and tests (CASSANDRA-9760)
 * (cqlsh) Allow the SSL protocol version to be specified through the
    config file or environment variables (CASSANDRA-9544)
Merged from 2.0:
 * Add tool to find why expired sstables are not getting dropped (CASSANDRA-10015)
 * Remove erroneous pending HH tasks from tpstats/jmx (CASSANDRA-9129)
 * Don't cast expected bf size to an int (CASSANDRA-9959)
 * checkForEndpointCollision fails for legitimate collisions (CASSANDRA-9765)
 * Complete CASSANDRA-8448 fix (CASSANDRA-9519)
 * Don't include auth credentials in debug log (CASSANDRA-9682)
 * Can't transition from write survey to normal mode (CASSANDRA-9740)
 * Scrub (recover) sstables even when -Index.db is missing (CASSANDRA-9591)
 * Fix growing pending background compaction (CASSANDRA-9662)


2.2.0-rc2
 * Re-enable memory-mapped I/O on Windows (CASSANDRA-9658)
 * Warn when an extra-large partition is compacted (CASSANDRA-9643)
 * (cqlsh) Allow setting the initial connection timeout (CASSANDRA-9601)
 * BulkLoader has --transport-factory option but does not use it (CASSANDRA-9675)
 * Allow JMX over SSL directly from nodetool (CASSANDRA-9090)
 * Update cqlsh for UDFs (CASSANDRA-7556)
 * Change Windows kernel default timer resolution (CASSANDRA-9634)
 * Deprected sstable2json and json2sstable (CASSANDRA-9618)
 * Allow native functions in user-defined aggregates (CASSANDRA-9542)
 * Don't repair system_distributed by default (CASSANDRA-9621)
 * Fix mixing min, max, and count aggregates for blob type (CASSANRA-9622)
 * Rename class for DATE type in Java driver (CASSANDRA-9563)
 * Duplicate compilation of UDFs on coordinator (CASSANDRA-9475)
 * Fix connection leak in CqlRecordWriter (CASSANDRA-9576)
 * Mlockall before opening system sstables & remove boot_without_jna option (CASSANDRA-9573)
 * Add functions to convert timeuuid to date or time, deprecate dateOf and unixTimestampOf (CASSANDRA-9229)
 * Make sure we cancel non-compacting sstables from LifecycleTransaction (CASSANDRA-9566)
 * Fix deprecated repair JMX API (CASSANDRA-9570)
 * Add logback metrics (CASSANDRA-9378)
 * Update and refactor ant test/test-compression to run the tests in parallel (CASSANDRA-9583)
 * Fix upgrading to new directory for secondary index (CASSANDRA-9687)
Merged from 2.1:
 * (cqlsh) Fix bad check for CQL compatibility when DESCRIBE'ing
   COMPACT STORAGE tables with no clustering columns
 * Eliminate strong self-reference chains in sstable ref tidiers (CASSANDRA-9656)
 * Ensure StreamSession uses canonical sstable reader instances (CASSANDRA-9700)
 * Ensure memtable book keeping is not corrupted in the event we shrink usage (CASSANDRA-9681)
 * Update internal python driver for cqlsh (CASSANDRA-9064)
 * Fix IndexOutOfBoundsException when inserting tuple with too many
   elements using the string literal notation (CASSANDRA-9559)
 * Enable describe on indices (CASSANDRA-7814)
 * Fix incorrect result for IN queries where column not found (CASSANDRA-9540)
 * ColumnFamilyStore.selectAndReference may block during compaction (CASSANDRA-9637)
 * Fix bug in cardinality check when compacting (CASSANDRA-9580)
 * Fix memory leak in Ref due to ConcurrentLinkedQueue.remove() behaviour (CASSANDRA-9549)
 * Make rebuild only run one at a time (CASSANDRA-9119)
Merged from 2.0:
 * Avoid NPE in AuthSuccess#decode (CASSANDRA-9727)
 * Add listen_address to system.local (CASSANDRA-9603)
 * Bug fixes to resultset metadata construction (CASSANDRA-9636)
 * Fix setting 'durable_writes' in ALTER KEYSPACE (CASSANDRA-9560)
 * Avoids ballot clash in Paxos (CASSANDRA-9649)
 * Improve trace messages for RR (CASSANDRA-9479)
 * Fix suboptimal secondary index selection when restricted
   clustering column is also indexed (CASSANDRA-9631)
 * (cqlsh) Add min_threshold to DTCS option autocomplete (CASSANDRA-9385)
 * Fix error message when attempting to create an index on a column
   in a COMPACT STORAGE table with clustering columns (CASSANDRA-9527)
 * 'WITH WITH' in alter keyspace statements causes NPE (CASSANDRA-9565)
 * Expose some internals of SelectStatement for inspection (CASSANDRA-9532)
 * ArrivalWindow should use primitives (CASSANDRA-9496)
 * Periodically submit background compaction tasks (CASSANDRA-9592)
 * Set HAS_MORE_PAGES flag to false when PagingState is null (CASSANDRA-9571)


2.2.0-rc1
 * Compressed commit log should measure compressed space used (CASSANDRA-9095)
 * Fix comparison bug in CassandraRoleManager#collectRoles (CASSANDRA-9551)
 * Add tinyint,smallint,time,date support for UDFs (CASSANDRA-9400)
 * Deprecates SSTableSimpleWriter and SSTableSimpleUnsortedWriter (CASSANDRA-9546)
 * Empty INITCOND treated as null in aggregate (CASSANDRA-9457)
 * Remove use of Cell in Thrift MapReduce classes (CASSANDRA-8609)
 * Integrate pre-release Java Driver 2.2-rc1, custom build (CASSANDRA-9493)
 * Clean up gossiper logic for old versions (CASSANDRA-9370)
 * Fix custom payload coding/decoding to match the spec (CASSANDRA-9515)
 * ant test-all results incomplete when parsed (CASSANDRA-9463)
 * Disallow frozen<> types in function arguments and return types for
   clarity (CASSANDRA-9411)
 * Static Analysis to warn on unsafe use of Autocloseable instances (CASSANDRA-9431)
 * Update commitlog archiving examples now that commitlog segments are
   not recycled (CASSANDRA-9350)
 * Extend Transactional API to sstable lifecycle management (CASSANDRA-8568)
 * (cqlsh) Add support for native protocol 4 (CASSANDRA-9399)
 * Ensure that UDF and UDAs are keyspace-isolated (CASSANDRA-9409)
 * Revert CASSANDRA-7807 (tracing completion client notifications) (CASSANDRA-9429)
 * Add ability to stop compaction by ID (CASSANDRA-7207)
 * Let CassandraVersion handle SNAPSHOT version (CASSANDRA-9438)
Merged from 2.1:
 * (cqlsh) Fix using COPY through SOURCE or -f (CASSANDRA-9083)
 * Fix occasional lack of `system` keyspace in schema tables (CASSANDRA-8487)
 * Use ProtocolError code instead of ServerError code for native protocol
   error responses to unsupported protocol versions (CASSANDRA-9451)
 * Default commitlog_sync_batch_window_in_ms changed to 2ms (CASSANDRA-9504)
 * Fix empty partition assertion in unsorted sstable writing tools (CASSANDRA-9071)
 * Ensure truncate without snapshot cannot produce corrupt responses (CASSANDRA-9388)
 * Consistent error message when a table mixes counter and non-counter
   columns (CASSANDRA-9492)
 * Avoid getting unreadable keys during anticompaction (CASSANDRA-9508)
 * (cqlsh) Better float precision by default (CASSANDRA-9224)
 * Improve estimated row count (CASSANDRA-9107)
 * Optimize range tombstone memory footprint (CASSANDRA-8603)
 * Use configured gcgs in anticompaction (CASSANDRA-9397)
Merged from 2.0:
 * Don't accumulate more range than necessary in RangeTombstone.Tracker (CASSANDRA-9486)
 * Add broadcast and rpc addresses to system.local (CASSANDRA-9436)
 * Always mark sstable suspect when corrupted (CASSANDRA-9478)
 * Add database users and permissions to CQL3 documentation (CASSANDRA-7558)
 * Allow JVM_OPTS to be passed to standalone tools (CASSANDRA-5969)
 * Fix bad condition in RangeTombstoneList (CASSANDRA-9485)
 * Fix potential StackOverflow when setting CrcCheckChance over JMX (CASSANDRA-9488)
 * Fix null static columns in pages after the first, paged reversed
   queries (CASSANDRA-8502)
 * Fix counting cache serialization in request metrics (CASSANDRA-9466)
 * Add option not to validate atoms during scrub (CASSANDRA-9406)


2.2.0-beta1
 * Introduce Transactional API for internal state changes (CASSANDRA-8984)
 * Add a flag in cassandra.yaml to enable UDFs (CASSANDRA-9404)
 * Better support of null for UDF (CASSANDRA-8374)
 * Use ecj instead of javassist for UDFs (CASSANDRA-8241)
 * faster async logback configuration for tests (CASSANDRA-9376)
 * Add `smallint` and `tinyint` data types (CASSANDRA-8951)
 * Avoid thrift schema creation when native driver is used in stress tool (CASSANDRA-9374)
 * Make Functions.declared thread-safe
 * Add client warnings to native protocol v4 (CASSANDRA-8930)
 * Allow roles cache to be invalidated (CASSANDRA-8967)
 * Upgrade Snappy (CASSANDRA-9063)
 * Don't start Thrift rpc by default (CASSANDRA-9319)
 * Only stream from unrepaired sstables with incremental repair (CASSANDRA-8267)
 * Aggregate UDFs allow SFUNC return type to differ from STYPE if FFUNC specified (CASSANDRA-9321)
 * Remove Thrift dependencies in bundled tools (CASSANDRA-8358)
 * Disable memory mapping of hsperfdata file for JVM statistics (CASSANDRA-9242)
 * Add pre-startup checks to detect potential incompatibilities (CASSANDRA-8049)
 * Distinguish between null and unset in protocol v4 (CASSANDRA-7304)
 * Add user/role permissions for user-defined functions (CASSANDRA-7557)
 * Allow cassandra config to be updated to restart daemon without unloading classes (CASSANDRA-9046)
 * Don't initialize compaction writer before checking if iter is empty (CASSANDRA-9117)
 * Don't execute any functions at prepare-time (CASSANDRA-9037)
 * Share file handles between all instances of a SegmentedFile (CASSANDRA-8893)
 * Make it possible to major compact LCS (CASSANDRA-7272)
 * Make FunctionExecutionException extend RequestExecutionException
   (CASSANDRA-9055)
 * Add support for SELECT JSON, INSERT JSON syntax and new toJson(), fromJson()
   functions (CASSANDRA-7970)
 * Optimise max purgeable timestamp calculation in compaction (CASSANDRA-8920)
 * Constrain internode message buffer sizes, and improve IO class hierarchy (CASSANDRA-8670)
 * New tool added to validate all sstables in a node (CASSANDRA-5791)
 * Push notification when tracing completes for an operation (CASSANDRA-7807)
 * Delay "node up" and "node added" notifications until native protocol server is started (CASSANDRA-8236)
 * Compressed Commit Log (CASSANDRA-6809)
 * Optimise IntervalTree (CASSANDRA-8988)
 * Add a key-value payload for third party usage (CASSANDRA-8553, 9212)
 * Bump metrics-reporter-config dependency for metrics 3.0 (CASSANDRA-8149)
 * Partition intra-cluster message streams by size, not type (CASSANDRA-8789)
 * Add WriteFailureException to native protocol, notify coordinator of
   write failures (CASSANDRA-8592)
 * Convert SequentialWriter to nio (CASSANDRA-8709)
 * Add role based access control (CASSANDRA-7653, 8650, 7216, 8760, 8849, 8761, 8850)
 * Record client ip address in tracing sessions (CASSANDRA-8162)
 * Indicate partition key columns in response metadata for prepared
   statements (CASSANDRA-7660)
 * Merge UUIDType and TimeUUIDType parse logic (CASSANDRA-8759)
 * Avoid memory allocation when searching index summary (CASSANDRA-8793)
 * Optimise (Time)?UUIDType Comparisons (CASSANDRA-8730)
 * Make CRC32Ex into a separate maven dependency (CASSANDRA-8836)
 * Use preloaded jemalloc w/ Unsafe (CASSANDRA-8714, 9197)
 * Avoid accessing partitioner through StorageProxy (CASSANDRA-8244, 8268)
 * Upgrade Metrics library and remove depricated metrics (CASSANDRA-5657)
 * Serializing Row cache alternative, fully off heap (CASSANDRA-7438)
 * Duplicate rows returned when in clause has repeated values (CASSANDRA-6706)
 * Make CassandraException unchecked, extend RuntimeException (CASSANDRA-8560)
 * Support direct buffer decompression for reads (CASSANDRA-8464)
 * DirectByteBuffer compatible LZ4 methods (CASSANDRA-7039)
 * Group sstables for anticompaction correctly (CASSANDRA-8578)
 * Add ReadFailureException to native protocol, respond
   immediately when replicas encounter errors while handling
   a read request (CASSANDRA-7886)
 * Switch CommitLogSegment from RandomAccessFile to nio (CASSANDRA-8308)
 * Allow mixing token and partition key restrictions (CASSANDRA-7016)
 * Support index key/value entries on map collections (CASSANDRA-8473)
 * Modernize schema tables (CASSANDRA-8261)
 * Support for user-defined aggregation functions (CASSANDRA-8053)
 * Fix NPE in SelectStatement with empty IN values (CASSANDRA-8419)
 * Refactor SelectStatement, return IN results in natural order instead
   of IN value list order and ignore duplicate values in partition key IN restrictions (CASSANDRA-7981)
 * Support UDTs, tuples, and collections in user-defined
   functions (CASSANDRA-7563)
 * Fix aggregate fn results on empty selection, result column name,
   and cqlsh parsing (CASSANDRA-8229)
 * Mark sstables as repaired after full repair (CASSANDRA-7586)
 * Extend Descriptor to include a format value and refactor reader/writer
   APIs (CASSANDRA-7443)
 * Integrate JMH for microbenchmarks (CASSANDRA-8151)
 * Keep sstable levels when bootstrapping (CASSANDRA-7460)
 * Add Sigar library and perform basic OS settings check on startup (CASSANDRA-7838)
 * Support for aggregation functions (CASSANDRA-4914)
 * Remove cassandra-cli (CASSANDRA-7920)
 * Accept dollar quoted strings in CQL (CASSANDRA-7769)
 * Make assassinate a first class command (CASSANDRA-7935)
 * Support IN clause on any partition key column (CASSANDRA-7855)
 * Support IN clause on any clustering column (CASSANDRA-4762)
 * Improve compaction logging (CASSANDRA-7818)
 * Remove YamlFileNetworkTopologySnitch (CASSANDRA-7917)
 * Do anticompaction in groups (CASSANDRA-6851)
 * Support user-defined functions (CASSANDRA-7395, 7526, 7562, 7740, 7781, 7929,
   7924, 7812, 8063, 7813, 7708)
 * Permit configurable timestamps with cassandra-stress (CASSANDRA-7416)
 * Move sstable RandomAccessReader to nio2, which allows using the
   FILE_SHARE_DELETE flag on Windows (CASSANDRA-4050)
 * Remove CQL2 (CASSANDRA-5918)
 * Optimize fetching multiple cells by name (CASSANDRA-6933)
 * Allow compilation in java 8 (CASSANDRA-7028)
 * Make incremental repair default (CASSANDRA-7250)
 * Enable code coverage thru JaCoCo (CASSANDRA-7226)
 * Switch external naming of 'column families' to 'tables' (CASSANDRA-4369)
 * Shorten SSTable path (CASSANDRA-6962)
 * Use unsafe mutations for most unit tests (CASSANDRA-6969)
 * Fix race condition during calculation of pending ranges (CASSANDRA-7390)
 * Fail on very large batch sizes (CASSANDRA-8011)
 * Improve concurrency of repair (CASSANDRA-6455, 8208, 9145)
 * Select optimal CRC32 implementation at runtime (CASSANDRA-8614)
 * Evaluate MurmurHash of Token once per query (CASSANDRA-7096)
 * Generalize progress reporting (CASSANDRA-8901)
 * Resumable bootstrap streaming (CASSANDRA-8838, CASSANDRA-8942)
 * Allow scrub for secondary index (CASSANDRA-5174)
 * Save repair data to system table (CASSANDRA-5839)
 * fix nodetool names that reference column families (CASSANDRA-8872)
 Merged from 2.1:
 * Warn on misuse of unlogged batches (CASSANDRA-9282)
 * Failure detector detects and ignores local pauses (CASSANDRA-9183)
 * Add utility class to support for rate limiting a given log statement (CASSANDRA-9029)
 * Add missing consistency levels to cassandra-stess (CASSANDRA-9361)
 * Fix commitlog getCompletedTasks to not increment (CASSANDRA-9339)
 * Fix for harmless exceptions logged as ERROR (CASSANDRA-8564)
 * Delete processed sstables in sstablesplit/sstableupgrade (CASSANDRA-8606)
 * Improve sstable exclusion from partition tombstones (CASSANDRA-9298)
 * Validate the indexed column rather than the cell's contents for 2i (CASSANDRA-9057)
 * Add support for top-k custom 2i queries (CASSANDRA-8717)
 * Fix error when dropping table during compaction (CASSANDRA-9251)
 * cassandra-stress supports validation operations over user profiles (CASSANDRA-8773)
 * Add support for rate limiting log messages (CASSANDRA-9029)
 * Log the partition key with tombstone warnings (CASSANDRA-8561)
 * Reduce runWithCompactionsDisabled poll interval to 1ms (CASSANDRA-9271)
 * Fix PITR commitlog replay (CASSANDRA-9195)
 * GCInspector logs very different times (CASSANDRA-9124)
 * Fix deleting from an empty list (CASSANDRA-9198)
 * Update tuple and collection types that use a user-defined type when that UDT
   is modified (CASSANDRA-9148, CASSANDRA-9192)
 * Use higher timeout for prepair and snapshot in repair (CASSANDRA-9261)
 * Fix anticompaction blocking ANTI_ENTROPY stage (CASSANDRA-9151)
 * Repair waits for anticompaction to finish (CASSANDRA-9097)
 * Fix streaming not holding ref when stream error (CASSANDRA-9295)
 * Fix canonical view returning early opened SSTables (CASSANDRA-9396)
Merged from 2.0:
 * (cqlsh) Add LOGIN command to switch users (CASSANDRA-7212)
 * Clone SliceQueryFilter in AbstractReadCommand implementations (CASSANDRA-8940)
 * Push correct protocol notification for DROP INDEX (CASSANDRA-9310)
 * token-generator - generated tokens too long (CASSANDRA-9300)
 * Fix counting of tombstones for TombstoneOverwhelmingException (CASSANDRA-9299)
 * Fix ReconnectableSnitch reconnecting to peers during upgrade (CASSANDRA-6702)
 * Include keyspace and table name in error log for collections over the size
   limit (CASSANDRA-9286)
 * Avoid potential overlap in LCS with single-partition sstables (CASSANDRA-9322)
 * Log warning message when a table is queried before the schema has fully
   propagated (CASSANDRA-9136)
 * Overload SecondaryIndex#indexes to accept the column definition (CASSANDRA-9314)
 * (cqlsh) Add SERIAL and LOCAL_SERIAL consistency levels (CASSANDRA-8051)
 * Fix index selection during rebuild with certain table layouts (CASSANDRA-9281)
 * Fix partition-level-delete-only workload accounting (CASSANDRA-9194)
 * Allow scrub to handle corrupted compressed chunks (CASSANDRA-9140)
 * Fix assertion error when resetlocalschema is run during repair (CASSANDRA-9249)
 * Disable single sstable tombstone compactions for DTCS by default (CASSANDRA-9234)
 * IncomingTcpConnection thread is not named (CASSANDRA-9262)
 * Close incoming connections when MessagingService is stopped (CASSANDRA-9238)
 * Fix streaming hang when retrying (CASSANDRA-9132)


2.1.5
 * Re-add deprecated cold_reads_to_omit param for backwards compat (CASSANDRA-9203)
 * Make anticompaction visible in compactionstats (CASSANDRA-9098)
 * Improve nodetool getendpoints documentation about the partition
   key parameter (CASSANDRA-6458)
 * Don't check other keyspaces for schema changes when an user-defined
   type is altered (CASSANDRA-9187)
 * Add generate-idea-files target to build.xml (CASSANDRA-9123)
 * Allow takeColumnFamilySnapshot to take a list of tables (CASSANDRA-8348)
 * Limit major sstable operations to their canonical representation (CASSANDRA-8669)
 * cqlsh: Add tests for INSERT and UPDATE tab completion (CASSANDRA-9125)
 * cqlsh: quote column names when needed in COPY FROM inserts (CASSANDRA-9080)
 * Do not load read meter for offline operations (CASSANDRA-9082)
 * cqlsh: Make CompositeType data readable (CASSANDRA-8919)
 * cqlsh: Fix display of triggers (CASSANDRA-9081)
 * Fix NullPointerException when deleting or setting an element by index on
   a null list collection (CASSANDRA-9077)
 * Buffer bloom filter serialization (CASSANDRA-9066)
 * Fix anti-compaction target bloom filter size (CASSANDRA-9060)
 * Make FROZEN and TUPLE unreserved keywords in CQL (CASSANDRA-9047)
 * Prevent AssertionError from SizeEstimatesRecorder (CASSANDRA-9034)
 * Avoid overwriting index summaries for sstables with an older format that
   does not support downsampling; rebuild summaries on startup when this
   is detected (CASSANDRA-8993)
 * Fix potential data loss in CompressedSequentialWriter (CASSANDRA-8949)
 * Make PasswordAuthenticator number of hashing rounds configurable (CASSANDRA-8085)
 * Fix AssertionError when binding nested collections in DELETE (CASSANDRA-8900)
 * Check for overlap with non-early sstables in LCS (CASSANDRA-8739)
 * Only calculate max purgable timestamp if we have to (CASSANDRA-8914)
 * (cqlsh) Greatly improve performance of COPY FROM (CASSANDRA-8225)
 * IndexSummary effectiveIndexInterval is now a guideline, not a rule (CASSANDRA-8993)
 * Use correct bounds for page cache eviction of compressed files (CASSANDRA-8746)
 * SSTableScanner enforces its bounds (CASSANDRA-8946)
 * Cleanup cell equality (CASSANDRA-8947)
 * Introduce intra-cluster message coalescing (CASSANDRA-8692)
 * DatabaseDescriptor throws NPE when rpc_interface is used (CASSANDRA-8839)
 * Don't check if an sstable is live for offline compactions (CASSANDRA-8841)
 * Don't set clientMode in SSTableLoader (CASSANDRA-8238)
 * Fix SSTableRewriter with disabled early open (CASSANDRA-8535)
 * Fix cassandra-stress so it respects the CL passed in user mode (CASSANDRA-8948)
 * Fix rare NPE in ColumnDefinition#hasIndexOption() (CASSANDRA-8786)
 * cassandra-stress reports per-operation statistics, plus misc (CASSANDRA-8769)
 * Add SimpleDate (cql date) and Time (cql time) types (CASSANDRA-7523)
 * Use long for key count in cfstats (CASSANDRA-8913)
 * Make SSTableRewriter.abort() more robust to failure (CASSANDRA-8832)
 * Remove cold_reads_to_omit from STCS (CASSANDRA-8860)
 * Make EstimatedHistogram#percentile() use ceil instead of floor (CASSANDRA-8883)
 * Fix top partitions reporting wrong cardinality (CASSANDRA-8834)
 * Fix rare NPE in KeyCacheSerializer (CASSANDRA-8067)
 * Pick sstables for validation as late as possible inc repairs (CASSANDRA-8366)
 * Fix commitlog getPendingTasks to not increment (CASSANDRA-8862)
 * Fix parallelism adjustment in range and secondary index queries
   when the first fetch does not satisfy the limit (CASSANDRA-8856)
 * Check if the filtered sstables is non-empty in STCS (CASSANDRA-8843)
 * Upgrade java-driver used for cassandra-stress (CASSANDRA-8842)
 * Fix CommitLog.forceRecycleAllSegments() memory access error (CASSANDRA-8812)
 * Improve assertions in Memory (CASSANDRA-8792)
 * Fix SSTableRewriter cleanup (CASSANDRA-8802)
 * Introduce SafeMemory for CompressionMetadata.Writer (CASSANDRA-8758)
 * 'nodetool info' prints exception against older node (CASSANDRA-8796)
 * Ensure SSTableReader.last corresponds exactly with the file end (CASSANDRA-8750)
 * Make SSTableWriter.openEarly more robust and obvious (CASSANDRA-8747)
 * Enforce SSTableReader.first/last (CASSANDRA-8744)
 * Cleanup SegmentedFile API (CASSANDRA-8749)
 * Avoid overlap with early compaction replacement (CASSANDRA-8683)
 * Safer Resource Management++ (CASSANDRA-8707)
 * Write partition size estimates into a system table (CASSANDRA-7688)
 * cqlsh: Fix keys() and full() collection indexes in DESCRIBE output
   (CASSANDRA-8154)
 * Show progress of streaming in nodetool netstats (CASSANDRA-8886)
 * IndexSummaryBuilder utilises offheap memory, and shares data between
   each IndexSummary opened from it (CASSANDRA-8757)
 * markCompacting only succeeds if the exact SSTableReader instances being
   marked are in the live set (CASSANDRA-8689)
 * cassandra-stress support for varint (CASSANDRA-8882)
 * Fix Adler32 digest for compressed sstables (CASSANDRA-8778)
 * Add nodetool statushandoff/statusbackup (CASSANDRA-8912)
 * Use stdout for progress and stats in sstableloader (CASSANDRA-8982)
 * Correctly identify 2i datadir from older versions (CASSANDRA-9116)
Merged from 2.0:
 * Ignore gossip SYNs after shutdown (CASSANDRA-9238)
 * Avoid overflow when calculating max sstable size in LCS (CASSANDRA-9235)
 * Make sstable blacklisting work with compression (CASSANDRA-9138)
 * Do not attempt to rebuild indexes if no index accepts any column (CASSANDRA-9196)
 * Don't initiate snitch reconnection for dead states (CASSANDRA-7292)
 * Fix ArrayIndexOutOfBoundsException in CQLSSTableWriter (CASSANDRA-8978)
 * Add shutdown gossip state to prevent timeouts during rolling restarts (CASSANDRA-8336)
 * Fix running with java.net.preferIPv6Addresses=true (CASSANDRA-9137)
 * Fix failed bootstrap/replace attempts being persisted in system.peers (CASSANDRA-9180)
 * Flush system.IndexInfo after marking index built (CASSANDRA-9128)
 * Fix updates to min/max_compaction_threshold through cassandra-cli
   (CASSANDRA-8102)
 * Don't include tmp files when doing offline relevel (CASSANDRA-9088)
 * Use the proper CAS WriteType when finishing a previous round during Paxos
   preparation (CASSANDRA-8672)
 * Avoid race in cancelling compactions (CASSANDRA-9070)
 * More aggressive check for expired sstables in DTCS (CASSANDRA-8359)
 * Fix ignored index_interval change in ALTER TABLE statements (CASSANDRA-7976)
 * Do more aggressive compaction in old time windows in DTCS (CASSANDRA-8360)
 * java.lang.AssertionError when reading saved cache (CASSANDRA-8740)
 * "disk full" when running cleanup (CASSANDRA-9036)
 * Lower logging level from ERROR to DEBUG when a scheduled schema pull
   cannot be completed due to a node being down (CASSANDRA-9032)
 * Fix MOVED_NODE client event (CASSANDRA-8516)
 * Allow overriding MAX_OUTSTANDING_REPLAY_COUNT (CASSANDRA-7533)
 * Fix malformed JMX ObjectName containing IPv6 addresses (CASSANDRA-9027)
 * (cqlsh) Allow increasing CSV field size limit through
   cqlshrc config option (CASSANDRA-8934)
 * Stop logging range tombstones when exceeding the threshold
   (CASSANDRA-8559)
 * Fix NullPointerException when nodetool getendpoints is run
   against invalid keyspaces or tables (CASSANDRA-8950)
 * Allow specifying the tmp dir (CASSANDRA-7712)
 * Improve compaction estimated tasks estimation (CASSANDRA-8904)
 * Fix duplicate up/down messages sent to native clients (CASSANDRA-7816)
 * Expose commit log archive status via JMX (CASSANDRA-8734)
 * Provide better exceptions for invalid replication strategy parameters
   (CASSANDRA-8909)
 * Fix regression in mixed single and multi-column relation support for
   SELECT statements (CASSANDRA-8613)
 * Add ability to limit number of native connections (CASSANDRA-8086)
 * Fix CQLSSTableWriter throwing exception and spawning threads
   (CASSANDRA-8808)
 * Fix MT mismatch between empty and GC-able data (CASSANDRA-8979)
 * Fix incorrect validation when snapshotting single table (CASSANDRA-8056)
 * Add offline tool to relevel sstables (CASSANDRA-8301)
 * Preserve stream ID for more protocol errors (CASSANDRA-8848)
 * Fix combining token() function with multi-column relations on
   clustering columns (CASSANDRA-8797)
 * Make CFS.markReferenced() resistant to bad refcounting (CASSANDRA-8829)
 * Fix StreamTransferTask abort/complete bad refcounting (CASSANDRA-8815)
 * Fix AssertionError when querying a DESC clustering ordered
   table with ASC ordering and paging (CASSANDRA-8767)
 * AssertionError: "Memory was freed" when running cleanup (CASSANDRA-8716)
 * Make it possible to set max_sstable_age to fractional days (CASSANDRA-8406)
 * Fix some multi-column relations with indexes on some clustering
   columns (CASSANDRA-8275)
 * Fix memory leak in SSTableSimple*Writer and SSTableReader.validate()
   (CASSANDRA-8748)
 * Throw OOM if allocating memory fails to return a valid pointer (CASSANDRA-8726)
 * Fix SSTableSimpleUnsortedWriter ConcurrentModificationException (CASSANDRA-8619)
 * 'nodetool info' prints exception against older node (CASSANDRA-8796)
 * Ensure SSTableSimpleUnsortedWriter.close() terminates if
   disk writer has crashed (CASSANDRA-8807)


2.1.4
 * Bind JMX to localhost unless explicitly configured otherwise (CASSANDRA-9085)


2.1.3
 * Fix HSHA/offheap_objects corruption (CASSANDRA-8719)
 * Upgrade libthrift to 0.9.2 (CASSANDRA-8685)
 * Don't use the shared ref in sstableloader (CASSANDRA-8704)
 * Purge internal prepared statements if related tables or
   keyspaces are dropped (CASSANDRA-8693)
 * (cqlsh) Handle unicode BOM at start of files (CASSANDRA-8638)
 * Stop compactions before exiting offline tools (CASSANDRA-8623)
 * Update tools/stress/README.txt to match current behaviour (CASSANDRA-7933)
 * Fix schema from Thrift conversion with empty metadata (CASSANDRA-8695)
 * Safer Resource Management (CASSANDRA-7705)
 * Make sure we compact highly overlapping cold sstables with
   STCS (CASSANDRA-8635)
 * rpc_interface and listen_interface generate NPE on startup when specified
   interface doesn't exist (CASSANDRA-8677)
 * Fix ArrayIndexOutOfBoundsException in nodetool cfhistograms (CASSANDRA-8514)
 * Switch from yammer metrics for nodetool cf/proxy histograms (CASSANDRA-8662)
 * Make sure we don't add tmplink files to the compaction
   strategy (CASSANDRA-8580)
 * (cqlsh) Handle maps with blob keys (CASSANDRA-8372)
 * (cqlsh) Handle DynamicCompositeType schemas correctly (CASSANDRA-8563)
 * Duplicate rows returned when in clause has repeated values (CASSANDRA-6706)
 * Add tooling to detect hot partitions (CASSANDRA-7974)
 * Fix cassandra-stress user-mode truncation of partition generation (CASSANDRA-8608)
 * Only stream from unrepaired sstables during inc repair (CASSANDRA-8267)
 * Don't allow starting multiple inc repairs on the same sstables (CASSANDRA-8316)
 * Invalidate prepared BATCH statements when related tables
   or keyspaces are dropped (CASSANDRA-8652)
 * Fix missing results in secondary index queries on collections
   with ALLOW FILTERING (CASSANDRA-8421)
 * Expose EstimatedHistogram metrics for range slices (CASSANDRA-8627)
 * (cqlsh) Escape clqshrc passwords properly (CASSANDRA-8618)
 * Fix NPE when passing wrong argument in ALTER TABLE statement (CASSANDRA-8355)
 * Pig: Refactor and deprecate CqlStorage (CASSANDRA-8599)
 * Don't reuse the same cleanup strategy for all sstables (CASSANDRA-8537)
 * Fix case-sensitivity of index name on CREATE and DROP INDEX
   statements (CASSANDRA-8365)
 * Better detection/logging for corruption in compressed sstables (CASSANDRA-8192)
 * Use the correct repairedAt value when closing writer (CASSANDRA-8570)
 * (cqlsh) Handle a schema mismatch being detected on startup (CASSANDRA-8512)
 * Properly calculate expected write size during compaction (CASSANDRA-8532)
 * Invalidate affected prepared statements when a table's columns
   are altered (CASSANDRA-7910)
 * Stress - user defined writes should populate sequentally (CASSANDRA-8524)
 * Fix regression in SSTableRewriter causing some rows to become unreadable
   during compaction (CASSANDRA-8429)
 * Run major compactions for repaired/unrepaired in parallel (CASSANDRA-8510)
 * (cqlsh) Fix compression options in DESCRIBE TABLE output when compression
   is disabled (CASSANDRA-8288)
 * (cqlsh) Fix DESCRIBE output after keyspaces are altered (CASSANDRA-7623)
 * Make sure we set lastCompactedKey correctly (CASSANDRA-8463)
 * (cqlsh) Fix output of CONSISTENCY command (CASSANDRA-8507)
 * (cqlsh) Fixed the handling of LIST statements (CASSANDRA-8370)
 * Make sstablescrub check leveled manifest again (CASSANDRA-8432)
 * Check first/last keys in sstable when giving out positions (CASSANDRA-8458)
 * Disable mmap on Windows (CASSANDRA-6993)
 * Add missing ConsistencyLevels to cassandra-stress (CASSANDRA-8253)
 * Add auth support to cassandra-stress (CASSANDRA-7985)
 * Fix ArrayIndexOutOfBoundsException when generating error message
   for some CQL syntax errors (CASSANDRA-8455)
 * Scale memtable slab allocation logarithmically (CASSANDRA-7882)
 * cassandra-stress simultaneous inserts over same seed (CASSANDRA-7964)
 * Reduce cassandra-stress sampling memory requirements (CASSANDRA-7926)
 * Ensure memtable flush cannot expire commit log entries from its future (CASSANDRA-8383)
 * Make read "defrag" async to reclaim memtables (CASSANDRA-8459)
 * Remove tmplink files for offline compactions (CASSANDRA-8321)
 * Reduce maxHintsInProgress (CASSANDRA-8415)
 * BTree updates may call provided update function twice (CASSANDRA-8018)
 * Release sstable references after anticompaction (CASSANDRA-8386)
 * Handle abort() in SSTableRewriter properly (CASSANDRA-8320)
 * Centralize shared executors (CASSANDRA-8055)
 * Fix filtering for CONTAINS (KEY) relations on frozen collection
   clustering columns when the query is restricted to a single
   partition (CASSANDRA-8203)
 * Do more aggressive entire-sstable TTL expiry checks (CASSANDRA-8243)
 * Add more log info if readMeter is null (CASSANDRA-8238)
 * add check of the system wall clock time at startup (CASSANDRA-8305)
 * Support for frozen collections (CASSANDRA-7859)
 * Fix overflow on histogram computation (CASSANDRA-8028)
 * Have paxos reuse the timestamp generation of normal queries (CASSANDRA-7801)
 * Fix incremental repair not remove parent session on remote (CASSANDRA-8291)
 * Improve JBOD disk utilization (CASSANDRA-7386)
 * Log failed host when preparing incremental repair (CASSANDRA-8228)
 * Force config client mode in CQLSSTableWriter (CASSANDRA-8281)
 * Fix sstableupgrade throws exception (CASSANDRA-8688)
 * Fix hang when repairing empty keyspace (CASSANDRA-8694)
Merged from 2.0:
 * Fix IllegalArgumentException in dynamic snitch (CASSANDRA-8448)
 * Add support for UPDATE ... IF EXISTS (CASSANDRA-8610)
 * Fix reversal of list prepends (CASSANDRA-8733)
 * Prevent non-zero default_time_to_live on tables with counters
   (CASSANDRA-8678)
 * Fix SSTableSimpleUnsortedWriter ConcurrentModificationException
   (CASSANDRA-8619)
 * Round up time deltas lower than 1ms in BulkLoader (CASSANDRA-8645)
 * Add batch remove iterator to ABSC (CASSANDRA-8414, 8666)
 * Round up time deltas lower than 1ms in BulkLoader (CASSANDRA-8645)
 * Fix isClientMode check in Keyspace (CASSANDRA-8687)
 * Use more efficient slice size for querying internal secondary
   index tables (CASSANDRA-8550)
 * Fix potentially returning deleted rows with range tombstone (CASSANDRA-8558)
 * Check for available disk space before starting a compaction (CASSANDRA-8562)
 * Fix DISTINCT queries with LIMITs or paging when some partitions
   contain only tombstones (CASSANDRA-8490)
 * Introduce background cache refreshing to permissions cache
   (CASSANDRA-8194)
 * Fix race condition in StreamTransferTask that could lead to
   infinite loops and premature sstable deletion (CASSANDRA-7704)
 * Add an extra version check to MigrationTask (CASSANDRA-8462)
 * Ensure SSTableWriter cleans up properly after failure (CASSANDRA-8499)
 * Increase bf true positive count on key cache hit (CASSANDRA-8525)
 * Move MeteredFlusher to its own thread (CASSANDRA-8485)
 * Fix non-distinct results in DISTNCT queries on static columns when
   paging is enabled (CASSANDRA-8087)
 * Move all hints related tasks to hints internal executor (CASSANDRA-8285)
 * Fix paging for multi-partition IN queries (CASSANDRA-8408)
 * Fix MOVED_NODE topology event never being emitted when a node
   moves its token (CASSANDRA-8373)
 * Fix validation of indexes in COMPACT tables (CASSANDRA-8156)
 * Avoid StackOverflowError when a large list of IN values
   is used for a clustering column (CASSANDRA-8410)
 * Fix NPE when writetime() or ttl() calls are wrapped by
   another function call (CASSANDRA-8451)
 * Fix NPE after dropping a keyspace (CASSANDRA-8332)
 * Fix error message on read repair timeouts (CASSANDRA-7947)
 * Default DTCS base_time_seconds changed to 60 (CASSANDRA-8417)
 * Refuse Paxos operation with more than one pending endpoint (CASSANDRA-8346, 8640)
 * Throw correct exception when trying to bind a keyspace or table
   name (CASSANDRA-6952)
 * Make HHOM.compact synchronized (CASSANDRA-8416)
 * cancel latency-sampling task when CF is dropped (CASSANDRA-8401)
 * don't block SocketThread for MessagingService (CASSANDRA-8188)
 * Increase quarantine delay on replacement (CASSANDRA-8260)
 * Expose off-heap memory usage stats (CASSANDRA-7897)
 * Ignore Paxos commits for truncated tables (CASSANDRA-7538)
 * Validate size of indexed column values (CASSANDRA-8280)
 * Make LCS split compaction results over all data directories (CASSANDRA-8329)
 * Fix some failing queries that use multi-column relations
   on COMPACT STORAGE tables (CASSANDRA-8264)
 * Fix InvalidRequestException with ORDER BY (CASSANDRA-8286)
 * Disable SSLv3 for POODLE (CASSANDRA-8265)
 * Fix millisecond timestamps in Tracing (CASSANDRA-8297)
 * Include keyspace name in error message when there are insufficient
   live nodes to stream from (CASSANDRA-8221)
 * Avoid overlap in L1 when L0 contains many nonoverlapping
   sstables (CASSANDRA-8211)
 * Improve PropertyFileSnitch logging (CASSANDRA-8183)
 * Add DC-aware sequential repair (CASSANDRA-8193)
 * Use live sstables in snapshot repair if possible (CASSANDRA-8312)
 * Fix hints serialized size calculation (CASSANDRA-8587)


2.1.2
 * (cqlsh) parse_for_table_meta errors out on queries with undefined
   grammars (CASSANDRA-8262)
 * (cqlsh) Fix SELECT ... TOKEN() function broken in C* 2.1.1 (CASSANDRA-8258)
 * Fix Cassandra crash when running on JDK8 update 40 (CASSANDRA-8209)
 * Optimize partitioner tokens (CASSANDRA-8230)
 * Improve compaction of repaired/unrepaired sstables (CASSANDRA-8004)
 * Make cache serializers pluggable (CASSANDRA-8096)
 * Fix issues with CONTAINS (KEY) queries on secondary indexes
   (CASSANDRA-8147)
 * Fix read-rate tracking of sstables for some queries (CASSANDRA-8239)
 * Fix default timestamp in QueryOptions (CASSANDRA-8246)
 * Set socket timeout when reading remote version (CASSANDRA-8188)
 * Refactor how we track live size (CASSANDRA-7852)
 * Make sure unfinished compaction files are removed (CASSANDRA-8124)
 * Fix shutdown when run as Windows service (CASSANDRA-8136)
 * Fix DESCRIBE TABLE with custom indexes (CASSANDRA-8031)
 * Fix race in RecoveryManagerTest (CASSANDRA-8176)
 * Avoid IllegalArgumentException while sorting sstables in
   IndexSummaryManager (CASSANDRA-8182)
 * Shutdown JVM on file descriptor exhaustion (CASSANDRA-7579)
 * Add 'die' policy for commit log and disk failure (CASSANDRA-7927)
 * Fix installing as service on Windows (CASSANDRA-8115)
 * Fix CREATE TABLE for CQL2 (CASSANDRA-8144)
 * Avoid boxing in ColumnStats min/max trackers (CASSANDRA-8109)
Merged from 2.0:
 * Correctly handle non-text column names in cql3 (CASSANDRA-8178)
 * Fix deletion for indexes on primary key columns (CASSANDRA-8206)
 * Add 'nodetool statusgossip' (CASSANDRA-8125)
 * Improve client notification that nodes are ready for requests (CASSANDRA-7510)
 * Handle negative timestamp in writetime method (CASSANDRA-8139)
 * Pig: Remove errant LIMIT clause in CqlNativeStorage (CASSANDRA-8166)
 * Throw ConfigurationException when hsha is used with the default
   rpc_max_threads setting of 'unlimited' (CASSANDRA-8116)
 * Allow concurrent writing of the same table in the same JVM using
   CQLSSTableWriter (CASSANDRA-7463)
 * Fix totalDiskSpaceUsed calculation (CASSANDRA-8205)


2.1.1
 * Fix spin loop in AtomicSortedColumns (CASSANDRA-7546)
 * Dont notify when replacing tmplink files (CASSANDRA-8157)
 * Fix validation with multiple CONTAINS clause (CASSANDRA-8131)
 * Fix validation of collections in TriggerExecutor (CASSANDRA-8146)
 * Fix IllegalArgumentException when a list of IN values containing tuples
   is passed as a single arg to a prepared statement with the v1 or v2
   protocol (CASSANDRA-8062)
 * Fix ClassCastException in DISTINCT query on static columns with
   query paging (CASSANDRA-8108)
 * Fix NPE on null nested UDT inside a set (CASSANDRA-8105)
 * Fix exception when querying secondary index on set items or map keys
   when some clustering columns are specified (CASSANDRA-8073)
 * Send proper error response when there is an error during native
   protocol message decode (CASSANDRA-8118)
 * Gossip should ignore generation numbers too far in the future (CASSANDRA-8113)
 * Fix NPE when creating a table with frozen sets, lists (CASSANDRA-8104)
 * Fix high memory use due to tracking reads on incrementally opened sstable
   readers (CASSANDRA-8066)
 * Fix EXECUTE request with skipMetadata=false returning no metadata
   (CASSANDRA-8054)
 * Allow concurrent use of CQLBulkOutputFormat (CASSANDRA-7776)
 * Shutdown JVM on OOM (CASSANDRA-7507)
 * Upgrade netty version and enable epoll event loop (CASSANDRA-7761)
 * Don't duplicate sstables smaller than split size when using
   the sstablesplitter tool (CASSANDRA-7616)
 * Avoid re-parsing already prepared statements (CASSANDRA-7923)
 * Fix some Thrift slice deletions and updates of COMPACT STORAGE
   tables with some clustering columns omitted (CASSANDRA-7990)
 * Fix filtering for CONTAINS on sets (CASSANDRA-8033)
 * Properly track added size (CASSANDRA-7239)
 * Allow compilation in java 8 (CASSANDRA-7208)
 * Fix Assertion error on RangeTombstoneList diff (CASSANDRA-8013)
 * Release references to overlapping sstables during compaction (CASSANDRA-7819)
 * Send notification when opening compaction results early (CASSANDRA-8034)
 * Make native server start block until properly bound (CASSANDRA-7885)
 * (cqlsh) Fix IPv6 support (CASSANDRA-7988)
 * Ignore fat clients when checking for endpoint collision (CASSANDRA-7939)
 * Make sstablerepairedset take a list of files (CASSANDRA-7995)
 * (cqlsh) Tab completeion for indexes on map keys (CASSANDRA-7972)
 * (cqlsh) Fix UDT field selection in select clause (CASSANDRA-7891)
 * Fix resource leak in event of corrupt sstable
 * (cqlsh) Add command line option for cqlshrc file path (CASSANDRA-7131)
 * Provide visibility into prepared statements churn (CASSANDRA-7921, CASSANDRA-7930)
 * Invalidate prepared statements when their keyspace or table is
   dropped (CASSANDRA-7566)
 * cassandra-stress: fix support for NetworkTopologyStrategy (CASSANDRA-7945)
 * Fix saving caches when a table is dropped (CASSANDRA-7784)
 * Add better error checking of new stress profile (CASSANDRA-7716)
 * Use ThreadLocalRandom and remove FBUtilities.threadLocalRandom (CASSANDRA-7934)
 * Prevent operator mistakes due to simultaneous bootstrap (CASSANDRA-7069)
 * cassandra-stress supports whitelist mode for node config (CASSANDRA-7658)
 * GCInspector more closely tracks GC; cassandra-stress and nodetool report it (CASSANDRA-7916)
 * nodetool won't output bogus ownership info without a keyspace (CASSANDRA-7173)
 * Add human readable option to nodetool commands (CASSANDRA-5433)
 * Don't try to set repairedAt on old sstables (CASSANDRA-7913)
 * Add metrics for tracking PreparedStatement use (CASSANDRA-7719)
 * (cqlsh) tab-completion for triggers (CASSANDRA-7824)
 * (cqlsh) Support for query paging (CASSANDRA-7514)
 * (cqlsh) Show progress of COPY operations (CASSANDRA-7789)
 * Add syntax to remove multiple elements from a map (CASSANDRA-6599)
 * Support non-equals conditions in lightweight transactions (CASSANDRA-6839)
 * Add IF [NOT] EXISTS to create/drop triggers (CASSANDRA-7606)
 * (cqlsh) Display the current logged-in user (CASSANDRA-7785)
 * (cqlsh) Don't ignore CTRL-C during COPY FROM execution (CASSANDRA-7815)
 * (cqlsh) Order UDTs according to cross-type dependencies in DESCRIBE
   output (CASSANDRA-7659)
 * (cqlsh) Fix handling of CAS statement results (CASSANDRA-7671)
 * (cqlsh) COPY TO/FROM improvements (CASSANDRA-7405)
 * Support list index operations with conditions (CASSANDRA-7499)
 * Add max live/tombstoned cells to nodetool cfstats output (CASSANDRA-7731)
 * Validate IPv6 wildcard addresses properly (CASSANDRA-7680)
 * (cqlsh) Error when tracing query (CASSANDRA-7613)
 * Avoid IOOBE when building SyntaxError message snippet (CASSANDRA-7569)
 * SSTableExport uses correct validator to create string representation of partition
   keys (CASSANDRA-7498)
 * Avoid NPEs when receiving type changes for an unknown keyspace (CASSANDRA-7689)
 * Add support for custom 2i validation (CASSANDRA-7575)
 * Pig support for hadoop CqlInputFormat (CASSANDRA-6454)
 * Add duration mode to cassandra-stress (CASSANDRA-7468)
 * Add listen_interface and rpc_interface options (CASSANDRA-7417)
 * Improve schema merge performance (CASSANDRA-7444)
 * Adjust MT depth based on # of partition validating (CASSANDRA-5263)
 * Optimise NativeCell comparisons (CASSANDRA-6755)
 * Configurable client timeout for cqlsh (CASSANDRA-7516)
 * Include snippet of CQL query near syntax error in messages (CASSANDRA-7111)
 * Make repair -pr work with -local (CASSANDRA-7450)
 * Fix error in sstableloader with -cph > 1 (CASSANDRA-8007)
 * Fix snapshot repair error on indexed tables (CASSANDRA-8020)
 * Do not exit nodetool repair when receiving JMX NOTIF_LOST (CASSANDRA-7909)
 * Stream to private IP when available (CASSANDRA-8084)
Merged from 2.0:
 * Reject conditions on DELETE unless full PK is given (CASSANDRA-6430)
 * Properly reject the token function DELETE (CASSANDRA-7747)
 * Force batchlog replay before decommissioning a node (CASSANDRA-7446)
 * Fix hint replay with many accumulated expired hints (CASSANDRA-6998)
 * Fix duplicate results in DISTINCT queries on static columns with query
   paging (CASSANDRA-8108)
 * Add DateTieredCompactionStrategy (CASSANDRA-6602)
 * Properly validate ascii and utf8 string literals in CQL queries (CASSANDRA-8101)
 * (cqlsh) Fix autocompletion for alter keyspace (CASSANDRA-8021)
 * Create backup directories for commitlog archiving during startup (CASSANDRA-8111)
 * Reduce totalBlockFor() for LOCAL_* consistency levels (CASSANDRA-8058)
 * Fix merging schemas with re-dropped keyspaces (CASSANDRA-7256)
 * Fix counters in supercolumns during live upgrades from 1.2 (CASSANDRA-7188)
 * Notify DT subscribers when a column family is truncated (CASSANDRA-8088)
 * Add sanity check of $JAVA on startup (CASSANDRA-7676)
 * Schedule fat client schema pull on join (CASSANDRA-7993)
 * Don't reset nodes' versions when closing IncomingTcpConnections
   (CASSANDRA-7734)
 * Record the real messaging version in all cases in OutboundTcpConnection
   (CASSANDRA-8057)
 * SSL does not work in cassandra-cli (CASSANDRA-7899)
 * Fix potential exception when using ReversedType in DynamicCompositeType
   (CASSANDRA-7898)
 * Better validation of collection values (CASSANDRA-7833)
 * Track min/max timestamps correctly (CASSANDRA-7969)
 * Fix possible overflow while sorting CL segments for replay (CASSANDRA-7992)
 * Increase nodetool Xmx (CASSANDRA-7956)
 * Archive any commitlog segments present at startup (CASSANDRA-6904)
 * CrcCheckChance should adjust based on live CFMetadata not
   sstable metadata (CASSANDRA-7978)
 * token() should only accept columns in the partitioning
   key order (CASSANDRA-6075)
 * Add method to invalidate permission cache via JMX (CASSANDRA-7977)
 * Allow propagating multiple gossip states atomically (CASSANDRA-6125)
 * Log exceptions related to unclean native protocol client disconnects
   at DEBUG or INFO (CASSANDRA-7849)
 * Allow permissions cache to be set via JMX (CASSANDRA-7698)
 * Include schema_triggers CF in readable system resources (CASSANDRA-7967)
 * Fix RowIndexEntry to report correct serializedSize (CASSANDRA-7948)
 * Make CQLSSTableWriter sync within partitions (CASSANDRA-7360)
 * Potentially use non-local replicas in CqlConfigHelper (CASSANDRA-7906)
 * Explicitly disallow mixing multi-column and single-column
   relations on clustering columns (CASSANDRA-7711)
 * Better error message when condition is set on PK column (CASSANDRA-7804)
 * Don't send schema change responses and events for no-op DDL
   statements (CASSANDRA-7600)
 * (Hadoop) fix cluster initialisation for a split fetching (CASSANDRA-7774)
 * Throw InvalidRequestException when queries contain relations on entire
   collection columns (CASSANDRA-7506)
 * (cqlsh) enable CTRL-R history search with libedit (CASSANDRA-7577)
 * (Hadoop) allow ACFRW to limit nodes to local DC (CASSANDRA-7252)
 * (cqlsh) cqlsh should automatically disable tracing when selecting
   from system_traces (CASSANDRA-7641)
 * (Hadoop) Add CqlOutputFormat (CASSANDRA-6927)
 * Don't depend on cassandra config for nodetool ring (CASSANDRA-7508)
 * (cqlsh) Fix failing cqlsh formatting tests (CASSANDRA-7703)
 * Fix IncompatibleClassChangeError from hadoop2 (CASSANDRA-7229)
 * Add 'nodetool sethintedhandoffthrottlekb' (CASSANDRA-7635)
 * (cqlsh) Add tab-completion for CREATE/DROP USER IF [NOT] EXISTS (CASSANDRA-7611)
 * Catch errors when the JVM pulls the rug out from GCInspector (CASSANDRA-5345)
 * cqlsh fails when version number parts are not int (CASSANDRA-7524)
 * Fix NPE when table dropped during streaming (CASSANDRA-7946)
 * Fix wrong progress when streaming uncompressed (CASSANDRA-7878)
 * Fix possible infinite loop in creating repair range (CASSANDRA-7983)
 * Fix unit in nodetool for streaming throughput (CASSANDRA-7375)
Merged from 1.2:
 * Don't index tombstones (CASSANDRA-7828)
 * Improve PasswordAuthenticator default super user setup (CASSANDRA-7788)


2.1.0
 * (cqlsh) Removed "ALTER TYPE <name> RENAME TO <name>" from tab-completion
   (CASSANDRA-7895)
 * Fixed IllegalStateException in anticompaction (CASSANDRA-7892)
 * cqlsh: DESCRIBE support for frozen UDTs, tuples (CASSANDRA-7863)
 * Avoid exposing internal classes over JMX (CASSANDRA-7879)
 * Add null check for keys when freezing collection (CASSANDRA-7869)
 * Improve stress workload realism (CASSANDRA-7519)
Merged from 2.0:
 * Configure system.paxos with LeveledCompactionStrategy (CASSANDRA-7753)
 * Fix ALTER clustering column type from DateType to TimestampType when
   using DESC clustering order (CASSANRDA-7797)
 * Throw EOFException if we run out of chunks in compressed datafile
   (CASSANDRA-7664)
 * Fix PRSI handling of CQL3 row markers for row cleanup (CASSANDRA-7787)
 * Fix dropping collection when it's the last regular column (CASSANDRA-7744)
 * Make StreamReceiveTask thread safe and gc friendly (CASSANDRA-7795)
 * Validate empty cell names from counter updates (CASSANDRA-7798)
Merged from 1.2:
 * Don't allow compacted sstables to be marked as compacting (CASSANDRA-7145)
 * Track expired tombstones (CASSANDRA-7810)


2.1.0-rc7
 * Add frozen keyword and require UDT to be frozen (CASSANDRA-7857)
 * Track added sstable size correctly (CASSANDRA-7239)
 * (cqlsh) Fix case insensitivity (CASSANDRA-7834)
 * Fix failure to stream ranges when moving (CASSANDRA-7836)
 * Correctly remove tmplink files (CASSANDRA-7803)
 * (cqlsh) Fix column name formatting for functions, CAS operations,
   and UDT field selections (CASSANDRA-7806)
 * (cqlsh) Fix COPY FROM handling of null/empty primary key
   values (CASSANDRA-7792)
 * Fix ordering of static cells (CASSANDRA-7763)
Merged from 2.0:
 * Forbid re-adding dropped counter columns (CASSANDRA-7831)
 * Fix CFMetaData#isThriftCompatible() for PK-only tables (CASSANDRA-7832)
 * Always reject inequality on the partition key without token()
   (CASSANDRA-7722)
 * Always send Paxos commit to all replicas (CASSANDRA-7479)
 * Make disruptor_thrift_server invocation pool configurable (CASSANDRA-7594)
 * Make repair no-op when RF=1 (CASSANDRA-7864)


2.1.0-rc6
 * Fix OOM issue from netty caching over time (CASSANDRA-7743)
 * json2sstable couldn't import JSON for CQL table (CASSANDRA-7477)
 * Invalidate all caches on table drop (CASSANDRA-7561)
 * Skip strict endpoint selection for ranges if RF == nodes (CASSANRA-7765)
 * Fix Thrift range filtering without 2ary index lookups (CASSANDRA-7741)
 * Add tracing entries about concurrent range requests (CASSANDRA-7599)
 * (cqlsh) Fix DESCRIBE for NTS keyspaces (CASSANDRA-7729)
 * Remove netty buffer ref-counting (CASSANDRA-7735)
 * Pass mutated cf to index updater for use by PRSI (CASSANDRA-7742)
 * Include stress yaml example in release and deb (CASSANDRA-7717)
 * workaround for netty issue causing corrupted data off the wire (CASSANDRA-7695)
 * cqlsh DESC CLUSTER fails retrieving ring information (CASSANDRA-7687)
 * Fix binding null values inside UDT (CASSANDRA-7685)
 * Fix UDT field selection with empty fields (CASSANDRA-7670)
 * Bogus deserialization of static cells from sstable (CASSANDRA-7684)
 * Fix NPE on compaction leftover cleanup for dropped table (CASSANDRA-7770)
Merged from 2.0:
 * Fix race condition in StreamTransferTask that could lead to
   infinite loops and premature sstable deletion (CASSANDRA-7704)
 * (cqlsh) Wait up to 10 sec for a tracing session (CASSANDRA-7222)
 * Fix NPE in FileCacheService.sizeInBytes (CASSANDRA-7756)
 * Remove duplicates from StorageService.getJoiningNodes (CASSANDRA-7478)
 * Clone token map outside of hot gossip loops (CASSANDRA-7758)
 * Fix MS expiring map timeout for Paxos messages (CASSANDRA-7752)
 * Do not flush on truncate if durable_writes is false (CASSANDRA-7750)
 * Give CRR a default input_cql Statement (CASSANDRA-7226)
 * Better error message when adding a collection with the same name
   than a previously dropped one (CASSANDRA-6276)
 * Fix validation when adding static columns (CASSANDRA-7730)
 * (Thrift) fix range deletion of supercolumns (CASSANDRA-7733)
 * Fix potential AssertionError in RangeTombstoneList (CASSANDRA-7700)
 * Validate arguments of blobAs* functions (CASSANDRA-7707)
 * Fix potential AssertionError with 2ndary indexes (CASSANDRA-6612)
 * Avoid logging CompactionInterrupted at ERROR (CASSANDRA-7694)
 * Minor leak in sstable2jon (CASSANDRA-7709)
 * Add cassandra.auto_bootstrap system property (CASSANDRA-7650)
 * Update java driver (for hadoop) (CASSANDRA-7618)
 * Remove CqlPagingRecordReader/CqlPagingInputFormat (CASSANDRA-7570)
 * Support connecting to ipv6 jmx with nodetool (CASSANDRA-7669)


2.1.0-rc5
 * Reject counters inside user types (CASSANDRA-7672)
 * Switch to notification-based GCInspector (CASSANDRA-7638)
 * (cqlsh) Handle nulls in UDTs and tuples correctly (CASSANDRA-7656)
 * Don't use strict consistency when replacing (CASSANDRA-7568)
 * Fix min/max cell name collection on 2.0 SSTables with range
   tombstones (CASSANDRA-7593)
 * Tolerate min/max cell names of different lengths (CASSANDRA-7651)
 * Filter cached results correctly (CASSANDRA-7636)
 * Fix tracing on the new SEPExecutor (CASSANDRA-7644)
 * Remove shuffle and taketoken (CASSANDRA-7601)
 * Clean up Windows batch scripts (CASSANDRA-7619)
 * Fix native protocol drop user type notification (CASSANDRA-7571)
 * Give read access to system.schema_usertypes to all authenticated users
   (CASSANDRA-7578)
 * (cqlsh) Fix cqlsh display when zero rows are returned (CASSANDRA-7580)
 * Get java version correctly when JAVA_TOOL_OPTIONS is set (CASSANDRA-7572)
 * Fix NPE when dropping index from non-existent keyspace, AssertionError when
   dropping non-existent index with IF EXISTS (CASSANDRA-7590)
 * Fix sstablelevelresetter hang (CASSANDRA-7614)
 * (cqlsh) Fix deserialization of blobs (CASSANDRA-7603)
 * Use "keyspace updated" schema change message for UDT changes in v1 and
   v2 protocols (CASSANDRA-7617)
 * Fix tracing of range slices and secondary index lookups that are local
   to the coordinator (CASSANDRA-7599)
 * Set -Dcassandra.storagedir for all tool shell scripts (CASSANDRA-7587)
 * Don't swap max/min col names when mutating sstable metadata (CASSANDRA-7596)
 * (cqlsh) Correctly handle paged result sets (CASSANDRA-7625)
 * (cqlsh) Improve waiting for a trace to complete (CASSANDRA-7626)
 * Fix tracing of concurrent range slices and 2ary index queries (CASSANDRA-7626)
 * Fix scrub against collection type (CASSANDRA-7665)
Merged from 2.0:
 * Set gc_grace_seconds to seven days for system schema tables (CASSANDRA-7668)
 * SimpleSeedProvider no longer caches seeds forever (CASSANDRA-7663)
 * Always flush on truncate (CASSANDRA-7511)
 * Fix ReversedType(DateType) mapping to native protocol (CASSANDRA-7576)
 * Always merge ranges owned by a single node (CASSANDRA-6930)
 * Track max/min timestamps for range tombstones (CASSANDRA-7647)
 * Fix NPE when listing saved caches dir (CASSANDRA-7632)


2.1.0-rc4
 * Fix word count hadoop example (CASSANDRA-7200)
 * Updated memtable_cleanup_threshold and memtable_flush_writers defaults
   (CASSANDRA-7551)
 * (Windows) fix startup when WMI memory query fails (CASSANDRA-7505)
 * Anti-compaction proceeds if any part of the repair failed (CASSANDRA-7521)
 * Add missing table name to DROP INDEX responses and notifications (CASSANDRA-7539)
 * Bump CQL version to 3.2.0 and update CQL documentation (CASSANDRA-7527)
 * Fix configuration error message when running nodetool ring (CASSANDRA-7508)
 * Support conditional updates, tuple type, and the v3 protocol in cqlsh (CASSANDRA-7509)
 * Handle queries on multiple secondary index types (CASSANDRA-7525)
 * Fix cqlsh authentication with v3 native protocol (CASSANDRA-7564)
 * Fix NPE when unknown prepared statement ID is used (CASSANDRA-7454)
Merged from 2.0:
 * (Windows) force range-based repair to non-sequential mode (CASSANDRA-7541)
 * Fix range merging when DES scores are zero (CASSANDRA-7535)
 * Warn when SSL certificates have expired (CASSANDRA-7528)
 * Fix error when doing reversed queries with static columns (CASSANDRA-7490)
Merged from 1.2:
 * Set correct stream ID on responses when non-Exception Throwables
   are thrown while handling native protocol messages (CASSANDRA-7470)


2.1.0-rc3
 * Consider expiry when reconciling otherwise equal cells (CASSANDRA-7403)
 * Introduce CQL support for stress tool (CASSANDRA-6146)
 * Fix ClassCastException processing expired messages (CASSANDRA-7496)
 * Fix prepared marker for collections inside UDT (CASSANDRA-7472)
 * Remove left-over populate_io_cache_on_flush and replicate_on_write
   uses (CASSANDRA-7493)
 * (Windows) handle spaces in path names (CASSANDRA-7451)
 * Ensure writes have completed after dropping a table, before recycling
   commit log segments (CASSANDRA-7437)
 * Remove left-over rows_per_partition_to_cache (CASSANDRA-7493)
 * Fix error when CONTAINS is used with a bind marker (CASSANDRA-7502)
 * Properly reject unknown UDT field (CASSANDRA-7484)
Merged from 2.0:
 * Fix CC#collectTimeOrderedData() tombstone optimisations (CASSANDRA-7394)
 * Support DISTINCT for static columns and fix behaviour when DISTINC is
   not use (CASSANDRA-7305).
 * Workaround JVM NPE on JMX bind failure (CASSANDRA-7254)
 * Fix race in FileCacheService RemovalListener (CASSANDRA-7278)
 * Fix inconsistent use of consistencyForCommit that allowed LOCAL_QUORUM
   operations to incorrect become full QUORUM (CASSANDRA-7345)
 * Properly handle unrecognized opcodes and flags (CASSANDRA-7440)
 * (Hadoop) close CqlRecordWriter clients when finished (CASSANDRA-7459)
 * Commit disk failure policy (CASSANDRA-7429)
 * Make sure high level sstables get compacted (CASSANDRA-7414)
 * Fix AssertionError when using empty clustering columns and static columns
   (CASSANDRA-7455)
 * Add option to disable STCS in L0 (CASSANDRA-6621)
 * Upgrade to snappy-java 1.0.5.2 (CASSANDRA-7476)


2.1.0-rc2
 * Fix heap size calculation for CompoundSparseCellName and
   CompoundSparseCellName.WithCollection (CASSANDRA-7421)
 * Allow counter mutations in UNLOGGED batches (CASSANDRA-7351)
 * Modify reconcile logic to always pick a tombstone over a counter cell
   (CASSANDRA-7346)
 * Avoid incremental compaction on Windows (CASSANDRA-7365)
 * Fix exception when querying a composite-keyed table with a collection index
   (CASSANDRA-7372)
 * Use node's host id in place of counter ids (CASSANDRA-7366)
 * Fix error when doing reversed queries with static columns (CASSANDRA-7490)
 * Backport CASSANDRA-6747 (CASSANDRA-7560)
 * Track max/min timestamps for range tombstones (CASSANDRA-7647)
 * Fix NPE when listing saved caches dir (CASSANDRA-7632)
 * Fix sstableloader unable to connect encrypted node (CASSANDRA-7585)
Merged from 1.2:
 * Clone token map outside of hot gossip loops (CASSANDRA-7758)
 * Add stop method to EmbeddedCassandraService (CASSANDRA-7595)
 * Support connecting to ipv6 jmx with nodetool (CASSANDRA-7669)
 * Set gc_grace_seconds to seven days for system schema tables (CASSANDRA-7668)
 * SimpleSeedProvider no longer caches seeds forever (CASSANDRA-7663)
 * Set correct stream ID on responses when non-Exception Throwables
   are thrown while handling native protocol messages (CASSANDRA-7470)
 * Fix row size miscalculation in LazilyCompactedRow (CASSANDRA-7543)
 * Fix race in background compaction check (CASSANDRA-7745)
 * Don't clear out range tombstones during compaction (CASSANDRA-7808)


2.1.0-rc1
 * Revert flush directory (CASSANDRA-6357)
 * More efficient executor service for fast operations (CASSANDRA-4718)
 * Move less common tools into a new cassandra-tools package (CASSANDRA-7160)
 * Support more concurrent requests in native protocol (CASSANDRA-7231)
 * Add tab-completion to debian nodetool packaging (CASSANDRA-6421)
 * Change concurrent_compactors defaults (CASSANDRA-7139)
 * Add PowerShell Windows launch scripts (CASSANDRA-7001)
 * Make commitlog archive+restore more robust (CASSANDRA-6974)
 * Fix marking commitlogsegments clean (CASSANDRA-6959)
 * Add snapshot "manifest" describing files included (CASSANDRA-6326)
 * Parallel streaming for sstableloader (CASSANDRA-3668)
 * Fix bugs in supercolumns handling (CASSANDRA-7138)
 * Fix ClassClassException on composite dense tables (CASSANDRA-7112)
 * Cleanup and optimize collation and slice iterators (CASSANDRA-7107)
 * Upgrade NBHM lib (CASSANDRA-7128)
 * Optimize netty server (CASSANDRA-6861)
 * Fix repair hang when given CF does not exist (CASSANDRA-7189)
 * Allow c* to be shutdown in an embedded mode (CASSANDRA-5635)
 * Add server side batching to native transport (CASSANDRA-5663)
 * Make batchlog replay asynchronous (CASSANDRA-6134)
 * remove unused classes (CASSANDRA-7197)
 * Limit user types to the keyspace they are defined in (CASSANDRA-6643)
 * Add validate method to CollectionType (CASSANDRA-7208)
 * New serialization format for UDT values (CASSANDRA-7209, CASSANDRA-7261)
 * Fix nodetool netstats (CASSANDRA-7270)
 * Fix potential ClassCastException in HintedHandoffManager (CASSANDRA-7284)
 * Use prepared statements internally (CASSANDRA-6975)
 * Fix broken paging state with prepared statement (CASSANDRA-7120)
 * Fix IllegalArgumentException in CqlStorage (CASSANDRA-7287)
 * Allow nulls/non-existant fields in UDT (CASSANDRA-7206)
 * Add Thrift MultiSliceRequest (CASSANDRA-6757, CASSANDRA-7027)
 * Handle overlapping MultiSlices (CASSANDRA-7279)
 * Fix DataOutputTest on Windows (CASSANDRA-7265)
 * Embedded sets in user defined data-types are not updating (CASSANDRA-7267)
 * Add tuple type to CQL/native protocol (CASSANDRA-7248)
 * Fix CqlPagingRecordReader on tables with few rows (CASSANDRA-7322)
Merged from 2.0:
 * Copy compaction options to make sure they are reloaded (CASSANDRA-7290)
 * Add option to do more aggressive tombstone compactions (CASSANDRA-6563)
 * Don't try to compact already-compacting files in HHOM (CASSANDRA-7288)
 * Always reallocate buffers in HSHA (CASSANDRA-6285)
 * (Hadoop) support authentication in CqlRecordReader (CASSANDRA-7221)
 * (Hadoop) Close java driver Cluster in CQLRR.close (CASSANDRA-7228)
 * Warn when 'USING TIMESTAMP' is used on a CAS BATCH (CASSANDRA-7067)
 * return all cpu values from BackgroundActivityMonitor.readAndCompute (CASSANDRA-7183)
 * Correctly delete scheduled range xfers (CASSANDRA-7143)
 * return all cpu values from BackgroundActivityMonitor.readAndCompute (CASSANDRA-7183)
 * reduce garbage creation in calculatePendingRanges (CASSANDRA-7191)
 * fix c* launch issues on Russian os's due to output of linux 'free' cmd (CASSANDRA-6162)
 * Fix disabling autocompaction (CASSANDRA-7187)
 * Fix potential NumberFormatException when deserializing IntegerType (CASSANDRA-7088)
 * cqlsh can't tab-complete disabling compaction (CASSANDRA-7185)
 * cqlsh: Accept and execute CQL statement(s) from command-line parameter (CASSANDRA-7172)
 * Fix IllegalStateException in CqlPagingRecordReader (CASSANDRA-7198)
 * Fix the InvertedIndex trigger example (CASSANDRA-7211)
 * Add --resolve-ip option to 'nodetool ring' (CASSANDRA-7210)
 * reduce garbage on codec flag deserialization (CASSANDRA-7244)
 * Fix duplicated error messages on directory creation error at startup (CASSANDRA-5818)
 * Proper null handle for IF with map element access (CASSANDRA-7155)
 * Improve compaction visibility (CASSANDRA-7242)
 * Correctly delete scheduled range xfers (CASSANDRA-7143)
 * Make batchlog replica selection rack-aware (CASSANDRA-6551)
 * Fix CFMetaData#getColumnDefinitionFromColumnName() (CASSANDRA-7074)
 * Fix writetime/ttl functions for static columns (CASSANDRA-7081)
 * Suggest CTRL-C or semicolon after three blank lines in cqlsh (CASSANDRA-7142)
 * Fix 2ndary index queries with DESC clustering order (CASSANDRA-6950)
 * Invalid key cache entries on DROP (CASSANDRA-6525)
 * Fix flapping RecoveryManagerTest (CASSANDRA-7084)
 * Add missing iso8601 patterns for date strings (CASSANDRA-6973)
 * Support selecting multiple rows in a partition using IN (CASSANDRA-6875)
 * Add authentication support to shuffle (CASSANDRA-6484)
 * Swap local and global default read repair chances (CASSANDRA-7320)
 * Add conditional CREATE/DROP USER support (CASSANDRA-7264)
 * Cqlsh counts non-empty lines for "Blank lines" warning (CASSANDRA-7325)
Merged from 1.2:
 * Add Cloudstack snitch (CASSANDRA-7147)
 * Update system.peers correctly when relocating tokens (CASSANDRA-7126)
 * Add Google Compute Engine snitch (CASSANDRA-7132)
 * remove duplicate query for local tokens (CASSANDRA-7182)
 * exit CQLSH with error status code if script fails (CASSANDRA-6344)
 * Fix bug with some IN queries missig results (CASSANDRA-7105)
 * Fix availability validation for LOCAL_ONE CL (CASSANDRA-7319)
 * Hint streaming can cause decommission to fail (CASSANDRA-7219)


2.1.0-beta2
 * Increase default CL space to 8GB (CASSANDRA-7031)
 * Add range tombstones to read repair digests (CASSANDRA-6863)
 * Fix BTree.clear for large updates (CASSANDRA-6943)
 * Fail write instead of logging a warning when unable to append to CL
   (CASSANDRA-6764)
 * Eliminate possibility of CL segment appearing twice in active list
   (CASSANDRA-6557)
 * Apply DONTNEED fadvise to commitlog segments (CASSANDRA-6759)
 * Switch CRC component to Adler and include it for compressed sstables
   (CASSANDRA-4165)
 * Allow cassandra-stress to set compaction strategy options (CASSANDRA-6451)
 * Add broadcast_rpc_address option to cassandra.yaml (CASSANDRA-5899)
 * Auto reload GossipingPropertyFileSnitch config (CASSANDRA-5897)
 * Fix overflow of memtable_total_space_in_mb (CASSANDRA-6573)
 * Fix ABTC NPE and apply update function correctly (CASSANDRA-6692)
 * Allow nodetool to use a file or prompt for password (CASSANDRA-6660)
 * Fix AIOOBE when concurrently accessing ABSC (CASSANDRA-6742)
 * Fix assertion error in ALTER TYPE RENAME (CASSANDRA-6705)
 * Scrub should not always clear out repaired status (CASSANDRA-5351)
 * Improve handling of range tombstone for wide partitions (CASSANDRA-6446)
 * Fix ClassCastException for compact table with composites (CASSANDRA-6738)
 * Fix potentially repairing with wrong nodes (CASSANDRA-6808)
 * Change caching option syntax (CASSANDRA-6745)
 * Fix stress to do proper counter reads (CASSANDRA-6835)
 * Fix help message for stress counter_write (CASSANDRA-6824)
 * Fix stress smart Thrift client to pick servers correctly (CASSANDRA-6848)
 * Add logging levels (minimal, normal or verbose) to stress tool (CASSANDRA-6849)
 * Fix race condition in Batch CLE (CASSANDRA-6860)
 * Improve cleanup/scrub/upgradesstables failure handling (CASSANDRA-6774)
 * ByteBuffer write() methods for serializing sstables (CASSANDRA-6781)
 * Proper compare function for CollectionType (CASSANDRA-6783)
 * Update native server to Netty 4 (CASSANDRA-6236)
 * Fix off-by-one error in stress (CASSANDRA-6883)
 * Make OpOrder AutoCloseable (CASSANDRA-6901)
 * Remove sync repair JMX interface (CASSANDRA-6900)
 * Add multiple memory allocation options for memtables (CASSANDRA-6689, 6694)
 * Remove adjusted op rate from stress output (CASSANDRA-6921)
 * Add optimized CF.hasColumns() implementations (CASSANDRA-6941)
 * Serialize batchlog mutations with the version of the target node
   (CASSANDRA-6931)
 * Optimize CounterColumn#reconcile() (CASSANDRA-6953)
 * Properly remove 1.2 sstable support in 2.1 (CASSANDRA-6869)
 * Lock counter cells, not partitions (CASSANDRA-6880)
 * Track presence of legacy counter shards in sstables (CASSANDRA-6888)
 * Ensure safe resource cleanup when replacing sstables (CASSANDRA-6912)
 * Add failure handler to async callback (CASSANDRA-6747)
 * Fix AE when closing SSTable without releasing reference (CASSANDRA-7000)
 * Clean up IndexInfo on keyspace/table drops (CASSANDRA-6924)
 * Only snapshot relative SSTables when sequential repair (CASSANDRA-7024)
 * Require nodetool rebuild_index to specify index names (CASSANDRA-7038)
 * fix cassandra stress errors on reads with native protocol (CASSANDRA-7033)
 * Use OpOrder to guard sstable references for reads (CASSANDRA-6919)
 * Preemptive opening of compaction result (CASSANDRA-6916)
 * Multi-threaded scrub/cleanup/upgradesstables (CASSANDRA-5547)
 * Optimize cellname comparison (CASSANDRA-6934)
 * Native protocol v3 (CASSANDRA-6855)
 * Optimize Cell liveness checks and clean up Cell (CASSANDRA-7119)
 * Support consistent range movements (CASSANDRA-2434)
 * Display min timestamp in sstablemetadata viewer (CASSANDRA-6767)
Merged from 2.0:
 * Avoid race-prone second "scrub" of system keyspace (CASSANDRA-6797)
 * Pool CqlRecordWriter clients by inetaddress rather than Range
   (CASSANDRA-6665)
 * Fix compaction_history timestamps (CASSANDRA-6784)
 * Compare scores of full replica ordering in DES (CASSANDRA-6683)
 * fix CME in SessionInfo updateProgress affecting netstats (CASSANDRA-6577)
 * Allow repairing between specific replicas (CASSANDRA-6440)
 * Allow per-dc enabling of hints (CASSANDRA-6157)
 * Add compatibility for Hadoop 0.2.x (CASSANDRA-5201)
 * Fix EstimatedHistogram races (CASSANDRA-6682)
 * Failure detector correctly converts initial value to nanos (CASSANDRA-6658)
 * Add nodetool taketoken to relocate vnodes (CASSANDRA-4445)
 * Expose bulk loading progress over JMX (CASSANDRA-4757)
 * Correctly handle null with IF conditions and TTL (CASSANDRA-6623)
 * Account for range/row tombstones in tombstone drop
   time histogram (CASSANDRA-6522)
 * Stop CommitLogSegment.close() from calling sync() (CASSANDRA-6652)
 * Make commitlog failure handling configurable (CASSANDRA-6364)
 * Avoid overlaps in LCS (CASSANDRA-6688)
 * Improve support for paginating over composites (CASSANDRA-4851)
 * Fix count(*) queries in a mixed cluster (CASSANDRA-6707)
 * Improve repair tasks(snapshot, differencing) concurrency (CASSANDRA-6566)
 * Fix replaying pre-2.0 commit logs (CASSANDRA-6714)
 * Add static columns to CQL3 (CASSANDRA-6561)
 * Optimize single partition batch statements (CASSANDRA-6737)
 * Disallow post-query re-ordering when paging (CASSANDRA-6722)
 * Fix potential paging bug with deleted columns (CASSANDRA-6748)
 * Fix NPE on BulkLoader caused by losing StreamEvent (CASSANDRA-6636)
 * Fix truncating compression metadata (CASSANDRA-6791)
 * Add CMSClassUnloadingEnabled JVM option (CASSANDRA-6541)
 * Catch memtable flush exceptions during shutdown (CASSANDRA-6735)
 * Fix upgradesstables NPE for non-CF-based indexes (CASSANDRA-6645)
 * Fix UPDATE updating PRIMARY KEY columns implicitly (CASSANDRA-6782)
 * Fix IllegalArgumentException when updating from 1.2 with SuperColumns
   (CASSANDRA-6733)
 * FBUtilities.singleton() should use the CF comparator (CASSANDRA-6778)
 * Fix CQLSStableWriter.addRow(Map<String, Object>) (CASSANDRA-6526)
 * Fix HSHA server introducing corrupt data (CASSANDRA-6285)
 * Fix CAS conditions for COMPACT STORAGE tables (CASSANDRA-6813)
 * Starting threads in OutboundTcpConnectionPool constructor causes race conditions (CASSANDRA-7177)
 * Allow overriding cassandra-rackdc.properties file (CASSANDRA-7072)
 * Set JMX RMI port to 7199 (CASSANDRA-7087)
 * Use LOCAL_QUORUM for data reads at LOCAL_SERIAL (CASSANDRA-6939)
 * Log a warning for large batches (CASSANDRA-6487)
 * Put nodes in hibernate when join_ring is false (CASSANDRA-6961)
 * Avoid early loading of non-system keyspaces before compaction-leftovers
   cleanup at startup (CASSANDRA-6913)
 * Restrict Windows to parallel repairs (CASSANDRA-6907)
 * (Hadoop) Allow manually specifying start/end tokens in CFIF (CASSANDRA-6436)
 * Fix NPE in MeteredFlusher (CASSANDRA-6820)
 * Fix race processing range scan responses (CASSANDRA-6820)
 * Allow deleting snapshots from dropped keyspaces (CASSANDRA-6821)
 * Add uuid() function (CASSANDRA-6473)
 * Omit tombstones from schema digests (CASSANDRA-6862)
 * Include correct consistencyLevel in LWT timeout (CASSANDRA-6884)
 * Lower chances for losing new SSTables during nodetool refresh and
   ColumnFamilyStore.loadNewSSTables (CASSANDRA-6514)
 * Add support for DELETE ... IF EXISTS to CQL3 (CASSANDRA-5708)
 * Update hadoop_cql3_word_count example (CASSANDRA-6793)
 * Fix handling of RejectedExecution in sync Thrift server (CASSANDRA-6788)
 * Log more information when exceeding tombstone_warn_threshold (CASSANDRA-6865)
 * Fix truncate to not abort due to unreachable fat clients (CASSANDRA-6864)
 * Fix schema concurrency exceptions (CASSANDRA-6841)
 * Fix leaking validator FH in StreamWriter (CASSANDRA-6832)
 * Fix saving triggers to schema (CASSANDRA-6789)
 * Fix trigger mutations when base mutation list is immutable (CASSANDRA-6790)
 * Fix accounting in FileCacheService to allow re-using RAR (CASSANDRA-6838)
 * Fix static counter columns (CASSANDRA-6827)
 * Restore expiring->deleted (cell) compaction optimization (CASSANDRA-6844)
 * Fix CompactionManager.needsCleanup (CASSANDRA-6845)
 * Correctly compare BooleanType values other than 0 and 1 (CASSANDRA-6779)
 * Read message id as string from earlier versions (CASSANDRA-6840)
 * Properly use the Paxos consistency for (non-protocol) batch (CASSANDRA-6837)
 * Add paranoid disk failure option (CASSANDRA-6646)
 * Improve PerRowSecondaryIndex performance (CASSANDRA-6876)
 * Extend triggers to support CAS updates (CASSANDRA-6882)
 * Static columns with IF NOT EXISTS don't always work as expected (CASSANDRA-6873)
 * Fix paging with SELECT DISTINCT (CASSANDRA-6857)
 * Fix UnsupportedOperationException on CAS timeout (CASSANDRA-6923)
 * Improve MeteredFlusher handling of MF-unaffected column families
   (CASSANDRA-6867)
 * Add CqlRecordReader using native pagination (CASSANDRA-6311)
 * Add QueryHandler interface (CASSANDRA-6659)
 * Track liveRatio per-memtable, not per-CF (CASSANDRA-6945)
 * Make sure upgradesstables keeps sstable level (CASSANDRA-6958)
 * Fix LIMIT with static columns (CASSANDRA-6956)
 * Fix clash with CQL column name in thrift validation (CASSANDRA-6892)
 * Fix error with super columns in mixed 1.2-2.0 clusters (CASSANDRA-6966)
 * Fix bad skip of sstables on slice query with composite start/finish (CASSANDRA-6825)
 * Fix unintended update with conditional statement (CASSANDRA-6893)
 * Fix map element access in IF (CASSANDRA-6914)
 * Avoid costly range calculations for range queries on system keyspaces
   (CASSANDRA-6906)
 * Fix SSTable not released if stream session fails (CASSANDRA-6818)
 * Avoid build failure due to ANTLR timeout (CASSANDRA-6991)
 * Queries on compact tables can return more rows that requested (CASSANDRA-7052)
 * USING TIMESTAMP for batches does not work (CASSANDRA-7053)
 * Fix performance regression from CASSANDRA-5614 (CASSANDRA-6949)
 * Ensure that batchlog and hint timeouts do not produce hints (CASSANDRA-7058)
 * Merge groupable mutations in TriggerExecutor#execute() (CASSANDRA-7047)
 * Plug holes in resource release when wiring up StreamSession (CASSANDRA-7073)
 * Re-add parameter columns to tracing session (CASSANDRA-6942)
 * Preserves CQL metadata when updating table from thrift (CASSANDRA-6831)
Merged from 1.2:
 * Fix nodetool display with vnodes (CASSANDRA-7082)
 * Add UNLOGGED, COUNTER options to BATCH documentation (CASSANDRA-6816)
 * add extra SSL cipher suites (CASSANDRA-6613)
 * fix nodetool getsstables for blob PK (CASSANDRA-6803)
 * Fix BatchlogManager#deleteBatch() use of millisecond timestamps
   (CASSANDRA-6822)
 * Continue assassinating even if the endpoint vanishes (CASSANDRA-6787)
 * Schedule schema pulls on change (CASSANDRA-6971)
 * Non-droppable verbs shouldn't be dropped from OTC (CASSANDRA-6980)
 * Shutdown batchlog executor in SS#drain() (CASSANDRA-7025)
 * Fix batchlog to account for CF truncation records (CASSANDRA-6999)
 * Fix CQLSH parsing of functions and BLOB literals (CASSANDRA-7018)
 * Properly load trustore in the native protocol (CASSANDRA-6847)
 * Always clean up references in SerializingCache (CASSANDRA-6994)
 * Don't shut MessagingService down when replacing a node (CASSANDRA-6476)
 * fix npe when doing -Dcassandra.fd_initial_value_ms (CASSANDRA-6751)


2.1.0-beta1
 * Add flush directory distinct from compaction directories (CASSANDRA-6357)
 * Require JNA by default (CASSANDRA-6575)
 * add listsnapshots command to nodetool (CASSANDRA-5742)
 * Introduce AtomicBTreeColumns (CASSANDRA-6271, 6692)
 * Multithreaded commitlog (CASSANDRA-3578)
 * allocate fixed index summary memory pool and resample cold index summaries
   to use less memory (CASSANDRA-5519)
 * Removed multithreaded compaction (CASSANDRA-6142)
 * Parallelize fetching rows for low-cardinality indexes (CASSANDRA-1337)
 * change logging from log4j to logback (CASSANDRA-5883)
 * switch to LZ4 compression for internode communication (CASSANDRA-5887)
 * Stop using Thrift-generated Index* classes internally (CASSANDRA-5971)
 * Remove 1.2 network compatibility code (CASSANDRA-5960)
 * Remove leveled json manifest migration code (CASSANDRA-5996)
 * Remove CFDefinition (CASSANDRA-6253)
 * Use AtomicIntegerFieldUpdater in RefCountedMemory (CASSANDRA-6278)
 * User-defined types for CQL3 (CASSANDRA-5590)
 * Use of o.a.c.metrics in nodetool (CASSANDRA-5871, 6406)
 * Batch read from OTC's queue and cleanup (CASSANDRA-1632)
 * Secondary index support for collections (CASSANDRA-4511, 6383)
 * SSTable metadata(Stats.db) format change (CASSANDRA-6356)
 * Push composites support in the storage engine
   (CASSANDRA-5417, CASSANDRA-6520)
 * Add snapshot space used to cfstats (CASSANDRA-6231)
 * Add cardinality estimator for key count estimation (CASSANDRA-5906)
 * CF id is changed to be non-deterministic. Data dir/key cache are created
   uniquely for CF id (CASSANDRA-5202)
 * New counters implementation (CASSANDRA-6504)
 * Replace UnsortedColumns, EmptyColumns, TreeMapBackedSortedColumns with new
   ArrayBackedSortedColumns (CASSANDRA-6630, CASSANDRA-6662, CASSANDRA-6690)
 * Add option to use row cache with a given amount of rows (CASSANDRA-5357)
 * Avoid repairing already repaired data (CASSANDRA-5351)
 * Reject counter updates with USING TTL/TIMESTAMP (CASSANDRA-6649)
 * Replace index_interval with min/max_index_interval (CASSANDRA-6379)
 * Lift limitation that order by columns must be selected for IN queries (CASSANDRA-4911)


2.0.5
 * Reduce garbage generated by bloom filter lookups (CASSANDRA-6609)
 * Add ks.cf names to tombstone logging (CASSANDRA-6597)
 * Use LOCAL_QUORUM for LWT operations at LOCAL_SERIAL (CASSANDRA-6495)
 * Wait for gossip to settle before accepting client connections (CASSANDRA-4288)
 * Delete unfinished compaction incrementally (CASSANDRA-6086)
 * Allow specifying custom secondary index options in CQL3 (CASSANDRA-6480)
 * Improve replica pinning for cache efficiency in DES (CASSANDRA-6485)
 * Fix LOCAL_SERIAL from thrift (CASSANDRA-6584)
 * Don't special case received counts in CAS timeout exceptions (CASSANDRA-6595)
 * Add support for 2.1 global counter shards (CASSANDRA-6505)
 * Fix NPE when streaming connection is not yet established (CASSANDRA-6210)
 * Avoid rare duplicate read repair triggering (CASSANDRA-6606)
 * Fix paging discardFirst (CASSANDRA-6555)
 * Fix ArrayIndexOutOfBoundsException in 2ndary index query (CASSANDRA-6470)
 * Release sstables upon rebuilding 2i (CASSANDRA-6635)
 * Add AbstractCompactionStrategy.startup() method (CASSANDRA-6637)
 * SSTableScanner may skip rows during cleanup (CASSANDRA-6638)
 * sstables from stalled repair sessions can resurrect deleted data (CASSANDRA-6503)
 * Switch stress to use ITransportFactory (CASSANDRA-6641)
 * Fix IllegalArgumentException during prepare (CASSANDRA-6592)
 * Fix possible loss of 2ndary index entries during compaction (CASSANDRA-6517)
 * Fix direct Memory on architectures that do not support unaligned long access
   (CASSANDRA-6628)
 * Let scrub optionally skip broken counter partitions (CASSANDRA-5930)
Merged from 1.2:
 * fsync compression metadata (CASSANDRA-6531)
 * Validate CF existence on execution for prepared statement (CASSANDRA-6535)
 * Add ability to throttle batchlog replay (CASSANDRA-6550)
 * Fix executing LOCAL_QUORUM with SimpleStrategy (CASSANDRA-6545)
 * Avoid StackOverflow when using large IN queries (CASSANDRA-6567)
 * Nodetool upgradesstables includes secondary indexes (CASSANDRA-6598)
 * Paginate batchlog replay (CASSANDRA-6569)
 * skip blocking on streaming during drain (CASSANDRA-6603)
 * Improve error message when schema doesn't match loaded sstable (CASSANDRA-6262)
 * Add properties to adjust FD initial value and max interval (CASSANDRA-4375)
 * Fix preparing with batch and delete from collection (CASSANDRA-6607)
 * Fix ABSC reverse iterator's remove() method (CASSANDRA-6629)
 * Handle host ID conflicts properly (CASSANDRA-6615)
 * Move handling of migration event source to solve bootstrap race. (CASSANDRA-6648)
 * Make sure compaction throughput value doesn't overflow with int math (CASSANDRA-6647)


2.0.4
 * Allow removing snapshots of no-longer-existing CFs (CASSANDRA-6418)
 * add StorageService.stopDaemon() (CASSANDRA-4268)
 * add IRE for invalid CF supplied to get_count (CASSANDRA-5701)
 * add client encryption support to sstableloader (CASSANDRA-6378)
 * Fix accept() loop for SSL sockets post-shutdown (CASSANDRA-6468)
 * Fix size-tiered compaction in LCS L0 (CASSANDRA-6496)
 * Fix assertion failure in filterColdSSTables (CASSANDRA-6483)
 * Fix row tombstones in larger-than-memory compactions (CASSANDRA-6008)
 * Fix cleanup ClassCastException (CASSANDRA-6462)
 * Reduce gossip memory use by interning VersionedValue strings (CASSANDRA-6410)
 * Allow specifying datacenters to participate in a repair (CASSANDRA-6218)
 * Fix divide-by-zero in PCI (CASSANDRA-6403)
 * Fix setting last compacted key in the wrong level for LCS (CASSANDRA-6284)
 * Add millisecond precision formats to the timestamp parser (CASSANDRA-6395)
 * Expose a total memtable size metric for a CF (CASSANDRA-6391)
 * cqlsh: handle symlinks properly (CASSANDRA-6425)
 * Fix potential infinite loop when paging query with IN (CASSANDRA-6464)
 * Fix assertion error in AbstractQueryPager.discardFirst (CASSANDRA-6447)
 * Fix streaming older SSTable yields unnecessary tombstones (CASSANDRA-6527)
Merged from 1.2:
 * Improved error message on bad properties in DDL queries (CASSANDRA-6453)
 * Randomize batchlog candidates selection (CASSANDRA-6481)
 * Fix thundering herd on endpoint cache invalidation (CASSANDRA-6345, 6485)
 * Improve batchlog write performance with vnodes (CASSANDRA-6488)
 * cqlsh: quote single quotes in strings inside collections (CASSANDRA-6172)
 * Improve gossip performance for typical messages (CASSANDRA-6409)
 * Throw IRE if a prepared statement has more markers than supported
   (CASSANDRA-5598)
 * Expose Thread metrics for the native protocol server (CASSANDRA-6234)
 * Change snapshot response message verb to INTERNAL to avoid dropping it
   (CASSANDRA-6415)
 * Warn when collection read has > 65K elements (CASSANDRA-5428)
 * Fix cache persistence when both row and key cache are enabled
   (CASSANDRA-6413)
 * (Hadoop) add describe_local_ring (CASSANDRA-6268)
 * Fix handling of concurrent directory creation failure (CASSANDRA-6459)
 * Allow executing CREATE statements multiple times (CASSANDRA-6471)
 * Don't send confusing info with timeouts (CASSANDRA-6491)
 * Don't resubmit counter mutation runnables internally (CASSANDRA-6427)
 * Don't drop local mutations without a hint (CASSANDRA-6510)
 * Don't allow null max_hint_window_in_ms (CASSANDRA-6419)
 * Validate SliceRange start and finish lengths (CASSANDRA-6521)


2.0.3
 * Fix FD leak on slice read path (CASSANDRA-6275)
 * Cancel read meter task when closing SSTR (CASSANDRA-6358)
 * free off-heap IndexSummary during bulk (CASSANDRA-6359)
 * Recover from IOException in accept() thread (CASSANDRA-6349)
 * Improve Gossip tolerance of abnormally slow tasks (CASSANDRA-6338)
 * Fix trying to hint timed out counter writes (CASSANDRA-6322)
 * Allow restoring specific columnfamilies from archived CL (CASSANDRA-4809)
 * Avoid flushing compaction_history after each operation (CASSANDRA-6287)
 * Fix repair assertion error when tombstones expire (CASSANDRA-6277)
 * Skip loading corrupt key cache (CASSANDRA-6260)
 * Fixes for compacting larger-than-memory rows (CASSANDRA-6274)
 * Compact hottest sstables first and optionally omit coldest from
   compaction entirely (CASSANDRA-6109)
 * Fix modifying column_metadata from thrift (CASSANDRA-6182)
 * cqlsh: fix LIST USERS output (CASSANDRA-6242)
 * Add IRequestSink interface (CASSANDRA-6248)
 * Update memtable size while flushing (CASSANDRA-6249)
 * Provide hooks around CQL2/CQL3 statement execution (CASSANDRA-6252)
 * Require Permission.SELECT for CAS updates (CASSANDRA-6247)
 * New CQL-aware SSTableWriter (CASSANDRA-5894)
 * Reject CAS operation when the protocol v1 is used (CASSANDRA-6270)
 * Correctly throw error when frame too large (CASSANDRA-5981)
 * Fix serialization bug in PagedRange with 2ndary indexes (CASSANDRA-6299)
 * Fix CQL3 table validation in Thrift (CASSANDRA-6140)
 * Fix bug missing results with IN clauses (CASSANDRA-6327)
 * Fix paging with reversed slices (CASSANDRA-6343)
 * Set minTimestamp correctly to be able to drop expired sstables (CASSANDRA-6337)
 * Support NaN and Infinity as float literals (CASSANDRA-6003)
 * Remove RF from nodetool ring output (CASSANDRA-6289)
 * Fix attempting to flush empty rows (CASSANDRA-6374)
 * Fix potential out of bounds exception when paging (CASSANDRA-6333)
Merged from 1.2:
 * Optimize FD phi calculation (CASSANDRA-6386)
 * Improve initial FD phi estimate when starting up (CASSANDRA-6385)
 * Don't list CQL3 table in CLI describe even if named explicitely
   (CASSANDRA-5750)
 * Invalidate row cache when dropping CF (CASSANDRA-6351)
 * add non-jamm path for cached statements (CASSANDRA-6293)
 * add windows bat files for shell commands (CASSANDRA-6145)
 * Require logging in for Thrift CQL2/3 statement preparation (CASSANDRA-6254)
 * restrict max_num_tokens to 1536 (CASSANDRA-6267)
 * Nodetool gets default JMX port from cassandra-env.sh (CASSANDRA-6273)
 * make calculatePendingRanges asynchronous (CASSANDRA-6244)
 * Remove blocking flushes in gossip thread (CASSANDRA-6297)
 * Fix potential socket leak in connectionpool creation (CASSANDRA-6308)
 * Allow LOCAL_ONE/LOCAL_QUORUM to work with SimpleStrategy (CASSANDRA-6238)
 * cqlsh: handle 'null' as session duration (CASSANDRA-6317)
 * Fix json2sstable handling of range tombstones (CASSANDRA-6316)
 * Fix missing one row in reverse query (CASSANDRA-6330)
 * Fix reading expired row value from row cache (CASSANDRA-6325)
 * Fix AssertionError when doing set element deletion (CASSANDRA-6341)
 * Make CL code for the native protocol match the one in C* 2.0
   (CASSANDRA-6347)
 * Disallow altering CQL3 table from thrift (CASSANDRA-6370)
 * Fix size computation of prepared statement (CASSANDRA-6369)


2.0.2
 * Update FailureDetector to use nanontime (CASSANDRA-4925)
 * Fix FileCacheService regressions (CASSANDRA-6149)
 * Never return WriteTimeout for CL.ANY (CASSANDRA-6132)
 * Fix race conditions in bulk loader (CASSANDRA-6129)
 * Add configurable metrics reporting (CASSANDRA-4430)
 * drop queries exceeding a configurable number of tombstones (CASSANDRA-6117)
 * Track and persist sstable read activity (CASSANDRA-5515)
 * Fixes for speculative retry (CASSANDRA-5932, CASSANDRA-6194)
 * Improve memory usage of metadata min/max column names (CASSANDRA-6077)
 * Fix thrift validation refusing row markers on CQL3 tables (CASSANDRA-6081)
 * Fix insertion of collections with CAS (CASSANDRA-6069)
 * Correctly send metadata on SELECT COUNT (CASSANDRA-6080)
 * Track clients' remote addresses in ClientState (CASSANDRA-6070)
 * Create snapshot dir if it does not exist when migrating
   leveled manifest (CASSANDRA-6093)
 * make sequential nodetool repair the default (CASSANDRA-5950)
 * Add more hooks for compaction strategy implementations (CASSANDRA-6111)
 * Fix potential NPE on composite 2ndary indexes (CASSANDRA-6098)
 * Delete can potentially be skipped in batch (CASSANDRA-6115)
 * Allow alter keyspace on system_traces (CASSANDRA-6016)
 * Disallow empty column names in cql (CASSANDRA-6136)
 * Use Java7 file-handling APIs and fix file moving on Windows (CASSANDRA-5383)
 * Save compaction history to system keyspace (CASSANDRA-5078)
 * Fix NPE if StorageService.getOperationMode() is executed before full startup (CASSANDRA-6166)
 * CQL3: support pre-epoch longs for TimestampType (CASSANDRA-6212)
 * Add reloadtriggers command to nodetool (CASSANDRA-4949)
 * cqlsh: ignore empty 'value alias' in DESCRIBE (CASSANDRA-6139)
 * Fix sstable loader (CASSANDRA-6205)
 * Reject bootstrapping if the node already exists in gossip (CASSANDRA-5571)
 * Fix NPE while loading paxos state (CASSANDRA-6211)
 * cqlsh: add SHOW SESSION <tracing-session> command (CASSANDRA-6228)
Merged from 1.2:
 * (Hadoop) Require CFRR batchSize to be at least 2 (CASSANDRA-6114)
 * Add a warning for small LCS sstable size (CASSANDRA-6191)
 * Add ability to list specific KS/CF combinations in nodetool cfstats (CASSANDRA-4191)
 * Mark CF clean if a mutation raced the drop and got it marked dirty (CASSANDRA-5946)
 * Add a LOCAL_ONE consistency level (CASSANDRA-6202)
 * Limit CQL prepared statement cache by size instead of count (CASSANDRA-6107)
 * Tracing should log write failure rather than raw exceptions (CASSANDRA-6133)
 * lock access to TM.endpointToHostIdMap (CASSANDRA-6103)
 * Allow estimated memtable size to exceed slab allocator size (CASSANDRA-6078)
 * Start MeteredFlusher earlier to prevent OOM during CL replay (CASSANDRA-6087)
 * Avoid sending Truncate command to fat clients (CASSANDRA-6088)
 * Allow where clause conditions to be in parenthesis (CASSANDRA-6037)
 * Do not open non-ssl storage port if encryption option is all (CASSANDRA-3916)
 * Move batchlog replay to its own executor (CASSANDRA-6079)
 * Add tombstone debug threshold and histogram (CASSANDRA-6042, 6057)
 * Enable tcp keepalive on incoming connections (CASSANDRA-4053)
 * Fix fat client schema pull NPE (CASSANDRA-6089)
 * Fix memtable flushing for indexed tables (CASSANDRA-6112)
 * Fix skipping columns with multiple slices (CASSANDRA-6119)
 * Expose connected thrift + native client counts (CASSANDRA-5084)
 * Optimize auth setup (CASSANDRA-6122)
 * Trace index selection (CASSANDRA-6001)
 * Update sstablesPerReadHistogram to use biased sampling (CASSANDRA-6164)
 * Log UnknownColumnfamilyException when closing socket (CASSANDRA-5725)
 * Properly error out on CREATE INDEX for counters table (CASSANDRA-6160)
 * Handle JMX notification failure for repair (CASSANDRA-6097)
 * (Hadoop) Fetch no more than 128 splits in parallel (CASSANDRA-6169)
 * stress: add username/password authentication support (CASSANDRA-6068)
 * Fix indexed queries with row cache enabled on parent table (CASSANDRA-5732)
 * Fix compaction race during columnfamily drop (CASSANDRA-5957)
 * Fix validation of empty column names for compact tables (CASSANDRA-6152)
 * Skip replaying mutations that pass CRC but fail to deserialize (CASSANDRA-6183)
 * Rework token replacement to use replace_address (CASSANDRA-5916)
 * Fix altering column types (CASSANDRA-6185)
 * cqlsh: fix CREATE/ALTER WITH completion (CASSANDRA-6196)
 * add windows bat files for shell commands (CASSANDRA-6145)
 * Fix potential stack overflow during range tombstones insertion (CASSANDRA-6181)
 * (Hadoop) Make LOCAL_ONE the default consistency level (CASSANDRA-6214)


2.0.1
 * Fix bug that could allow reading deleted data temporarily (CASSANDRA-6025)
 * Improve memory use defaults (CASSANDRA-6059)
 * Make ThriftServer more easlly extensible (CASSANDRA-6058)
 * Remove Hadoop dependency from ITransportFactory (CASSANDRA-6062)
 * add file_cache_size_in_mb setting (CASSANDRA-5661)
 * Improve error message when yaml contains invalid properties (CASSANDRA-5958)
 * Improve leveled compaction's ability to find non-overlapping L0 compactions
   to work on concurrently (CASSANDRA-5921)
 * Notify indexer of columns shadowed by range tombstones (CASSANDRA-5614)
 * Log Merkle tree stats (CASSANDRA-2698)
 * Switch from crc32 to adler32 for compressed sstable checksums (CASSANDRA-5862)
 * Improve offheap memcpy performance (CASSANDRA-5884)
 * Use a range aware scanner for cleanup (CASSANDRA-2524)
 * Cleanup doesn't need to inspect sstables that contain only local data
   (CASSANDRA-5722)
 * Add ability for CQL3 to list partition keys (CASSANDRA-4536)
 * Improve native protocol serialization (CASSANDRA-5664)
 * Upgrade Thrift to 0.9.1 (CASSANDRA-5923)
 * Require superuser status for adding triggers (CASSANDRA-5963)
 * Make standalone scrubber handle old and new style leveled manifest
   (CASSANDRA-6005)
 * Fix paxos bugs (CASSANDRA-6012, 6013, 6023)
 * Fix paged ranges with multiple replicas (CASSANDRA-6004)
 * Fix potential AssertionError during tracing (CASSANDRA-6041)
 * Fix NPE in sstablesplit (CASSANDRA-6027)
 * Migrate pre-2.0 key/value/column aliases to system.schema_columns
   (CASSANDRA-6009)
 * Paging filter empty rows too agressively (CASSANDRA-6040)
 * Support variadic parameters for IN clauses (CASSANDRA-4210)
 * cqlsh: return the result of CAS writes (CASSANDRA-5796)
 * Fix validation of IN clauses with 2ndary indexes (CASSANDRA-6050)
 * Support named bind variables in CQL (CASSANDRA-6033)
Merged from 1.2:
 * Allow cache-keys-to-save to be set at runtime (CASSANDRA-5980)
 * Avoid second-guessing out-of-space state (CASSANDRA-5605)
 * Tuning knobs for dealing with large blobs and many CFs (CASSANDRA-5982)
 * (Hadoop) Fix CQLRW for thrift tables (CASSANDRA-6002)
 * Fix possible divide-by-zero in HHOM (CASSANDRA-5990)
 * Allow local batchlog writes for CL.ANY (CASSANDRA-5967)
 * Upgrade metrics-core to version 2.2.0 (CASSANDRA-5947)
 * Fix CqlRecordWriter with composite keys (CASSANDRA-5949)
 * Add snitch, schema version, cluster, partitioner to JMX (CASSANDRA-5881)
 * Allow disabling SlabAllocator (CASSANDRA-5935)
 * Make user-defined compaction JMX blocking (CASSANDRA-4952)
 * Fix streaming does not transfer wrapped range (CASSANDRA-5948)
 * Fix loading index summary containing empty key (CASSANDRA-5965)
 * Correctly handle limits in CompositesSearcher (CASSANDRA-5975)
 * Pig: handle CQL collections (CASSANDRA-5867)
 * Pass the updated cf to the PRSI index() method (CASSANDRA-5999)
 * Allow empty CQL3 batches (as no-op) (CASSANDRA-5994)
 * Support null in CQL3 functions (CASSANDRA-5910)
 * Replace the deprecated MapMaker with CacheLoader (CASSANDRA-6007)
 * Add SSTableDeletingNotification to DataTracker (CASSANDRA-6010)
 * Fix snapshots in use get deleted during snapshot repair (CASSANDRA-6011)
 * Move hints and exception count to o.a.c.metrics (CASSANDRA-6017)
 * Fix memory leak in snapshot repair (CASSANDRA-6047)
 * Fix sstable2sjon for CQL3 tables (CASSANDRA-5852)


2.0.0
 * Fix thrift validation when inserting into CQL3 tables (CASSANDRA-5138)
 * Fix periodic memtable flushing behavior with clean memtables (CASSANDRA-5931)
 * Fix dateOf() function for pre-2.0 timestamp columns (CASSANDRA-5928)
 * Fix SSTable unintentionally loads BF when opened for batch (CASSANDRA-5938)
 * Add stream session progress to JMX (CASSANDRA-4757)
 * Fix NPE during CAS operation (CASSANDRA-5925)
Merged from 1.2:
 * Fix getBloomFilterDiskSpaceUsed for AlwaysPresentFilter (CASSANDRA-5900)
 * Don't announce schema version until we've loaded the changes locally
   (CASSANDRA-5904)
 * Fix to support off heap bloom filters size greater than 2 GB (CASSANDRA-5903)
 * Properly handle parsing huge map and set literals (CASSANDRA-5893)


2.0.0-rc2
 * enable vnodes by default (CASSANDRA-5869)
 * fix CAS contention timeout (CASSANDRA-5830)
 * fix HsHa to respect max frame size (CASSANDRA-4573)
 * Fix (some) 2i on composite components omissions (CASSANDRA-5851)
 * cqlsh: add DESCRIBE FULL SCHEMA variant (CASSANDRA-5880)
Merged from 1.2:
 * Correctly validate sparse composite cells in scrub (CASSANDRA-5855)
 * Add KeyCacheHitRate metric to CF metrics (CASSANDRA-5868)
 * cqlsh: add support for multiline comments (CASSANDRA-5798)
 * Handle CQL3 SELECT duplicate IN restrictions on clustering columns
   (CASSANDRA-5856)


2.0.0-rc1
 * improve DecimalSerializer performance (CASSANDRA-5837)
 * fix potential spurious wakeup in AsyncOneResponse (CASSANDRA-5690)
 * fix schema-related trigger issues (CASSANDRA-5774)
 * Better validation when accessing CQL3 table from thrift (CASSANDRA-5138)
 * Fix assertion error during repair (CASSANDRA-5801)
 * Fix range tombstone bug (CASSANDRA-5805)
 * DC-local CAS (CASSANDRA-5797)
 * Add a native_protocol_version column to the system.local table (CASSANRDA-5819)
 * Use index_interval from cassandra.yaml when upgraded (CASSANDRA-5822)
 * Fix buffer underflow on socket close (CASSANDRA-5792)
Merged from 1.2:
 * Fix reading DeletionTime from 1.1-format sstables (CASSANDRA-5814)
 * cqlsh: add collections support to COPY (CASSANDRA-5698)
 * retry important messages for any IOException (CASSANDRA-5804)
 * Allow empty IN relations in SELECT/UPDATE/DELETE statements (CASSANDRA-5626)
 * cqlsh: fix crashing on Windows due to libedit detection (CASSANDRA-5812)
 * fix bulk-loading compressed sstables (CASSANDRA-5820)
 * (Hadoop) fix quoting in CqlPagingRecordReader and CqlRecordWriter
   (CASSANDRA-5824)
 * update default LCS sstable size to 160MB (CASSANDRA-5727)
 * Allow compacting 2Is via nodetool (CASSANDRA-5670)
 * Hex-encode non-String keys in OPP (CASSANDRA-5793)
 * nodetool history logging (CASSANDRA-5823)
 * (Hadoop) fix support for Thrift tables in CqlPagingRecordReader
   (CASSANDRA-5752)
 * add "all time blocked" to StatusLogger output (CASSANDRA-5825)
 * Future-proof inter-major-version schema migrations (CASSANDRA-5845)
 * (Hadoop) add CqlPagingRecordReader support for ReversedType in Thrift table
   (CASSANDRA-5718)
 * Add -no-snapshot option to scrub (CASSANDRA-5891)
 * Fix to support off heap bloom filters size greater than 2 GB (CASSANDRA-5903)
 * Properly handle parsing huge map and set literals (CASSANDRA-5893)
 * Fix LCS L0 compaction may overlap in L1 (CASSANDRA-5907)
 * New sstablesplit tool to split large sstables offline (CASSANDRA-4766)
 * Fix potential deadlock in native protocol server (CASSANDRA-5926)
 * Disallow incompatible type change in CQL3 (CASSANDRA-5882)
Merged from 1.1:
 * Correctly validate sparse composite cells in scrub (CASSANDRA-5855)


2.0.0-beta2
 * Replace countPendingHints with Hints Created metric (CASSANDRA-5746)
 * Allow nodetool with no args, and with help to run without a server (CASSANDRA-5734)
 * Cleanup AbstractType/TypeSerializer classes (CASSANDRA-5744)
 * Remove unimplemented cli option schema-mwt (CASSANDRA-5754)
 * Support range tombstones in thrift (CASSANDRA-5435)
 * Normalize table-manipulating CQL3 statements' class names (CASSANDRA-5759)
 * cqlsh: add missing table options to DESCRIBE output (CASSANDRA-5749)
 * Fix assertion error during repair (CASSANDRA-5757)
 * Fix bulkloader (CASSANDRA-5542)
 * Add LZ4 compression to the native protocol (CASSANDRA-5765)
 * Fix bugs in the native protocol v2 (CASSANDRA-5770)
 * CAS on 'primary key only' table (CASSANDRA-5715)
 * Support streaming SSTables of old versions (CASSANDRA-5772)
 * Always respect protocol version in native protocol (CASSANDRA-5778)
 * Fix ConcurrentModificationException during streaming (CASSANDRA-5782)
 * Update deletion timestamp in Commit#updatesWithPaxosTime (CASSANDRA-5787)
 * Thrift cas() method crashes if input columns are not sorted (CASSANDRA-5786)
 * Order columns names correctly when querying for CAS (CASSANDRA-5788)
 * Fix streaming retry (CASSANDRA-5775)
Merged from 1.2:
 * if no seeds can be a reached a node won't start in a ring by itself (CASSANDRA-5768)
 * add cassandra.unsafesystem property (CASSANDRA-5704)
 * (Hadoop) quote identifiers in CqlPagingRecordReader (CASSANDRA-5763)
 * Add replace_node functionality for vnodes (CASSANDRA-5337)
 * Add timeout events to query traces (CASSANDRA-5520)
 * Fix serialization of the LEFT gossip value (CASSANDRA-5696)
 * Pig: support for cql3 tables (CASSANDRA-5234)
 * Fix skipping range tombstones with reverse queries (CASSANDRA-5712)
 * Expire entries out of ThriftSessionManager (CASSANDRA-5719)
 * Don't keep ancestor information in memory (CASSANDRA-5342)
 * Expose native protocol server status in nodetool info (CASSANDRA-5735)
 * Fix pathetic performance of range tombstones (CASSANDRA-5677)
 * Fix querying with an empty (impossible) range (CASSANDRA-5573)
 * cqlsh: handle CUSTOM 2i in DESCRIBE output (CASSANDRA-5760)
 * Fix minor bug in Range.intersects(Bound) (CASSANDRA-5771)
 * cqlsh: handle disabled compression in DESCRIBE output (CASSANDRA-5766)
 * Ensure all UP events are notified on the native protocol (CASSANDRA-5769)
 * Fix formatting of sstable2json with multiple -k arguments (CASSANDRA-5781)
 * Don't rely on row marker for queries in general to hide lost markers
   after TTL expires (CASSANDRA-5762)
 * Sort nodetool help output (CASSANDRA-5776)
 * Fix column expiring during 2 phases compaction (CASSANDRA-5799)
 * now() is being rejected in INSERTs when inside collections (CASSANDRA-5795)


2.0.0-beta1
 * Add support for indexing clustered columns (CASSANDRA-5125)
 * Removed on-heap row cache (CASSANDRA-5348)
 * use nanotime consistently for node-local timeouts (CASSANDRA-5581)
 * Avoid unnecessary second pass on name-based queries (CASSANDRA-5577)
 * Experimental triggers (CASSANDRA-1311)
 * JEMalloc support for off-heap allocation (CASSANDRA-3997)
 * Single-pass compaction (CASSANDRA-4180)
 * Removed token range bisection (CASSANDRA-5518)
 * Removed compatibility with pre-1.2.5 sstables and network messages
   (CASSANDRA-5511)
 * removed PBSPredictor (CASSANDRA-5455)
 * CAS support (CASSANDRA-5062, 5441, 5442, 5443, 5619, 5667)
 * Leveled compaction performs size-tiered compactions in L0
   (CASSANDRA-5371, 5439)
 * Add yaml network topology snitch for mixed ec2/other envs (CASSANDRA-5339)
 * Log when a node is down longer than the hint window (CASSANDRA-4554)
 * Optimize tombstone creation for ExpiringColumns (CASSANDRA-4917)
 * Improve LeveledScanner work estimation (CASSANDRA-5250, 5407)
 * Replace compaction lock with runWithCompactionsDisabled (CASSANDRA-3430)
 * Change Message IDs to ints (CASSANDRA-5307)
 * Move sstable level information into the Stats component, removing the
   need for a separate Manifest file (CASSANDRA-4872)
 * avoid serializing to byte[] on commitlog append (CASSANDRA-5199)
 * make index_interval configurable per columnfamily (CASSANDRA-3961, CASSANDRA-5650)
 * add default_time_to_live (CASSANDRA-3974)
 * add memtable_flush_period_in_ms (CASSANDRA-4237)
 * replace supercolumns internally by composites (CASSANDRA-3237, 5123)
 * upgrade thrift to 0.9.0 (CASSANDRA-3719)
 * drop unnecessary keyspace parameter from user-defined compaction API
   (CASSANDRA-5139)
 * more robust solution to incomplete compactions + counters (CASSANDRA-5151)
 * Change order of directory searching for c*.in.sh (CASSANDRA-3983)
 * Add tool to reset SSTable compaction level for LCS (CASSANDRA-5271)
 * Allow custom configuration loader (CASSANDRA-5045)
 * Remove memory emergency pressure valve logic (CASSANDRA-3534)
 * Reduce request latency with eager retry (CASSANDRA-4705)
 * cqlsh: Remove ASSUME command (CASSANDRA-5331)
 * Rebuild BF when loading sstables if bloom_filter_fp_chance
   has changed since compaction (CASSANDRA-5015)
 * remove row-level bloom filters (CASSANDRA-4885)
 * Change Kernel Page Cache skipping into row preheating (disabled by default)
   (CASSANDRA-4937)
 * Improve repair by deciding on a gcBefore before sending
   out TreeRequests (CASSANDRA-4932)
 * Add an official way to disable compactions (CASSANDRA-5074)
 * Reenable ALTER TABLE DROP with new semantics (CASSANDRA-3919)
 * Add binary protocol versioning (CASSANDRA-5436)
 * Swap THshaServer for TThreadedSelectorServer (CASSANDRA-5530)
 * Add alias support to SELECT statement (CASSANDRA-5075)
 * Don't create empty RowMutations in CommitLogReplayer (CASSANDRA-5541)
 * Use range tombstones when dropping cfs/columns from schema (CASSANDRA-5579)
 * cqlsh: drop CQL2/CQL3-beta support (CASSANDRA-5585)
 * Track max/min column names in sstables to be able to optimize slice
   queries (CASSANDRA-5514, CASSANDRA-5595, CASSANDRA-5600)
 * Binary protocol: allow batching already prepared statements (CASSANDRA-4693)
 * Allow preparing timestamp, ttl and limit in CQL3 queries (CASSANDRA-4450)
 * Support native link w/o JNA in Java7 (CASSANDRA-3734)
 * Use SASL authentication in binary protocol v2 (CASSANDRA-5545)
 * Replace Thrift HsHa with LMAX Disruptor based implementation (CASSANDRA-5582)
 * cqlsh: Add row count to SELECT output (CASSANDRA-5636)
 * Include a timestamp with all read commands to determine column expiration
   (CASSANDRA-5149)
 * Streaming 2.0 (CASSANDRA-5286, 5699)
 * Conditional create/drop ks/table/index statements in CQL3 (CASSANDRA-2737)
 * more pre-table creation property validation (CASSANDRA-5693)
 * Redesign repair messages (CASSANDRA-5426)
 * Fix ALTER RENAME post-5125 (CASSANDRA-5702)
 * Disallow renaming a 2ndary indexed column (CASSANDRA-5705)
 * Rename Table to Keyspace (CASSANDRA-5613)
 * Ensure changing column_index_size_in_kb on different nodes don't corrupt the
   sstable (CASSANDRA-5454)
 * Move resultset type information into prepare, not execute (CASSANDRA-5649)
 * Auto paging in binary protocol (CASSANDRA-4415, 5714)
 * Don't tie client side use of AbstractType to JDBC (CASSANDRA-4495)
 * Adds new TimestampType to replace DateType (CASSANDRA-5723, CASSANDRA-5729)
Merged from 1.2:
 * make starting native protocol server idempotent (CASSANDRA-5728)
 * Fix loading key cache when a saved entry is no longer valid (CASSANDRA-5706)
 * Fix serialization of the LEFT gossip value (CASSANDRA-5696)
 * cqlsh: Don't show 'null' in place of empty values (CASSANDRA-5675)
 * Race condition in detecting version on a mixed 1.1/1.2 cluster
   (CASSANDRA-5692)
 * Fix skipping range tombstones with reverse queries (CASSANDRA-5712)
 * Expire entries out of ThriftSessionManager (CASSANRDA-5719)
 * Don't keep ancestor information in memory (CASSANDRA-5342)
 * cqlsh: fix handling of semicolons inside BATCH queries (CASSANDRA-5697)


1.2.6
 * Fix tracing when operation completes before all responses arrive
   (CASSANDRA-5668)
 * Fix cross-DC mutation forwarding (CASSANDRA-5632)
 * Reduce SSTableLoader memory usage (CASSANDRA-5555)
 * Scale hinted_handoff_throttle_in_kb to cluster size (CASSANDRA-5272)
 * (Hadoop) Add CQL3 input/output formats (CASSANDRA-4421, 5622)
 * (Hadoop) Fix InputKeyRange in CFIF (CASSANDRA-5536)
 * Fix dealing with ridiculously large max sstable sizes in LCS (CASSANDRA-5589)
 * Ignore pre-truncate hints (CASSANDRA-4655)
 * Move System.exit on OOM into a separate thread (CASSANDRA-5273)
 * Write row markers when serializing schema (CASSANDRA-5572)
 * Check only SSTables for the requested range when streaming (CASSANDRA-5569)
 * Improve batchlog replay behavior and hint ttl handling (CASSANDRA-5314)
 * Exclude localTimestamp from validation for tombstones (CASSANDRA-5398)
 * cqlsh: add custom prompt support (CASSANDRA-5539)
 * Reuse prepared statements in hot auth queries (CASSANDRA-5594)
 * cqlsh: add vertical output option (see EXPAND) (CASSANDRA-5597)
 * Add a rate limit option to stress (CASSANDRA-5004)
 * have BulkLoader ignore snapshots directories (CASSANDRA-5587)
 * fix SnitchProperties logging context (CASSANDRA-5602)
 * Expose whether jna is enabled and memory is locked via JMX (CASSANDRA-5508)
 * cqlsh: fix COPY FROM with ReversedType (CASSANDRA-5610)
 * Allow creating CUSTOM indexes on collections (CASSANDRA-5615)
 * Evaluate now() function at execution time (CASSANDRA-5616)
 * Expose detailed read repair metrics (CASSANDRA-5618)
 * Correct blob literal + ReversedType parsing (CASSANDRA-5629)
 * Allow GPFS to prefer the internal IP like EC2MRS (CASSANDRA-5630)
 * fix help text for -tspw cassandra-cli (CASSANDRA-5643)
 * don't throw away initial causes exceptions for internode encryption issues
   (CASSANDRA-5644)
 * Fix message spelling errors for cql select statements (CASSANDRA-5647)
 * Suppress custom exceptions thru jmx (CASSANDRA-5652)
 * Update CREATE CUSTOM INDEX syntax (CASSANDRA-5639)
 * Fix PermissionDetails.equals() method (CASSANDRA-5655)
 * Never allow partition key ranges in CQL3 without token() (CASSANDRA-5666)
 * Gossiper incorrectly drops AppState for an upgrading node (CASSANDRA-5660)
 * Connection thrashing during multi-region ec2 during upgrade, due to
   messaging version (CASSANDRA-5669)
 * Avoid over reconnecting in EC2MRS (CASSANDRA-5678)
 * Fix ReadResponseSerializer.serializedSize() for digest reads (CASSANDRA-5476)
 * allow sstable2json on 2i CFs (CASSANDRA-5694)
Merged from 1.1:
 * Remove buggy thrift max message length option (CASSANDRA-5529)
 * Fix NPE in Pig's widerow mode (CASSANDRA-5488)
 * Add split size parameter to Pig and disable split combination (CASSANDRA-5544)


1.2.5
 * make BytesToken.toString only return hex bytes (CASSANDRA-5566)
 * Ensure that submitBackground enqueues at least one task (CASSANDRA-5554)
 * fix 2i updates with identical values and timestamps (CASSANDRA-5540)
 * fix compaction throttling bursty-ness (CASSANDRA-4316)
 * reduce memory consumption of IndexSummary (CASSANDRA-5506)
 * remove per-row column name bloom filters (CASSANDRA-5492)
 * Include fatal errors in trace events (CASSANDRA-5447)
 * Ensure that PerRowSecondaryIndex is notified of row-level deletes
   (CASSANDRA-5445)
 * Allow empty blob literals in CQL3 (CASSANDRA-5452)
 * Fix streaming RangeTombstones at column index boundary (CASSANDRA-5418)
 * Fix preparing statements when current keyspace is not set (CASSANDRA-5468)
 * Fix SemanticVersion.isSupportedBy minor/patch handling (CASSANDRA-5496)
 * Don't provide oldCfId for post-1.1 system cfs (CASSANDRA-5490)
 * Fix primary range ignores replication strategy (CASSANDRA-5424)
 * Fix shutdown of binary protocol server (CASSANDRA-5507)
 * Fix repair -snapshot not working (CASSANDRA-5512)
 * Set isRunning flag later in binary protocol server (CASSANDRA-5467)
 * Fix use of CQL3 functions with descending clustering order (CASSANDRA-5472)
 * Disallow renaming columns one at a time for thrift table in CQL3
   (CASSANDRA-5531)
 * cqlsh: add CLUSTERING ORDER BY support to DESCRIBE (CASSANDRA-5528)
 * Add custom secondary index support to CQL3 (CASSANDRA-5484)
 * Fix repair hanging silently on unexpected error (CASSANDRA-5229)
 * Fix Ec2Snitch regression introduced by CASSANDRA-5171 (CASSANDRA-5432)
 * Add nodetool enablebackup/disablebackup (CASSANDRA-5556)
 * cqlsh: fix DESCRIBE after case insensitive USE (CASSANDRA-5567)
Merged from 1.1
 * Add retry mechanism to OTC for non-droppable_verbs (CASSANDRA-5393)
 * Use allocator information to improve memtable memory usage estimate
   (CASSANDRA-5497)
 * Fix trying to load deleted row into row cache on startup (CASSANDRA-4463)
 * fsync leveled manifest to avoid corruption (CASSANDRA-5535)
 * Fix Bound intersection computation (CASSANDRA-5551)
 * sstablescrub now respects max memory size in cassandra.in.sh (CASSANDRA-5562)


1.2.4
 * Ensure that PerRowSecondaryIndex updates see the most recent values
   (CASSANDRA-5397)
 * avoid duplicate index entries ind PrecompactedRow and
   ParallelCompactionIterable (CASSANDRA-5395)
 * remove the index entry on oldColumn when new column is a tombstone
   (CASSANDRA-5395)
 * Change default stream throughput from 400 to 200 mbps (CASSANDRA-5036)
 * Gossiper logs DOWN for symmetry with UP (CASSANDRA-5187)
 * Fix mixing prepared statements between keyspaces (CASSANDRA-5352)
 * Fix consistency level during bootstrap - strike 3 (CASSANDRA-5354)
 * Fix transposed arguments in AlreadyExistsException (CASSANDRA-5362)
 * Improve asynchronous hint delivery (CASSANDRA-5179)
 * Fix Guava dependency version (12.0 -> 13.0.1) for Maven (CASSANDRA-5364)
 * Validate that provided CQL3 collection value are < 64K (CASSANDRA-5355)
 * Make upgradeSSTable skip current version sstables by default (CASSANDRA-5366)
 * Optimize min/max timestamp collection (CASSANDRA-5373)
 * Invalid streamId in cql binary protocol when using invalid CL
   (CASSANDRA-5164)
 * Fix validation for IN where clauses with collections (CASSANDRA-5376)
 * Copy resultSet on count query to avoid ConcurrentModificationException
   (CASSANDRA-5382)
 * Correctly typecheck in CQL3 even with ReversedType (CASSANDRA-5386)
 * Fix streaming compressed files when using encryption (CASSANDRA-5391)
 * cassandra-all 1.2.0 pom missing netty dependency (CASSANDRA-5392)
 * Fix writetime/ttl functions on null values (CASSANDRA-5341)
 * Fix NPE during cql3 select with token() (CASSANDRA-5404)
 * IndexHelper.skipBloomFilters won't skip non-SHA filters (CASSANDRA-5385)
 * cqlsh: Print maps ordered by key, sort sets (CASSANDRA-5413)
 * Add null syntax support in CQL3 for inserts (CASSANDRA-3783)
 * Allow unauthenticated set_keyspace() calls (CASSANDRA-5423)
 * Fix potential incremental backups race (CASSANDRA-5410)
 * Fix prepared BATCH statements with batch-level timestamps (CASSANDRA-5415)
 * Allow overriding superuser setup delay (CASSANDRA-5430)
 * cassandra-shuffle with JMX usernames and passwords (CASSANDRA-5431)
Merged from 1.1:
 * cli: Quote ks and cf names in schema output when needed (CASSANDRA-5052)
 * Fix bad default for min/max timestamp in SSTableMetadata (CASSANDRA-5372)
 * Fix cf name extraction from manifest in Directories.migrateFile()
   (CASSANDRA-5242)
 * Support pluggable internode authentication (CASSANDRA-5401)


1.2.3
 * add check for sstable overlap within a level on startup (CASSANDRA-5327)
 * replace ipv6 colons in jmx object names (CASSANDRA-5298, 5328)
 * Avoid allocating SSTableBoundedScanner during repair when the range does
   not intersect the sstable (CASSANDRA-5249)
 * Don't lowercase property map keys (this breaks NTS) (CASSANDRA-5292)
 * Fix composite comparator with super columns (CASSANDRA-5287)
 * Fix insufficient validation of UPDATE queries against counter cfs
   (CASSANDRA-5300)
 * Fix PropertyFileSnitch default DC/Rack behavior (CASSANDRA-5285)
 * Handle null values when executing prepared statement (CASSANDRA-5081)
 * Add netty to pom dependencies (CASSANDRA-5181)
 * Include type arguments in Thrift CQLPreparedResult (CASSANDRA-5311)
 * Fix compaction not removing columns when bf_fp_ratio is 1 (CASSANDRA-5182)
 * cli: Warn about missing CQL3 tables in schema descriptions (CASSANDRA-5309)
 * Re-enable unknown option in replication/compaction strategies option for
   backward compatibility (CASSANDRA-4795)
 * Add binary protocol support to stress (CASSANDRA-4993)
 * cqlsh: Fix COPY FROM value quoting and null handling (CASSANDRA-5305)
 * Fix repair -pr for vnodes (CASSANDRA-5329)
 * Relax CL for auth queries for non-default users (CASSANDRA-5310)
 * Fix AssertionError during repair (CASSANDRA-5245)
 * Don't announce migrations to pre-1.2 nodes (CASSANDRA-5334)
Merged from 1.1:
 * Update offline scrub for 1.0 -> 1.1 directory structure (CASSANDRA-5195)
 * add tmp flag to Descriptor hashcode (CASSANDRA-4021)
 * fix logging of "Found table data in data directories" when only system tables
   are present (CASSANDRA-5289)
 * cli: Add JMX authentication support (CASSANDRA-5080)
 * nodetool: ability to repair specific range (CASSANDRA-5280)
 * Fix possible assertion triggered in SliceFromReadCommand (CASSANDRA-5284)
 * cqlsh: Add inet type support on Windows (ipv4-only) (CASSANDRA-4801)
 * Fix race when initializing ColumnFamilyStore (CASSANDRA-5350)
 * Add UseTLAB JVM flag (CASSANDRA-5361)


1.2.2
 * fix potential for multiple concurrent compactions of the same sstables
   (CASSANDRA-5256)
 * avoid no-op caching of byte[] on commitlog append (CASSANDRA-5199)
 * fix symlinks under data dir not working (CASSANDRA-5185)
 * fix bug in compact storage metadata handling (CASSANDRA-5189)
 * Validate login for USE queries (CASSANDRA-5207)
 * cli: remove default username and password (CASSANDRA-5208)
 * configure populate_io_cache_on_flush per-CF (CASSANDRA-4694)
 * allow configuration of internode socket buffer (CASSANDRA-3378)
 * Make sstable directory picking blacklist-aware again (CASSANDRA-5193)
 * Correctly expire gossip states for edge cases (CASSANDRA-5216)
 * Improve handling of directory creation failures (CASSANDRA-5196)
 * Expose secondary indicies to the rest of nodetool (CASSANDRA-4464)
 * Binary protocol: avoid sending notification for 0.0.0.0 (CASSANDRA-5227)
 * add UseCondCardMark XX jvm settings on jdk 1.7 (CASSANDRA-4366)
 * CQL3 refactor to allow conversion function (CASSANDRA-5226)
 * Fix drop of sstables in some circumstance (CASSANDRA-5232)
 * Implement caching of authorization results (CASSANDRA-4295)
 * Add support for LZ4 compression (CASSANDRA-5038)
 * Fix missing columns in wide rows queries (CASSANDRA-5225)
 * Simplify auth setup and make system_auth ks alterable (CASSANDRA-5112)
 * Stop compactions from hanging during bootstrap (CASSANDRA-5244)
 * fix compressed streaming sending extra chunk (CASSANDRA-5105)
 * Add CQL3-based implementations of IAuthenticator and IAuthorizer
   (CASSANDRA-4898)
 * Fix timestamp-based tomstone removal logic (CASSANDRA-5248)
 * cli: Add JMX authentication support (CASSANDRA-5080)
 * Fix forceFlush behavior (CASSANDRA-5241)
 * cqlsh: Add username autocompletion (CASSANDRA-5231)
 * Fix CQL3 composite partition key error (CASSANDRA-5240)
 * Allow IN clause on last clustering key (CASSANDRA-5230)
Merged from 1.1:
 * fix start key/end token validation for wide row iteration (CASSANDRA-5168)
 * add ConfigHelper support for Thrift frame and max message sizes (CASSANDRA-5188)
 * fix nodetool repair not fail on node down (CASSANDRA-5203)
 * always collect tombstone hints (CASSANDRA-5068)
 * Fix error when sourcing file in cqlsh (CASSANDRA-5235)


1.2.1
 * stream undelivered hints on decommission (CASSANDRA-5128)
 * GossipingPropertyFileSnitch loads saved dc/rack info if needed (CASSANDRA-5133)
 * drain should flush system CFs too (CASSANDRA-4446)
 * add inter_dc_tcp_nodelay setting (CASSANDRA-5148)
 * re-allow wrapping ranges for start_token/end_token range pairitspwng (CASSANDRA-5106)
 * fix validation compaction of empty rows (CASSANDRA-5136)
 * nodetool methods to enable/disable hint storage/delivery (CASSANDRA-4750)
 * disallow bloom filter false positive chance of 0 (CASSANDRA-5013)
 * add threadpool size adjustment methods to JMXEnabledThreadPoolExecutor and
   CompactionManagerMBean (CASSANDRA-5044)
 * fix hinting for dropped local writes (CASSANDRA-4753)
 * off-heap cache doesn't need mutable column container (CASSANDRA-5057)
 * apply disk_failure_policy to bad disks on initial directory creation
   (CASSANDRA-4847)
 * Optimize name-based queries to use ArrayBackedSortedColumns (CASSANDRA-5043)
 * Fall back to old manifest if most recent is unparseable (CASSANDRA-5041)
 * pool [Compressed]RandomAccessReader objects on the partitioned read path
   (CASSANDRA-4942)
 * Add debug logging to list filenames processed by Directories.migrateFile
   method (CASSANDRA-4939)
 * Expose black-listed directories via JMX (CASSANDRA-4848)
 * Log compaction merge counts (CASSANDRA-4894)
 * Minimize byte array allocation by AbstractData{Input,Output} (CASSANDRA-5090)
 * Add SSL support for the binary protocol (CASSANDRA-5031)
 * Allow non-schema system ks modification for shuffle to work (CASSANDRA-5097)
 * cqlsh: Add default limit to SELECT statements (CASSANDRA-4972)
 * cqlsh: fix DESCRIBE for 1.1 cfs in CQL3 (CASSANDRA-5101)
 * Correctly gossip with nodes >= 1.1.7 (CASSANDRA-5102)
 * Ensure CL guarantees on digest mismatch (CASSANDRA-5113)
 * Validate correctly selects on composite partition key (CASSANDRA-5122)
 * Fix exception when adding collection (CASSANDRA-5117)
 * Handle states for non-vnode clusters correctly (CASSANDRA-5127)
 * Refuse unrecognized replication and compaction strategy options (CASSANDRA-4795)
 * Pick the correct value validator in sstable2json for cql3 tables (CASSANDRA-5134)
 * Validate login for describe_keyspace, describe_keyspaces and set_keyspace
   (CASSANDRA-5144)
 * Fix inserting empty maps (CASSANDRA-5141)
 * Don't remove tokens from System table for node we know (CASSANDRA-5121)
 * fix streaming progress report for compresed files (CASSANDRA-5130)
 * Coverage analysis for low-CL queries (CASSANDRA-4858)
 * Stop interpreting dates as valid timeUUID value (CASSANDRA-4936)
 * Adds E notation for floating point numbers (CASSANDRA-4927)
 * Detect (and warn) unintentional use of the cql2 thrift methods when cql3 was
   intended (CASSANDRA-5172)
 * cli: Quote ks and cf names in schema output when needed (CASSANDRA-5052)
 * Fix cf name extraction from manifest in Directories.migrateFile() (CASSANDRA-5242)
 * Replace mistaken usage of commons-logging with slf4j (CASSANDRA-5464)
 * Ensure Jackson dependency matches lib (CASSANDRA-5126)
 * Expose droppable tombstone ratio stats over JMX (CASSANDRA-5159)
Merged from 1.1:
 * Simplify CompressedRandomAccessReader to work around JDK FD bug (CASSANDRA-5088)
 * Improve handling a changing target throttle rate mid-compaction (CASSANDRA-5087)
 * Pig: correctly decode row keys in widerow mode (CASSANDRA-5098)
 * nodetool repair command now prints progress (CASSANDRA-4767)
 * fix user defined compaction to run against 1.1 data directory (CASSANDRA-5118)
 * Fix CQL3 BATCH authorization caching (CASSANDRA-5145)
 * fix get_count returns incorrect value with TTL (CASSANDRA-5099)
 * better handling for mid-compaction failure (CASSANDRA-5137)
 * convert default marshallers list to map for better readability (CASSANDRA-5109)
 * fix ConcurrentModificationException in getBootstrapSource (CASSANDRA-5170)
 * fix sstable maxtimestamp for row deletes and pre-1.1.1 sstables (CASSANDRA-5153)
 * Fix thread growth on node removal (CASSANDRA-5175)
 * Make Ec2Region's datacenter name configurable (CASSANDRA-5155)


1.2.0
 * Disallow counters in collections (CASSANDRA-5082)
 * cqlsh: add unit tests (CASSANDRA-3920)
 * fix default bloom_filter_fp_chance for LeveledCompactionStrategy (CASSANDRA-5093)
Merged from 1.1:
 * add validation for get_range_slices with start_key and end_token (CASSANDRA-5089)


1.2.0-rc2
 * fix nodetool ownership display with vnodes (CASSANDRA-5065)
 * cqlsh: add DESCRIBE KEYSPACES command (CASSANDRA-5060)
 * Fix potential infinite loop when reloading CFS (CASSANDRA-5064)
 * Fix SimpleAuthorizer example (CASSANDRA-5072)
 * cqlsh: force CL.ONE for tracing and system.schema* queries (CASSANDRA-5070)
 * Includes cassandra-shuffle in the debian package (CASSANDRA-5058)
Merged from 1.1:
 * fix multithreaded compaction deadlock (CASSANDRA-4492)
 * fix temporarily missing schema after upgrade from pre-1.1.5 (CASSANDRA-5061)
 * Fix ALTER TABLE overriding compression options with defaults
   (CASSANDRA-4996, 5066)
 * fix specifying and altering crc_check_chance (CASSANDRA-5053)
 * fix Murmur3Partitioner ownership% calculation (CASSANDRA-5076)
 * Don't expire columns sooner than they should in 2ndary indexes (CASSANDRA-5079)


1.2-rc1
 * rename rpc_timeout settings to request_timeout (CASSANDRA-5027)
 * add BF with 0.1 FP to LCS by default (CASSANDRA-5029)
 * Fix preparing insert queries (CASSANDRA-5016)
 * Fix preparing queries with counter increment (CASSANDRA-5022)
 * Fix preparing updates with collections (CASSANDRA-5017)
 * Don't generate UUID based on other node address (CASSANDRA-5002)
 * Fix message when trying to alter a clustering key type (CASSANDRA-5012)
 * Update IAuthenticator to match the new IAuthorizer (CASSANDRA-5003)
 * Fix inserting only a key in CQL3 (CASSANDRA-5040)
 * Fix CQL3 token() function when used with strings (CASSANDRA-5050)
Merged from 1.1:
 * reduce log spam from invalid counter shards (CASSANDRA-5026)
 * Improve schema propagation performance (CASSANDRA-5025)
 * Fix for IndexHelper.IndexFor throws OOB Exception (CASSANDRA-5030)
 * cqlsh: make it possible to describe thrift CFs (CASSANDRA-4827)
 * cqlsh: fix timestamp formatting on some platforms (CASSANDRA-5046)


1.2-beta3
 * make consistency level configurable in cqlsh (CASSANDRA-4829)
 * fix cqlsh rendering of blob fields (CASSANDRA-4970)
 * fix cqlsh DESCRIBE command (CASSANDRA-4913)
 * save truncation position in system table (CASSANDRA-4906)
 * Move CompressionMetadata off-heap (CASSANDRA-4937)
 * allow CLI to GET cql3 columnfamily data (CASSANDRA-4924)
 * Fix rare race condition in getExpireTimeForEndpoint (CASSANDRA-4402)
 * acquire references to overlapping sstables during compaction so bloom filter
   doesn't get free'd prematurely (CASSANDRA-4934)
 * Don't share slice query filter in CQL3 SelectStatement (CASSANDRA-4928)
 * Separate tracing from Log4J (CASSANDRA-4861)
 * Exclude gcable tombstones from merkle-tree computation (CASSANDRA-4905)
 * Better printing of AbstractBounds for tracing (CASSANDRA-4931)
 * Optimize mostRecentTombstone check in CC.collectAllData (CASSANDRA-4883)
 * Change stream session ID to UUID to avoid collision from same node (CASSANDRA-4813)
 * Use Stats.db when bulk loading if present (CASSANDRA-4957)
 * Skip repair on system_trace and keyspaces with RF=1 (CASSANDRA-4956)
 * (cql3) Remove arbitrary SELECT limit (CASSANDRA-4918)
 * Correctly handle prepared operation on collections (CASSANDRA-4945)
 * Fix CQL3 LIMIT (CASSANDRA-4877)
 * Fix Stress for CQL3 (CASSANDRA-4979)
 * Remove cassandra specific exceptions from JMX interface (CASSANDRA-4893)
 * (CQL3) Force using ALLOW FILTERING on potentially inefficient queries (CASSANDRA-4915)
 * (cql3) Fix adding column when the table has collections (CASSANDRA-4982)
 * (cql3) Fix allowing collections with compact storage (CASSANDRA-4990)
 * (cql3) Refuse ttl/writetime function on collections (CASSANDRA-4992)
 * Replace IAuthority with new IAuthorizer (CASSANDRA-4874)
 * clqsh: fix KEY pseudocolumn escaping when describing Thrift tables
   in CQL3 mode (CASSANDRA-4955)
 * add basic authentication support for Pig CassandraStorage (CASSANDRA-3042)
 * fix CQL2 ALTER TABLE compaction_strategy_class altering (CASSANDRA-4965)
Merged from 1.1:
 * Fall back to old describe_splits if d_s_ex is not available (CASSANDRA-4803)
 * Improve error reporting when streaming ranges fail (CASSANDRA-5009)
 * Fix cqlsh timestamp formatting of timezone info (CASSANDRA-4746)
 * Fix assertion failure with leveled compaction (CASSANDRA-4799)
 * Check for null end_token in get_range_slice (CASSANDRA-4804)
 * Remove all remnants of removed nodes (CASSANDRA-4840)
 * Add aut-reloading of the log4j file in debian package (CASSANDRA-4855)
 * Fix estimated row cache entry size (CASSANDRA-4860)
 * reset getRangeSlice filter after finishing a row for get_paged_slice
   (CASSANDRA-4919)
 * expunge row cache post-truncate (CASSANDRA-4940)
 * Allow static CF definition with compact storage (CASSANDRA-4910)
 * Fix endless loop/compaction of schema_* CFs due to broken timestamps (CASSANDRA-4880)
 * Fix 'wrong class type' assertion in CounterColumn (CASSANDRA-4976)


1.2-beta2
 * fp rate of 1.0 disables BF entirely; LCS defaults to 1.0 (CASSANDRA-4876)
 * off-heap bloom filters for row keys (CASSANDRA_4865)
 * add extension point for sstable components (CASSANDRA-4049)
 * improve tracing output (CASSANDRA-4852, 4862)
 * make TRACE verb droppable (CASSANDRA-4672)
 * fix BulkLoader recognition of CQL3 columnfamilies (CASSANDRA-4755)
 * Sort commitlog segments for replay by id instead of mtime (CASSANDRA-4793)
 * Make hint delivery asynchronous (CASSANDRA-4761)
 * Pluggable Thrift transport factories for CLI and cqlsh (CASSANDRA-4609, 4610)
 * cassandra-cli: allow Double value type to be inserted to a column (CASSANDRA-4661)
 * Add ability to use custom TServerFactory implementations (CASSANDRA-4608)
 * optimize batchlog flushing to skip successful batches (CASSANDRA-4667)
 * include metadata for system keyspace itself in schema tables (CASSANDRA-4416)
 * add check to PropertyFileSnitch to verify presence of location for
   local node (CASSANDRA-4728)
 * add PBSPredictor consistency modeler (CASSANDRA-4261)
 * remove vestiges of Thrift unframed mode (CASSANDRA-4729)
 * optimize single-row PK lookups (CASSANDRA-4710)
 * adjust blockFor calculation to account for pending ranges due to node
   movement (CASSANDRA-833)
 * Change CQL version to 3.0.0 and stop accepting 3.0.0-beta1 (CASSANDRA-4649)
 * (CQL3) Make prepared statement global instead of per connection
   (CASSANDRA-4449)
 * Fix scrubbing of CQL3 created tables (CASSANDRA-4685)
 * (CQL3) Fix validation when using counter and regular columns in the same
   table (CASSANDRA-4706)
 * Fix bug starting Cassandra with simple authentication (CASSANDRA-4648)
 * Add support for batchlog in CQL3 (CASSANDRA-4545, 4738)
 * Add support for multiple column family outputs in CFOF (CASSANDRA-4208)
 * Support repairing only the local DC nodes (CASSANDRA-4747)
 * Use rpc_address for binary protocol and change default port (CASSANDRA-4751)
 * Fix use of collections in prepared statements (CASSANDRA-4739)
 * Store more information into peers table (CASSANDRA-4351, 4814)
 * Configurable bucket size for size tiered compaction (CASSANDRA-4704)
 * Run leveled compaction in parallel (CASSANDRA-4310)
 * Fix potential NPE during CFS reload (CASSANDRA-4786)
 * Composite indexes may miss results (CASSANDRA-4796)
 * Move consistency level to the protocol level (CASSANDRA-4734, 4824)
 * Fix Subcolumn slice ends not respected (CASSANDRA-4826)
 * Fix Assertion error in cql3 select (CASSANDRA-4783)
 * Fix list prepend logic (CQL3) (CASSANDRA-4835)
 * Add booleans as literals in CQL3 (CASSANDRA-4776)
 * Allow renaming PK columns in CQL3 (CASSANDRA-4822)
 * Fix binary protocol NEW_NODE event (CASSANDRA-4679)
 * Fix potential infinite loop in tombstone compaction (CASSANDRA-4781)
 * Remove system tables accounting from schema (CASSANDRA-4850)
 * (cql3) Force provided columns in clustering key order in
   'CLUSTERING ORDER BY' (CASSANDRA-4881)
 * Fix composite index bug (CASSANDRA-4884)
 * Fix short read protection for CQL3 (CASSANDRA-4882)
 * Add tracing support to the binary protocol (CASSANDRA-4699)
 * (cql3) Don't allow prepared marker inside collections (CASSANDRA-4890)
 * Re-allow order by on non-selected columns (CASSANDRA-4645)
 * Bug when composite index is created in a table having collections (CASSANDRA-4909)
 * log index scan subject in CompositesSearcher (CASSANDRA-4904)
Merged from 1.1:
 * add get[Row|Key]CacheEntries to CacheServiceMBean (CASSANDRA-4859)
 * fix get_paged_slice to wrap to next row correctly (CASSANDRA-4816)
 * fix indexing empty column values (CASSANDRA-4832)
 * allow JdbcDate to compose null Date objects (CASSANDRA-4830)
 * fix possible stackoverflow when compacting 1000s of sstables
   (CASSANDRA-4765)
 * fix wrong leveled compaction progress calculation (CASSANDRA-4807)
 * add a close() method to CRAR to prevent leaking file descriptors (CASSANDRA-4820)
 * fix potential infinite loop in get_count (CASSANDRA-4833)
 * fix compositeType.{get/from}String methods (CASSANDRA-4842)
 * (CQL) fix CREATE COLUMNFAMILY permissions check (CASSANDRA-4864)
 * Fix DynamicCompositeType same type comparison (CASSANDRA-4711)
 * Fix duplicate SSTable reference when stream session failed (CASSANDRA-3306)
 * Allow static CF definition with compact storage (CASSANDRA-4910)
 * Fix endless loop/compaction of schema_* CFs due to broken timestamps (CASSANDRA-4880)
 * Fix 'wrong class type' assertion in CounterColumn (CASSANDRA-4976)


1.2-beta1
 * add atomic_batch_mutate (CASSANDRA-4542, -4635)
 * increase default max_hint_window_in_ms to 3h (CASSANDRA-4632)
 * include message initiation time to replicas so they can more
   accurately drop timed-out requests (CASSANDRA-2858)
 * fix clientutil.jar dependencies (CASSANDRA-4566)
 * optimize WriteResponse (CASSANDRA-4548)
 * new metrics (CASSANDRA-4009)
 * redesign KEYS indexes to avoid read-before-write (CASSANDRA-2897)
 * debug tracing (CASSANDRA-1123)
 * parallelize row cache loading (CASSANDRA-4282)
 * Make compaction, flush JBOD-aware (CASSANDRA-4292)
 * run local range scans on the read stage (CASSANDRA-3687)
 * clean up ioexceptions (CASSANDRA-2116)
 * add disk_failure_policy (CASSANDRA-2118)
 * Introduce new json format with row level deletion (CASSANDRA-4054)
 * remove redundant "name" column from schema_keyspaces (CASSANDRA-4433)
 * improve "nodetool ring" handling of multi-dc clusters (CASSANDRA-3047)
 * update NTS calculateNaturalEndpoints to be O(N log N) (CASSANDRA-3881)
 * split up rpc timeout by operation type (CASSANDRA-2819)
 * rewrite key cache save/load to use only sequential i/o (CASSANDRA-3762)
 * update MS protocol with a version handshake + broadcast address id
   (CASSANDRA-4311)
 * multithreaded hint replay (CASSANDRA-4189)
 * add inter-node message compression (CASSANDRA-3127)
 * remove COPP (CASSANDRA-2479)
 * Track tombstone expiration and compact when tombstone content is
   higher than a configurable threshold, default 20% (CASSANDRA-3442, 4234)
 * update MurmurHash to version 3 (CASSANDRA-2975)
 * (CLI) track elapsed time for `delete' operation (CASSANDRA-4060)
 * (CLI) jline version is bumped to 1.0 to properly  support
   'delete' key function (CASSANDRA-4132)
 * Save IndexSummary into new SSTable 'Summary' component (CASSANDRA-2392, 4289)
 * Add support for range tombstones (CASSANDRA-3708)
 * Improve MessagingService efficiency (CASSANDRA-3617)
 * Avoid ID conflicts from concurrent schema changes (CASSANDRA-3794)
 * Set thrift HSHA server thread limit to unlimited by default (CASSANDRA-4277)
 * Avoids double serialization of CF id in RowMutation messages
   (CASSANDRA-4293)
 * stream compressed sstables directly with java nio (CASSANDRA-4297)
 * Support multiple ranges in SliceQueryFilter (CASSANDRA-3885)
 * Add column metadata to system column families (CASSANDRA-4018)
 * (cql3) Always use composite types by default (CASSANDRA-4329)
 * (cql3) Add support for set, map and list (CASSANDRA-3647)
 * Validate date type correctly (CASSANDRA-4441)
 * (cql3) Allow definitions with only a PK (CASSANDRA-4361)
 * (cql3) Add support for row key composites (CASSANDRA-4179)
 * improve DynamicEndpointSnitch by using reservoir sampling (CASSANDRA-4038)
 * (cql3) Add support for 2ndary indexes (CASSANDRA-3680)
 * (cql3) fix defining more than one PK to be invalid (CASSANDRA-4477)
 * remove schema agreement checking from all external APIs (Thrift, CQL and CQL3) (CASSANDRA-4487)
 * add Murmur3Partitioner and make it default for new installations (CASSANDRA-3772, 4621)
 * (cql3) update pseudo-map syntax to use map syntax (CASSANDRA-4497)
 * Finer grained exceptions hierarchy and provides error code with exceptions (CASSANDRA-3979)
 * Adds events push to binary protocol (CASSANDRA-4480)
 * Rewrite nodetool help (CASSANDRA-2293)
 * Make CQL3 the default for CQL (CASSANDRA-4640)
 * update stress tool to be able to use CQL3 (CASSANDRA-4406)
 * Accept all thrift update on CQL3 cf but don't expose their metadata (CASSANDRA-4377)
 * Replace Throttle with Guava's RateLimiter for HintedHandOff (CASSANDRA-4541)
 * fix counter add/get using CQL2 and CQL3 in stress tool (CASSANDRA-4633)
 * Add sstable count per level to cfstats (CASSANDRA-4537)
 * (cql3) Add ALTER KEYSPACE statement (CASSANDRA-4611)
 * (cql3) Allow defining default consistency levels (CASSANDRA-4448)
 * (cql3) Fix queries using LIMIT missing results (CASSANDRA-4579)
 * fix cross-version gossip messaging (CASSANDRA-4576)
 * added inet data type (CASSANDRA-4627)


1.1.6
 * Wait for writes on synchronous read digest mismatch (CASSANDRA-4792)
 * fix commitlog replay for nanotime-infected sstables (CASSANDRA-4782)
 * preflight check ttl for maximum of 20 years (CASSANDRA-4771)
 * (Pig) fix widerow input with single column rows (CASSANDRA-4789)
 * Fix HH to compact with correct gcBefore, which avoids wiping out
   undelivered hints (CASSANDRA-4772)
 * LCS will merge up to 32 L0 sstables as intended (CASSANDRA-4778)
 * NTS will default unconfigured DC replicas to zero (CASSANDRA-4675)
 * use default consistency level in counter validation if none is
   explicitly provide (CASSANDRA-4700)
 * Improve IAuthority interface by introducing fine-grained
   access permissions and grant/revoke commands (CASSANDRA-4490, 4644)
 * fix assumption error in CLI when updating/describing keyspace
   (CASSANDRA-4322)
 * Adds offline sstablescrub to debian packaging (CASSANDRA-4642)
 * Automatic fixing of overlapping leveled sstables (CASSANDRA-4644)
 * fix error when using ORDER BY with extended selections (CASSANDRA-4689)
 * (CQL3) Fix validation for IN queries for non-PK cols (CASSANDRA-4709)
 * fix re-created keyspace disappering after 1.1.5 upgrade
   (CASSANDRA-4698, 4752)
 * (CLI) display elapsed time in 2 fraction digits (CASSANDRA-3460)
 * add authentication support to sstableloader (CASSANDRA-4712)
 * Fix CQL3 'is reversed' logic (CASSANDRA-4716, 4759)
 * (CQL3) Don't return ReversedType in result set metadata (CASSANDRA-4717)
 * Backport adding AlterKeyspace statement (CASSANDRA-4611)
 * (CQL3) Correcty accept upper-case data types (CASSANDRA-4770)
 * Add binary protocol events for schema changes (CASSANDRA-4684)
Merged from 1.0:
 * Switch from NBHM to CHM in MessagingService's callback map, which
   prevents OOM in long-running instances (CASSANDRA-4708)


1.1.5
 * add SecondaryIndex.reload API (CASSANDRA-4581)
 * use millis + atomicint for commitlog segment creation instead of
   nanotime, which has issues under some hypervisors (CASSANDRA-4601)
 * fix FD leak in slice queries (CASSANDRA-4571)
 * avoid recursion in leveled compaction (CASSANDRA-4587)
 * increase stack size under Java7 to 180K
 * Log(info) schema changes (CASSANDRA-4547)
 * Change nodetool setcachecapcity to manipulate global caches (CASSANDRA-4563)
 * (cql3) fix setting compaction strategy (CASSANDRA-4597)
 * fix broken system.schema_* timestamps on system startup (CASSANDRA-4561)
 * fix wrong skip of cache saving (CASSANDRA-4533)
 * Avoid NPE when lost+found is in data dir (CASSANDRA-4572)
 * Respect five-minute flush moratorium after initial CL replay (CASSANDRA-4474)
 * Adds ntp as recommended in debian packaging (CASSANDRA-4606)
 * Configurable transport in CF Record{Reader|Writer} (CASSANDRA-4558)
 * (cql3) fix potential NPE with both equal and unequal restriction (CASSANDRA-4532)
 * (cql3) improves ORDER BY validation (CASSANDRA-4624)
 * Fix potential deadlock during counter writes (CASSANDRA-4578)
 * Fix cql error with ORDER BY when using IN (CASSANDRA-4612)
Merged from 1.0:
 * increase Xss to 160k to accomodate latest 1.6 JVMs (CASSANDRA-4602)
 * fix toString of hint destination tokens (CASSANDRA-4568)
 * Fix multiple values for CurrentLocal NodeID (CASSANDRA-4626)


1.1.4
 * fix offline scrub to catch >= out of order rows (CASSANDRA-4411)
 * fix cassandra-env.sh on RHEL and other non-dash-based systems
   (CASSANDRA-4494)
Merged from 1.0:
 * (Hadoop) fix setting key length for old-style mapred api (CASSANDRA-4534)
 * (Hadoop) fix iterating through a resultset consisting entirely
   of tombstoned rows (CASSANDRA-4466)


1.1.3
 * (cqlsh) add COPY TO (CASSANDRA-4434)
 * munmap commitlog segments before rename (CASSANDRA-4337)
 * (JMX) rename getRangeKeySample to sampleKeyRange to avoid returning
   multi-MB results as an attribute (CASSANDRA-4452)
 * flush based on data size, not throughput; overwritten columns no
   longer artificially inflate liveRatio (CASSANDRA-4399)
 * update default commitlog segment size to 32MB and total commitlog
   size to 32/1024 MB for 32/64 bit JVMs, respectively (CASSANDRA-4422)
 * avoid using global partitioner to estimate ranges in index sstables
   (CASSANDRA-4403)
 * restore pre-CASSANDRA-3862 approach to removing expired tombstones
   from row cache during compaction (CASSANDRA-4364)
 * (stress) support for CQL prepared statements (CASSANDRA-3633)
 * Correctly catch exception when Snappy cannot be loaded (CASSANDRA-4400)
 * (cql3) Support ORDER BY when IN condition is given in WHERE clause (CASSANDRA-4327)
 * (cql3) delete "component_index" column on DROP TABLE call (CASSANDRA-4420)
 * change nanoTime() to currentTimeInMillis() in schema related code (CASSANDRA-4432)
 * add a token generation tool (CASSANDRA-3709)
 * Fix LCS bug with sstable containing only 1 row (CASSANDRA-4411)
 * fix "Can't Modify Index Name" problem on CF update (CASSANDRA-4439)
 * Fix assertion error in getOverlappingSSTables during repair (CASSANDRA-4456)
 * fix nodetool's setcompactionthreshold command (CASSANDRA-4455)
 * Ensure compacted files are never used, to avoid counter overcount (CASSANDRA-4436)
Merged from 1.0:
 * Push the validation of secondary index values to the SecondaryIndexManager (CASSANDRA-4240)
 * allow dropping columns shadowed by not-yet-expired supercolumn or row
   tombstones in PrecompactedRow (CASSANDRA-4396)


1.1.2
 * Fix cleanup not deleting index entries (CASSANDRA-4379)
 * Use correct partitioner when saving + loading caches (CASSANDRA-4331)
 * Check schema before trying to export sstable (CASSANDRA-2760)
 * Raise a meaningful exception instead of NPE when PFS encounters
   an unconfigured node + no default (CASSANDRA-4349)
 * fix bug in sstable blacklisting with LCS (CASSANDRA-4343)
 * LCS no longer promotes tiny sstables out of L0 (CASSANDRA-4341)
 * skip tombstones during hint replay (CASSANDRA-4320)
 * fix NPE in compactionstats (CASSANDRA-4318)
 * enforce 1m min keycache for auto (CASSANDRA-4306)
 * Have DeletedColumn.isMFD always return true (CASSANDRA-4307)
 * (cql3) exeption message for ORDER BY constraints said primary filter can be
    an IN clause, which is misleading (CASSANDRA-4319)
 * (cql3) Reject (not yet supported) creation of 2ndardy indexes on tables with
   composite primary keys (CASSANDRA-4328)
 * Set JVM stack size to 160k for java 7 (CASSANDRA-4275)
 * cqlsh: add COPY command to load data from CSV flat files (CASSANDRA-4012)
 * CFMetaData.fromThrift to throw ConfigurationException upon error (CASSANDRA-4353)
 * Use CF comparator to sort indexed columns in SecondaryIndexManager
   (CASSANDRA-4365)
 * add strategy_options to the KSMetaData.toString() output (CASSANDRA-4248)
 * (cql3) fix range queries containing unqueried results (CASSANDRA-4372)
 * (cql3) allow updating column_alias types (CASSANDRA-4041)
 * (cql3) Fix deletion bug (CASSANDRA-4193)
 * Fix computation of overlapping sstable for leveled compaction (CASSANDRA-4321)
 * Improve scrub and allow to run it offline (CASSANDRA-4321)
 * Fix assertionError in StorageService.bulkLoad (CASSANDRA-4368)
 * (cqlsh) add option to authenticate to a keyspace at startup (CASSANDRA-4108)
 * (cqlsh) fix ASSUME functionality (CASSANDRA-4352)
 * Fix ColumnFamilyRecordReader to not return progress > 100% (CASSANDRA-3942)
Merged from 1.0:
 * Set gc_grace on index CF to 0 (CASSANDRA-4314)


1.1.1
 * add populate_io_cache_on_flush option (CASSANDRA-2635)
 * allow larger cache capacities than 2GB (CASSANDRA-4150)
 * add getsstables command to nodetool (CASSANDRA-4199)
 * apply parent CF compaction settings to secondary index CFs (CASSANDRA-4280)
 * preserve commitlog size cap when recycling segments at startup
   (CASSANDRA-4201)
 * (Hadoop) fix split generation regression (CASSANDRA-4259)
 * ignore min/max compactions settings in LCS, while preserving
   behavior that min=max=0 disables autocompaction (CASSANDRA-4233)
 * log number of rows read from saved cache (CASSANDRA-4249)
 * calculate exact size required for cleanup operations (CASSANDRA-1404)
 * avoid blocking additional writes during flush when the commitlog
   gets behind temporarily (CASSANDRA-1991)
 * enable caching on index CFs based on data CF cache setting (CASSANDRA-4197)
 * warn on invalid replication strategy creation options (CASSANDRA-4046)
 * remove [Freeable]Memory finalizers (CASSANDRA-4222)
 * include tombstone size in ColumnFamily.size, which can prevent OOM
   during sudden mass delete operations by yielding a nonzero liveRatio
   (CASSANDRA-3741)
 * Open 1 sstableScanner per level for leveled compaction (CASSANDRA-4142)
 * Optimize reads when row deletion timestamps allow us to restrict
   the set of sstables we check (CASSANDRA-4116)
 * add support for commitlog archiving and point-in-time recovery
   (CASSANDRA-3690)
 * avoid generating redundant compaction tasks during streaming
   (CASSANDRA-4174)
 * add -cf option to nodetool snapshot, and takeColumnFamilySnapshot to
   StorageService mbean (CASSANDRA-556)
 * optimize cleanup to drop entire sstables where possible (CASSANDRA-4079)
 * optimize truncate when autosnapshot is disabled (CASSANDRA-4153)
 * update caches to use byte[] keys to reduce memory overhead (CASSANDRA-3966)
 * add column limit to cli (CASSANDRA-3012, 4098)
 * clean up and optimize DataOutputBuffer, used by CQL compression and
   CompositeType (CASSANDRA-4072)
 * optimize commitlog checksumming (CASSANDRA-3610)
 * identify and blacklist corrupted SSTables from future compactions
   (CASSANDRA-2261)
 * Move CfDef and KsDef validation out of thrift (CASSANDRA-4037)
 * Expose API to repair a user provided range (CASSANDRA-3912)
 * Add way to force the cassandra-cli to refresh its schema (CASSANDRA-4052)
 * Avoid having replicate on write tasks stacking up at CL.ONE (CASSANDRA-2889)
 * (cql3) Backwards compatibility for composite comparators in non-cql3-aware
   clients (CASSANDRA-4093)
 * (cql3) Fix order by for reversed queries (CASSANDRA-4160)
 * (cql3) Add ReversedType support (CASSANDRA-4004)
 * (cql3) Add timeuuid type (CASSANDRA-4194)
 * (cql3) Minor fixes (CASSANDRA-4185)
 * (cql3) Fix prepared statement in BATCH (CASSANDRA-4202)
 * (cql3) Reduce the list of reserved keywords (CASSANDRA-4186)
 * (cql3) Move max/min compaction thresholds to compaction strategy options
   (CASSANDRA-4187)
 * Fix exception during move when localhost is the only source (CASSANDRA-4200)
 * (cql3) Allow paging through non-ordered partitioner results (CASSANDRA-3771)
 * (cql3) Fix drop index (CASSANDRA-4192)
 * (cql3) Don't return range ghosts anymore (CASSANDRA-3982)
 * fix re-creating Keyspaces/ColumnFamilies with the same name as dropped
   ones (CASSANDRA-4219)
 * fix SecondaryIndex LeveledManifest save upon snapshot (CASSANDRA-4230)
 * fix missing arrayOffset in FBUtilities.hash (CASSANDRA-4250)
 * (cql3) Add name of parameters in CqlResultSet (CASSANDRA-4242)
 * (cql3) Correctly validate order by queries (CASSANDRA-4246)
 * rename stress to cassandra-stress for saner packaging (CASSANDRA-4256)
 * Fix exception on colum metadata with non-string comparator (CASSANDRA-4269)
 * Check for unknown/invalid compression options (CASSANDRA-4266)
 * (cql3) Adds simple access to column timestamp and ttl (CASSANDRA-4217)
 * (cql3) Fix range queries with secondary indexes (CASSANDRA-4257)
 * Better error messages from improper input in cli (CASSANDRA-3865)
 * Try to stop all compaction upon Keyspace or ColumnFamily drop (CASSANDRA-4221)
 * (cql3) Allow keyspace properties to contain hyphens (CASSANDRA-4278)
 * (cql3) Correctly validate keyspace access in create table (CASSANDRA-4296)
 * Avoid deadlock in migration stage (CASSANDRA-3882)
 * Take supercolumn names and deletion info into account in memtable throughput
   (CASSANDRA-4264)
 * Add back backward compatibility for old style replication factor (CASSANDRA-4294)
 * Preserve compatibility with pre-1.1 index queries (CASSANDRA-4262)
Merged from 1.0:
 * Fix super columns bug where cache is not updated (CASSANDRA-4190)
 * fix maxTimestamp to include row tombstones (CASSANDRA-4116)
 * (CLI) properly handle quotes in create/update keyspace commands (CASSANDRA-4129)
 * Avoids possible deadlock during bootstrap (CASSANDRA-4159)
 * fix stress tool that hangs forever on timeout or error (CASSANDRA-4128)
 * stress tool to return appropriate exit code on failure (CASSANDRA-4188)
 * fix compaction NPE when out of disk space and assertions disabled
   (CASSANDRA-3985)
 * synchronize LCS getEstimatedTasks to avoid CME (CASSANDRA-4255)
 * ensure unique streaming session id's (CASSANDRA-4223)
 * kick off background compaction when min/max thresholds change
   (CASSANDRA-4279)
 * improve ability of STCS.getBuckets to deal with 100s of 1000s of
   sstables, such as when convertinb back from LCS (CASSANDRA-4287)
 * Oversize integer in CQL throws NumberFormatException (CASSANDRA-4291)
 * fix 1.0.x node join to mixed version cluster, other nodes >= 1.1 (CASSANDRA-4195)
 * Fix LCS splitting sstable base on uncompressed size (CASSANDRA-4419)
 * Push the validation of secondary index values to the SecondaryIndexManager (CASSANDRA-4240)
 * Don't purge columns during upgradesstables (CASSANDRA-4462)
 * Make cqlsh work with piping (CASSANDRA-4113)
 * Validate arguments for nodetool decommission (CASSANDRA-4061)
 * Report thrift status in nodetool info (CASSANDRA-4010)


1.1.0-final
 * average a reduced liveRatio estimate with the previous one (CASSANDRA-4065)
 * Allow KS and CF names up to 48 characters (CASSANDRA-4157)
 * fix stress build (CASSANDRA-4140)
 * add time remaining estimate to nodetool compactionstats (CASSANDRA-4167)
 * (cql) fix NPE in cql3 ALTER TABLE (CASSANDRA-4163)
 * (cql) Add support for CL.TWO and CL.THREE in CQL (CASSANDRA-4156)
 * (cql) Fix type in CQL3 ALTER TABLE preventing update (CASSANDRA-4170)
 * (cql) Throw invalid exception from CQL3 on obsolete options (CASSANDRA-4171)
 * (cqlsh) fix recognizing uppercase SELECT keyword (CASSANDRA-4161)
 * Pig: wide row support (CASSANDRA-3909)
Merged from 1.0:
 * avoid streaming empty files with bulk loader if sstablewriter errors out
   (CASSANDRA-3946)


1.1-rc1
 * Include stress tool in binary builds (CASSANDRA-4103)
 * (Hadoop) fix wide row iteration when last row read was deleted
   (CASSANDRA-4154)
 * fix read_repair_chance to really default to 0.1 in the cli (CASSANDRA-4114)
 * Adds caching and bloomFilterFpChange to CQL options (CASSANDRA-4042)
 * Adds posibility to autoconfigure size of the KeyCache (CASSANDRA-4087)
 * fix KEYS index from skipping results (CASSANDRA-3996)
 * Remove sliced_buffer_size_in_kb dead option (CASSANDRA-4076)
 * make loadNewSStable preserve sstable version (CASSANDRA-4077)
 * Respect 1.0 cache settings as much as possible when upgrading
   (CASSANDRA-4088)
 * relax path length requirement for sstable files when upgrading on
   non-Windows platforms (CASSANDRA-4110)
 * fix terminination of the stress.java when errors were encountered
   (CASSANDRA-4128)
 * Move CfDef and KsDef validation out of thrift (CASSANDRA-4037)
 * Fix get_paged_slice (CASSANDRA-4136)
 * CQL3: Support slice with exclusive start and stop (CASSANDRA-3785)
Merged from 1.0:
 * support PropertyFileSnitch in bulk loader (CASSANDRA-4145)
 * add auto_snapshot option allowing disabling snapshot before drop/truncate
   (CASSANDRA-3710)
 * allow short snitch names (CASSANDRA-4130)


1.1-beta2
 * rename loaded sstables to avoid conflicts with local snapshots
   (CASSANDRA-3967)
 * start hint replay as soon as FD notifies that the target is back up
   (CASSANDRA-3958)
 * avoid unproductive deserializing of cached rows during compaction
   (CASSANDRA-3921)
 * fix concurrency issues with CQL keyspace creation (CASSANDRA-3903)
 * Show Effective Owership via Nodetool ring <keyspace> (CASSANDRA-3412)
 * Update ORDER BY syntax for CQL3 (CASSANDRA-3925)
 * Fix BulkRecordWriter to not throw NPE if reducer gets no map data from Hadoop (CASSANDRA-3944)
 * Fix bug with counters in super columns (CASSANDRA-3821)
 * Remove deprecated merge_shard_chance (CASSANDRA-3940)
 * add a convenient way to reset a node's schema (CASSANDRA-2963)
 * fix for intermittent SchemaDisagreementException (CASSANDRA-3884)
 * CLI `list <CF>` to limit number of columns and their order (CASSANDRA-3012)
 * ignore deprecated KsDef/CfDef/ColumnDef fields in native schema (CASSANDRA-3963)
 * CLI to report when unsupported column_metadata pair was given (CASSANDRA-3959)
 * reincarnate removed and deprecated KsDef/CfDef attributes (CASSANDRA-3953)
 * Fix race between writes and read for cache (CASSANDRA-3862)
 * perform static initialization of StorageProxy on start-up (CASSANDRA-3797)
 * support trickling fsync() on writes (CASSANDRA-3950)
 * expose counters for unavailable/timeout exceptions given to thrift clients (CASSANDRA-3671)
 * avoid quadratic startup time in LeveledManifest (CASSANDRA-3952)
 * Add type information to new schema_ columnfamilies and remove thrift
   serialization for schema (CASSANDRA-3792)
 * add missing column validator options to the CLI help (CASSANDRA-3926)
 * skip reading saved key cache if CF's caching strategy is NONE or ROWS_ONLY (CASSANDRA-3954)
 * Unify migration code (CASSANDRA-4017)
Merged from 1.0:
 * cqlsh: guess correct version of Python for Arch Linux (CASSANDRA-4090)
 * (CLI) properly handle quotes in create/update keyspace commands (CASSANDRA-4129)
 * Avoids possible deadlock during bootstrap (CASSANDRA-4159)
 * fix stress tool that hangs forever on timeout or error (CASSANDRA-4128)
 * Fix super columns bug where cache is not updated (CASSANDRA-4190)
 * stress tool to return appropriate exit code on failure (CASSANDRA-4188)


1.0.9
 * improve index sampling performance (CASSANDRA-4023)
 * always compact away deleted hints immediately after handoff (CASSANDRA-3955)
 * delete hints from dropped ColumnFamilies on handoff instead of
   erroring out (CASSANDRA-3975)
 * add CompositeType ref to the CLI doc for create/update column family (CASSANDRA-3980)
 * Pig: support Counter ColumnFamilies (CASSANDRA-3973)
 * Pig: Composite column support (CASSANDRA-3684)
 * Avoid NPE during repair when a keyspace has no CFs (CASSANDRA-3988)
 * Fix division-by-zero error on get_slice (CASSANDRA-4000)
 * don't change manifest level for cleanup, scrub, and upgradesstables
   operations under LeveledCompactionStrategy (CASSANDRA-3989, 4112)
 * fix race leading to super columns assertion failure (CASSANDRA-3957)
 * fix NPE on invalid CQL delete command (CASSANDRA-3755)
 * allow custom types in CLI's assume command (CASSANDRA-4081)
 * fix totalBytes count for parallel compactions (CASSANDRA-3758)
 * fix intermittent NPE in get_slice (CASSANDRA-4095)
 * remove unnecessary asserts in native code interfaces (CASSANDRA-4096)
 * Validate blank keys in CQL to avoid assertion errors (CASSANDRA-3612)
 * cqlsh: fix bad decoding of some column names (CASSANDRA-4003)
 * cqlsh: fix incorrect padding with unicode chars (CASSANDRA-4033)
 * Fix EC2 snitch incorrectly reporting region (CASSANDRA-4026)
 * Shut down thrift during decommission (CASSANDRA-4086)
 * Expose nodetool cfhistograms for 2ndary indexes (CASSANDRA-4063)
Merged from 0.8:
 * Fix ConcurrentModificationException in gossiper (CASSANDRA-4019)


1.1-beta1
 * (cqlsh)
   + add SOURCE and CAPTURE commands, and --file option (CASSANDRA-3479)
   + add ALTER COLUMNFAMILY WITH (CASSANDRA-3523)
   + bundle Python dependencies with Cassandra (CASSANDRA-3507)
   + added to Debian package (CASSANDRA-3458)
   + display byte data instead of erroring out on decode failure
     (CASSANDRA-3874)
 * add nodetool rebuild_index (CASSANDRA-3583)
 * add nodetool rangekeysample (CASSANDRA-2917)
 * Fix streaming too much data during move operations (CASSANDRA-3639)
 * Nodetool and CLI connect to localhost by default (CASSANDRA-3568)
 * Reduce memory used by primary index sample (CASSANDRA-3743)
 * (Hadoop) separate input/output configurations (CASSANDRA-3197, 3765)
 * avoid returning internal Cassandra classes over JMX (CASSANDRA-2805)
 * add row-level isolation via SnapTree (CASSANDRA-2893)
 * Optimize key count estimation when opening sstable on startup
   (CASSANDRA-2988)
 * multi-dc replication optimization supporting CL > ONE (CASSANDRA-3577)
 * add command to stop compactions (CASSANDRA-1740, 3566, 3582)
 * multithreaded streaming (CASSANDRA-3494)
 * removed in-tree redhat spec (CASSANDRA-3567)
 * "defragment" rows for name-based queries under STCS, again (CASSANDRA-2503)
 * Recycle commitlog segments for improved performance
   (CASSANDRA-3411, 3543, 3557, 3615)
 * update size-tiered compaction to prioritize small tiers (CASSANDRA-2407)
 * add message expiration logic to OutboundTcpConnection (CASSANDRA-3005)
 * off-heap cache to use sun.misc.Unsafe instead of JNA (CASSANDRA-3271)
 * EACH_QUORUM is only supported for writes (CASSANDRA-3272)
 * replace compactionlock use in schema migration by checking CFS.isValid
   (CASSANDRA-3116)
 * recognize that "SELECT first ... *" isn't really "SELECT *" (CASSANDRA-3445)
 * Use faster bytes comparison (CASSANDRA-3434)
 * Bulk loader is no longer a fat client, (HADOOP) bulk load output format
   (CASSANDRA-3045)
 * (Hadoop) add support for KeyRange.filter
 * remove assumption that keys and token are in bijection
   (CASSANDRA-1034, 3574, 3604)
 * always remove endpoints from delevery queue in HH (CASSANDRA-3546)
 * fix race between cf flush and its 2ndary indexes flush (CASSANDRA-3547)
 * fix potential race in AES when a repair fails (CASSANDRA-3548)
 * Remove columns shadowed by a deleted container even when we cannot purge
   (CASSANDRA-3538)
 * Improve memtable slice iteration performance (CASSANDRA-3545)
 * more efficient allocation of small bloom filters (CASSANDRA-3618)
 * Use separate writer thread in SSTableSimpleUnsortedWriter (CASSANDRA-3619)
 * fsync the directory after new sstable or commitlog segment are created (CASSANDRA-3250)
 * fix minor issues reported by FindBugs (CASSANDRA-3658)
 * global key/row caches (CASSANDRA-3143, 3849)
 * optimize memtable iteration during range scan (CASSANDRA-3638)
 * introduce 'crc_check_chance' in CompressionParameters to support
   a checksum percentage checking chance similarly to read-repair (CASSANDRA-3611)
 * a way to deactivate global key/row cache on per-CF basis (CASSANDRA-3667)
 * fix LeveledCompactionStrategy broken because of generation pre-allocation
   in LeveledManifest (CASSANDRA-3691)
 * finer-grained control over data directories (CASSANDRA-2749)
 * Fix ClassCastException during hinted handoff (CASSANDRA-3694)
 * Upgrade Thrift to 0.7 (CASSANDRA-3213)
 * Make stress.java insert operation to use microseconds (CASSANDRA-3725)
 * Allows (internally) doing a range query with a limit of columns instead of
   rows (CASSANDRA-3742)
 * Allow rangeSlice queries to be start/end inclusive/exclusive (CASSANDRA-3749)
 * Fix BulkLoader to support new SSTable layout and add stream
   throttling to prevent an NPE when there is no yaml config (CASSANDRA-3752)
 * Allow concurrent schema migrations (CASSANDRA-1391, 3832)
 * Add SnapshotCommand to trigger snapshot on remote node (CASSANDRA-3721)
 * Make CFMetaData conversions to/from thrift/native schema inverses
   (CASSANDRA_3559)
 * Add initial code for CQL 3.0-beta (CASSANDRA-2474, 3781, 3753)
 * Add wide row support for ColumnFamilyInputFormat (CASSANDRA-3264)
 * Allow extending CompositeType comparator (CASSANDRA-3657)
 * Avoids over-paging during get_count (CASSANDRA-3798)
 * Add new command to rebuild a node without (repair) merkle tree calculations
   (CASSANDRA-3483, 3922)
 * respect not only row cache capacity but caching mode when
   trying to read data (CASSANDRA-3812)
 * fix system tests (CASSANDRA-3827)
 * CQL support for altering row key type in ALTER TABLE (CASSANDRA-3781)
 * turn compression on by default (CASSANDRA-3871)
 * make hexToBytes refuse invalid input (CASSANDRA-2851)
 * Make secondary indexes CF inherit compression and compaction from their
   parent CF (CASSANDRA-3877)
 * Finish cleanup up tombstone purge code (CASSANDRA-3872)
 * Avoid NPE on aboarted stream-out sessions (CASSANDRA-3904)
 * BulkRecordWriter throws NPE for counter columns (CASSANDRA-3906)
 * Support compression using BulkWriter (CASSANDRA-3907)


1.0.8
 * fix race between cleanup and flush on secondary index CFSes (CASSANDRA-3712)
 * avoid including non-queried nodes in rangeslice read repair
   (CASSANDRA-3843)
 * Only snapshot CF being compacted for snapshot_before_compaction
   (CASSANDRA-3803)
 * Log active compactions in StatusLogger (CASSANDRA-3703)
 * Compute more accurate compaction score per level (CASSANDRA-3790)
 * Return InvalidRequest when using a keyspace that doesn't exist
   (CASSANDRA-3764)
 * disallow user modification of System keyspace (CASSANDRA-3738)
 * allow using sstable2json on secondary index data (CASSANDRA-3738)
 * (cqlsh) add DESCRIBE COLUMNFAMILIES (CASSANDRA-3586)
 * (cqlsh) format blobs correctly and use colors to improve output
   readability (CASSANDRA-3726)
 * synchronize BiMap of bootstrapping tokens (CASSANDRA-3417)
 * show index options in CLI (CASSANDRA-3809)
 * add optional socket timeout for streaming (CASSANDRA-3838)
 * fix truncate not to leave behind non-CFS backed secondary indexes
   (CASSANDRA-3844)
 * make CLI `show schema` to use output stream directly instead
   of StringBuilder (CASSANDRA-3842)
 * remove the wait on hint future during write (CASSANDRA-3870)
 * (cqlsh) ignore missing CfDef opts (CASSANDRA-3933)
 * (cqlsh) look for cqlshlib relative to realpath (CASSANDRA-3767)
 * Fix short read protection (CASSANDRA-3934)
 * Make sure infered and actual schema match (CASSANDRA-3371)
 * Fix NPE during HH delivery (CASSANDRA-3677)
 * Don't put boostrapping node in 'hibernate' status (CASSANDRA-3737)
 * Fix double quotes in windows bat files (CASSANDRA-3744)
 * Fix bad validator lookup (CASSANDRA-3789)
 * Fix soft reset in EC2MultiRegionSnitch (CASSANDRA-3835)
 * Don't leave zombie connections with THSHA thrift server (CASSANDRA-3867)
 * (cqlsh) fix deserialization of data (CASSANDRA-3874)
 * Fix removetoken force causing an inconsistent state (CASSANDRA-3876)
 * Fix ahndling of some types with Pig (CASSANDRA-3886)
 * Don't allow to drop the system keyspace (CASSANDRA-3759)
 * Make Pig deletes disabled by default and configurable (CASSANDRA-3628)
Merged from 0.8:
 * (Pig) fix CassandraStorage to use correct comparator in Super ColumnFamily
   case (CASSANDRA-3251)
 * fix thread safety issues in commitlog replay, primarily affecting
   systems with many (100s) of CF definitions (CASSANDRA-3751)
 * Fix relevant tombstone ignored with super columns (CASSANDRA-3875)


1.0.7
 * fix regression in HH page size calculation (CASSANDRA-3624)
 * retry failed stream on IOException (CASSANDRA-3686)
 * allow configuring bloom_filter_fp_chance (CASSANDRA-3497)
 * attempt hint delivery every ten minutes, or when failure detector
   notifies us that a node is back up, whichever comes first.  hint
   handoff throttle delay default changed to 1ms, from 50 (CASSANDRA-3554)
 * add nodetool setstreamthroughput (CASSANDRA-3571)
 * fix assertion when dropping a columnfamily with no sstables (CASSANDRA-3614)
 * more efficient allocation of small bloom filters (CASSANDRA-3618)
 * CLibrary.createHardLinkWithExec() to check for errors (CASSANDRA-3101)
 * Avoid creating empty and non cleaned writer during compaction (CASSANDRA-3616)
 * stop thrift service in shutdown hook so we can quiesce MessagingService
   (CASSANDRA-3335)
 * (CQL) compaction_strategy_options and compression_parameters for
   CREATE COLUMNFAMILY statement (CASSANDRA-3374)
 * Reset min/max compaction threshold when creating size tiered compaction
   strategy (CASSANDRA-3666)
 * Don't ignore IOException during compaction (CASSANDRA-3655)
 * Fix assertion error for CF with gc_grace=0 (CASSANDRA-3579)
 * Shutdown ParallelCompaction reducer executor after use (CASSANDRA-3711)
 * Avoid < 0 value for pending tasks in leveled compaction (CASSANDRA-3693)
 * (Hadoop) Support TimeUUID in Pig CassandraStorage (CASSANDRA-3327)
 * Check schema is ready before continuing boostrapping (CASSANDRA-3629)
 * Catch overflows during parsing of chunk_length_kb (CASSANDRA-3644)
 * Improve stream protocol mismatch errors (CASSANDRA-3652)
 * Avoid multiple thread doing HH to the same target (CASSANDRA-3681)
 * Add JMX property for rp_timeout_in_ms (CASSANDRA-2940)
 * Allow DynamicCompositeType to compare component of different types
   (CASSANDRA-3625)
 * Flush non-cfs backed secondary indexes (CASSANDRA-3659)
 * Secondary Indexes should report memory consumption (CASSANDRA-3155)
 * fix for SelectStatement start/end key are not set correctly
   when a key alias is involved (CASSANDRA-3700)
 * fix CLI `show schema` command insert of an extra comma in
   column_metadata (CASSANDRA-3714)
Merged from 0.8:
 * avoid logging (harmless) exception when GC takes < 1ms (CASSANDRA-3656)
 * prevent new nodes from thinking down nodes are up forever (CASSANDRA-3626)
 * use correct list of replicas for LOCAL_QUORUM reads when read repair
   is disabled (CASSANDRA-3696)
 * block on flush before compacting hints (may prevent OOM) (CASSANDRA-3733)


1.0.6
 * (CQL) fix cqlsh support for replicate_on_write (CASSANDRA-3596)
 * fix adding to leveled manifest after streaming (CASSANDRA-3536)
 * filter out unavailable cipher suites when using encryption (CASSANDRA-3178)
 * (HADOOP) add old-style api support for CFIF and CFRR (CASSANDRA-2799)
 * Support TimeUUIDType column names in Stress.java tool (CASSANDRA-3541)
 * (CQL) INSERT/UPDATE/DELETE/TRUNCATE commands should allow CF names to
   be qualified by keyspace (CASSANDRA-3419)
 * always remove endpoints from delevery queue in HH (CASSANDRA-3546)
 * fix race between cf flush and its 2ndary indexes flush (CASSANDRA-3547)
 * fix potential race in AES when a repair fails (CASSANDRA-3548)
 * fix default value validation usage in CLI SET command (CASSANDRA-3553)
 * Optimize componentsFor method for compaction and startup time
   (CASSANDRA-3532)
 * (CQL) Proper ColumnFamily metadata validation on CREATE COLUMNFAMILY
   (CASSANDRA-3565)
 * fix compression "chunk_length_kb" option to set correct kb value for
   thrift/avro (CASSANDRA-3558)
 * fix missing response during range slice repair (CASSANDRA-3551)
 * 'describe ring' moved from CLI to nodetool and available through JMX (CASSANDRA-3220)
 * add back partitioner to sstable metadata (CASSANDRA-3540)
 * fix NPE in get_count for counters (CASSANDRA-3601)
Merged from 0.8:
 * remove invalid assertion that table was opened before dropping it
   (CASSANDRA-3580)
 * range and index scans now only send requests to enough replicas to
   satisfy requested CL + RR (CASSANDRA-3598)
 * use cannonical host for local node in nodetool info (CASSANDRA-3556)
 * remove nonlocal DC write optimization since it only worked with
   CL.ONE or CL.LOCAL_QUORUM (CASSANDRA-3577, 3585)
 * detect misuses of CounterColumnType (CASSANDRA-3422)
 * turn off string interning in json2sstable, take 2 (CASSANDRA-2189)
 * validate compression parameters on add/update of the ColumnFamily
   (CASSANDRA-3573)
 * Check for 0.0.0.0 is incorrect in CFIF (CASSANDRA-3584)
 * Increase vm.max_map_count in debian packaging (CASSANDRA-3563)
 * gossiper will never add itself to saved endpoints (CASSANDRA-3485)


1.0.5
 * revert CASSANDRA-3407 (see CASSANDRA-3540)
 * fix assertion error while forwarding writes to local nodes (CASSANDRA-3539)


1.0.4
 * fix self-hinting of timed out read repair updates and make hinted handoff
   less prone to OOMing a coordinator (CASSANDRA-3440)
 * expose bloom filter sizes via JMX (CASSANDRA-3495)
 * enforce RP tokens 0..2**127 (CASSANDRA-3501)
 * canonicalize paths exposed through JMX (CASSANDRA-3504)
 * fix "liveSize" stat when sstables are removed (CASSANDRA-3496)
 * add bloom filter FP rates to nodetool cfstats (CASSANDRA-3347)
 * record partitioner in sstable metadata component (CASSANDRA-3407)
 * add new upgradesstables nodetool command (CASSANDRA-3406)
 * skip --debug requirement to see common exceptions in CLI (CASSANDRA-3508)
 * fix incorrect query results due to invalid max timestamp (CASSANDRA-3510)
 * make sstableloader recognize compressed sstables (CASSANDRA-3521)
 * avoids race in OutboundTcpConnection in multi-DC setups (CASSANDRA-3530)
 * use SETLOCAL in cassandra.bat (CASSANDRA-3506)
 * fix ConcurrentModificationException in Table.all() (CASSANDRA-3529)
Merged from 0.8:
 * fix concurrence issue in the FailureDetector (CASSANDRA-3519)
 * fix array out of bounds error in counter shard removal (CASSANDRA-3514)
 * avoid dropping tombstones when they might still be needed to shadow
   data in a different sstable (CASSANDRA-2786)


1.0.3
 * revert name-based query defragmentation aka CASSANDRA-2503 (CASSANDRA-3491)
 * fix invalidate-related test failures (CASSANDRA-3437)
 * add next-gen cqlsh to bin/ (CASSANDRA-3188, 3131, 3493)
 * (CQL) fix handling of rows with no columns (CASSANDRA-3424, 3473)
 * fix querying supercolumns by name returning only a subset of
   subcolumns or old subcolumn versions (CASSANDRA-3446)
 * automatically compute sha1 sum for uncompressed data files (CASSANDRA-3456)
 * fix reading metadata/statistics component for version < h (CASSANDRA-3474)
 * add sstable forward-compatibility (CASSANDRA-3478)
 * report compression ratio in CFSMBean (CASSANDRA-3393)
 * fix incorrect size exception during streaming of counters (CASSANDRA-3481)
 * (CQL) fix for counter decrement syntax (CASSANDRA-3418)
 * Fix race introduced by CASSANDRA-2503 (CASSANDRA-3482)
 * Fix incomplete deletion of delivered hints (CASSANDRA-3466)
 * Avoid rescheduling compactions when no compaction was executed
   (CASSANDRA-3484)
 * fix handling of the chunk_length_kb compression options (CASSANDRA-3492)
Merged from 0.8:
 * fix updating CF row_cache_provider (CASSANDRA-3414)
 * CFMetaData.convertToThrift method to set RowCacheProvider (CASSANDRA-3405)
 * acquire compactionlock during truncate (CASSANDRA-3399)
 * fix displaying cfdef entries for super columnfamilies (CASSANDRA-3415)
 * Make counter shard merging thread safe (CASSANDRA-3178)
 * Revert CASSANDRA-2855
 * Fix bug preventing the use of efficient cross-DC writes (CASSANDRA-3472)
 * `describe ring` command for CLI (CASSANDRA-3220)
 * (Hadoop) skip empty rows when entire row is requested, redux (CASSANDRA-2855)


1.0.2
 * "defragment" rows for name-based queries under STCS (CASSANDRA-2503)
 * Add timing information to cassandra-cli GET/SET/LIST queries (CASSANDRA-3326)
 * Only create one CompressionMetadata object per sstable (CASSANDRA-3427)
 * cleanup usage of StorageService.setMode() (CASSANDRA-3388)
 * Avoid large array allocation for compressed chunk offsets (CASSANDRA-3432)
 * fix DecimalType bytebuffer marshalling (CASSANDRA-3421)
 * fix bug that caused first column in per row indexes to be ignored
   (CASSANDRA-3441)
 * add JMX call to clean (failed) repair sessions (CASSANDRA-3316)
 * fix sstableloader reference acquisition bug (CASSANDRA-3438)
 * fix estimated row size regression (CASSANDRA-3451)
 * make sure we don't return more columns than asked (CASSANDRA-3303, 3395)
Merged from 0.8:
 * acquire compactionlock during truncate (CASSANDRA-3399)
 * fix displaying cfdef entries for super columnfamilies (CASSANDRA-3415)


1.0.1
 * acquire references during index build to prevent delete problems
   on Windows (CASSANDRA-3314)
 * describe_ring should include datacenter/topology information (CASSANDRA-2882)
 * Thrift sockets are not properly buffered (CASSANDRA-3261)
 * performance improvement for bytebufferutil compare function (CASSANDRA-3286)
 * add system.versions ColumnFamily (CASSANDRA-3140)
 * reduce network copies (CASSANDRA-3333, 3373)
 * limit nodetool to 32MB of heap (CASSANDRA-3124)
 * (CQL) update parser to accept "timestamp" instead of "date" (CASSANDRA-3149)
 * Fix CLI `show schema` to include "compression_options" (CASSANDRA-3368)
 * Snapshot to include manifest under LeveledCompactionStrategy (CASSANDRA-3359)
 * (CQL) SELECT query should allow CF name to be qualified by keyspace (CASSANDRA-3130)
 * (CQL) Fix internal application error specifying 'using consistency ...'
   in lower case (CASSANDRA-3366)
 * fix Deflate compression when compression actually makes the data bigger
   (CASSANDRA-3370)
 * optimize UUIDGen to avoid lock contention on InetAddress.getLocalHost
   (CASSANDRA-3387)
 * tolerate index being dropped mid-mutation (CASSANDRA-3334, 3313)
 * CompactionManager is now responsible for checking for new candidates
   post-task execution, enabling more consistent leveled compaction
   (CASSANDRA-3391)
 * Cache HSHA threads (CASSANDRA-3372)
 * use CF/KS names as snapshot prefix for drop + truncate operations
   (CASSANDRA-2997)
 * Break bloom filters up to avoid heap fragmentation (CASSANDRA-2466)
 * fix cassandra hanging on jsvc stop (CASSANDRA-3302)
 * Avoid leveled compaction getting blocked on errors (CASSANDRA-3408)
 * Make reloading the compaction strategy safe (CASSANDRA-3409)
 * ignore 0.8 hints even if compaction begins before we try to purge
   them (CASSANDRA-3385)
 * remove procrun (bin\daemon) from Cassandra source tree and
   artifacts (CASSANDRA-3331)
 * make cassandra compile under JDK7 (CASSANDRA-3275)
 * remove dependency of clientutil.jar to FBUtilities (CASSANDRA-3299)
 * avoid truncation errors by using long math on long values (CASSANDRA-3364)
 * avoid clock drift on some Windows machine (CASSANDRA-3375)
 * display cache provider in cli 'describe keyspace' command (CASSANDRA-3384)
 * fix incomplete topology information in describe_ring (CASSANDRA-3403)
 * expire dead gossip states based on time (CASSANDRA-2961)
 * improve CompactionTask extensibility (CASSANDRA-3330)
 * Allow one leveled compaction task to kick off another (CASSANDRA-3363)
 * allow encryption only between datacenters (CASSANDRA-2802)
Merged from 0.8:
 * fix truncate allowing data to be replayed post-restart (CASSANDRA-3297)
 * make iwriter final in IndexWriter to avoid NPE (CASSANDRA-2863)
 * (CQL) update grammar to require key clause in DELETE statement
   (CASSANDRA-3349)
 * (CQL) allow numeric keyspace names in USE statement (CASSANDRA-3350)
 * (Hadoop) skip empty rows when slicing the entire row (CASSANDRA-2855)
 * Fix handling of tombstone by SSTableExport/Import (CASSANDRA-3357)
 * fix ColumnIndexer to use long offsets (CASSANDRA-3358)
 * Improved CLI exceptions (CASSANDRA-3312)
 * Fix handling of tombstone by SSTableExport/Import (CASSANDRA-3357)
 * Only count compaction as active (for throttling) when they have
   successfully acquired the compaction lock (CASSANDRA-3344)
 * Display CLI version string on startup (CASSANDRA-3196)
 * (Hadoop) make CFIF try rpc_address or fallback to listen_address
   (CASSANDRA-3214)
 * (Hadoop) accept comma delimited lists of initial thrift connections
   (CASSANDRA-3185)
 * ColumnFamily min_compaction_threshold should be >= 2 (CASSANDRA-3342)
 * (Pig) add 0.8+ types and key validation type in schema (CASSANDRA-3280)
 * Fix completely removing column metadata using CLI (CASSANDRA-3126)
 * CLI `describe cluster;` output should be on separate lines for separate versions
   (CASSANDRA-3170)
 * fix changing durable_writes keyspace option during CF creation
   (CASSANDRA-3292)
 * avoid locking on update when no indexes are involved (CASSANDRA-3386)
 * fix assertionError during repair with ordered partitioners (CASSANDRA-3369)
 * correctly serialize key_validation_class for avro (CASSANDRA-3391)
 * don't expire counter tombstone after streaming (CASSANDRA-3394)
 * prevent nodes that failed to join from hanging around forever
   (CASSANDRA-3351)
 * remove incorrect optimization from slice read path (CASSANDRA-3390)
 * Fix race in AntiEntropyService (CASSANDRA-3400)


1.0.0-final
 * close scrubbed sstable fd before deleting it (CASSANDRA-3318)
 * fix bug preventing obsolete commitlog segments from being removed
   (CASSANDRA-3269)
 * tolerate whitespace in seed CDL (CASSANDRA-3263)
 * Change default heap thresholds to max(min(1/2 ram, 1G), min(1/4 ram, 8GB))
   (CASSANDRA-3295)
 * Fix broken CompressedRandomAccessReaderTest (CASSANDRA-3298)
 * (CQL) fix type information returned for wildcard queries (CASSANDRA-3311)
 * add estimated tasks to LeveledCompactionStrategy (CASSANDRA-3322)
 * avoid including compaction cache-warming in keycache stats (CASSANDRA-3325)
 * run compaction and hinted handoff threads at MIN_PRIORITY (CASSANDRA-3308)
 * default hsha thrift server to cpu core count in rpc pool (CASSANDRA-3329)
 * add bin\daemon to binary tarball for Windows service (CASSANDRA-3331)
 * Fix places where uncompressed size of sstables was use in place of the
   compressed one (CASSANDRA-3338)
 * Fix hsha thrift server (CASSANDRA-3346)
 * Make sure repair only stream needed sstables (CASSANDRA-3345)


1.0.0-rc2
 * Log a meaningful warning when a node receives a message for a repair session
   that doesn't exist anymore (CASSANDRA-3256)
 * test for NUMA policy support as well as numactl presence (CASSANDRA-3245)
 * Fix FD leak when internode encryption is enabled (CASSANDRA-3257)
 * Remove incorrect assertion in mergeIterator (CASSANDRA-3260)
 * FBUtilities.hexToBytes(String) to throw NumberFormatException when string
   contains non-hex characters (CASSANDRA-3231)
 * Keep SimpleSnitch proximity ordering unchanged from what the Strategy
   generates, as intended (CASSANDRA-3262)
 * remove Scrub from compactionstats when finished (CASSANDRA-3255)
 * fix counter entry in jdbc TypesMap (CASSANDRA-3268)
 * fix full queue scenario for ParallelCompactionIterator (CASSANDRA-3270)
 * fix bootstrap process (CASSANDRA-3285)
 * don't try delivering hints if when there isn't any (CASSANDRA-3176)
 * CLI documentation change for ColumnFamily `compression_options` (CASSANDRA-3282)
 * ignore any CF ids sent by client for adding CF/KS (CASSANDRA-3288)
 * remove obsolete hints on first startup (CASSANDRA-3291)
 * use correct ISortedColumns for time-optimized reads (CASSANDRA-3289)
 * Evict gossip state immediately when a token is taken over by a new IP
   (CASSANDRA-3259)


1.0.0-rc1
 * Update CQL to generate microsecond timestamps by default (CASSANDRA-3227)
 * Fix counting CFMetadata towards Memtable liveRatio (CASSANDRA-3023)
 * Kill server on wrapped OOME such as from FileChannel.map (CASSANDRA-3201)
 * remove unnecessary copy when adding to row cache (CASSANDRA-3223)
 * Log message when a full repair operation completes (CASSANDRA-3207)
 * Fix streamOutSession keeping sstables references forever if the remote end
   dies (CASSANDRA-3216)
 * Remove dynamic_snitch boolean from example configuration (defaulting to
   true) and set default badness threshold to 0.1 (CASSANDRA-3229)
 * Base choice of random or "balanced" token on bootstrap on whether
   schema definitions were found (CASSANDRA-3219)
 * Fixes for LeveledCompactionStrategy score computation, prioritization,
   scheduling, and performance (CASSANDRA-3224, 3234)
 * parallelize sstable open at server startup (CASSANDRA-2988)
 * fix handling of exceptions writing to OutboundTcpConnection (CASSANDRA-3235)
 * Allow using quotes in "USE <keyspace>;" CLI command (CASSANDRA-3208)
 * Don't allow any cache loading exceptions to halt startup (CASSANDRA-3218)
 * Fix sstableloader --ignores option (CASSANDRA-3247)
 * File descriptor limit increased in packaging (CASSANDRA-3206)
 * Fix deadlock in commit log during flush (CASSANDRA-3253)


1.0.0-beta1
 * removed binarymemtable (CASSANDRA-2692)
 * add commitlog_total_space_in_mb to prevent fragmented logs (CASSANDRA-2427)
 * removed commitlog_rotation_threshold_in_mb configuration (CASSANDRA-2771)
 * make AbstractBounds.normalize de-overlapp overlapping ranges (CASSANDRA-2641)
 * replace CollatingIterator, ReducingIterator with MergeIterator
   (CASSANDRA-2062)
 * Fixed the ability to set compaction strategy in cli using create column
   family command (CASSANDRA-2778)
 * clean up tmp files after failed compaction (CASSANDRA-2468)
 * restrict repair streaming to specific columnfamilies (CASSANDRA-2280)
 * don't bother persisting columns shadowed by a row tombstone (CASSANDRA-2589)
 * reset CF and SC deletion times after gc_grace (CASSANDRA-2317)
 * optimize away seek when compacting wide rows (CASSANDRA-2879)
 * single-pass streaming (CASSANDRA-2677, 2906, 2916, 3003)
 * use reference counting for deleting sstables instead of relying on GC
   (CASSANDRA-2521, 3179)
 * store hints as serialized mutations instead of pointers to data row
   (CASSANDRA-2045)
 * store hints in the coordinator node instead of in the closest replica
   (CASSANDRA-2914)
 * add row_cache_keys_to_save CF option (CASSANDRA-1966)
 * check column family validity in nodetool repair (CASSANDRA-2933)
 * use lazy initialization instead of class initialization in NodeId
   (CASSANDRA-2953)
 * add paging to get_count (CASSANDRA-2894)
 * fix "short reads" in [multi]get (CASSANDRA-2643, 3157, 3192)
 * add optional compression for sstables (CASSANDRA-47, 2994, 3001, 3128)
 * add scheduler JMX metrics (CASSANDRA-2962)
 * add block level checksum for compressed data (CASSANDRA-1717)
 * make column family backed column map pluggable and introduce unsynchronized
   ArrayList backed one to speedup reads (CASSANDRA-2843, 3165, 3205)
 * refactoring of the secondary index api (CASSANDRA-2982)
 * make CL > ONE reads wait for digest reconciliation before returning
   (CASSANDRA-2494)
 * fix missing logging for some exceptions (CASSANDRA-2061)
 * refactor and optimize ColumnFamilyStore.files(...) and Descriptor.fromFilename(String)
   and few other places responsible for work with SSTable files (CASSANDRA-3040)
 * Stop reading from sstables once we know we have the most recent columns,
   for query-by-name requests (CASSANDRA-2498)
 * Add query-by-column mode to stress.java (CASSANDRA-3064)
 * Add "install" command to cassandra.bat (CASSANDRA-292)
 * clean up KSMetadata, CFMetadata from unnecessary
   Thrift<->Avro conversion methods (CASSANDRA-3032)
 * Add timeouts to client request schedulers (CASSANDRA-3079, 3096)
 * Cli to use hashes rather than array of hashes for strategy options (CASSANDRA-3081)
 * LeveledCompactionStrategy (CASSANDRA-1608, 3085, 3110, 3087, 3145, 3154, 3182)
 * Improvements of the CLI `describe` command (CASSANDRA-2630)
 * reduce window where dropped CF sstables may not be deleted (CASSANDRA-2942)
 * Expose gossip/FD info to JMX (CASSANDRA-2806)
 * Fix streaming over SSL when compressed SSTable involved (CASSANDRA-3051)
 * Add support for pluggable secondary index implementations (CASSANDRA-3078)
 * remove compaction_thread_priority setting (CASSANDRA-3104)
 * generate hints for replicas that timeout, not just replicas that are known
   to be down before starting (CASSANDRA-2034)
 * Add throttling for internode streaming (CASSANDRA-3080)
 * make the repair of a range repair all replica (CASSANDRA-2610, 3194)
 * expose the ability to repair the first range (as returned by the
   partitioner) of a node (CASSANDRA-2606)
 * Streams Compression (CASSANDRA-3015)
 * add ability to use multiple threads during a single compaction
   (CASSANDRA-2901)
 * make AbstractBounds.normalize support overlapping ranges (CASSANDRA-2641)
 * fix of the CQL count() behavior (CASSANDRA-3068)
 * use TreeMap backed column families for the SSTable simple writers
   (CASSANDRA-3148)
 * fix inconsistency of the CLI syntax when {} should be used instead of [{}]
   (CASSANDRA-3119)
 * rename CQL type names to match expected SQL behavior (CASSANDRA-3149, 3031)
 * Arena-based allocation for memtables (CASSANDRA-2252, 3162, 3163, 3168)
 * Default RR chance to 0.1 (CASSANDRA-3169)
 * Add RowLevel support to secondary index API (CASSANDRA-3147)
 * Make SerializingCacheProvider the default if JNA is available (CASSANDRA-3183)
 * Fix backwards compatibilty for CQL memtable properties (CASSANDRA-3190)
 * Add five-minute delay before starting compactions on a restarted server
   (CASSANDRA-3181)
 * Reduce copies done for intra-host messages (CASSANDRA-1788, 3144)
 * support of compaction strategy option for stress.java (CASSANDRA-3204)
 * make memtable throughput and column count thresholds no-ops (CASSANDRA-2449)
 * Return schema information along with the resultSet in CQL (CASSANDRA-2734)
 * Add new DecimalType (CASSANDRA-2883)
 * Fix assertion error in RowRepairResolver (CASSANDRA-3156)
 * Reduce unnecessary high buffer sizes (CASSANDRA-3171)
 * Pluggable compaction strategy (CASSANDRA-1610)
 * Add new broadcast_address config option (CASSANDRA-2491)


0.8.7
 * Kill server on wrapped OOME such as from FileChannel.map (CASSANDRA-3201)
 * Allow using quotes in "USE <keyspace>;" CLI command (CASSANDRA-3208)
 * Log message when a full repair operation completes (CASSANDRA-3207)
 * Don't allow any cache loading exceptions to halt startup (CASSANDRA-3218)
 * Fix sstableloader --ignores option (CASSANDRA-3247)
 * File descriptor limit increased in packaging (CASSANDRA-3206)
 * Log a meaningfull warning when a node receive a message for a repair session
   that doesn't exist anymore (CASSANDRA-3256)
 * Fix FD leak when internode encryption is enabled (CASSANDRA-3257)
 * FBUtilities.hexToBytes(String) to throw NumberFormatException when string
   contains non-hex characters (CASSANDRA-3231)
 * Keep SimpleSnitch proximity ordering unchanged from what the Strategy
   generates, as intended (CASSANDRA-3262)
 * remove Scrub from compactionstats when finished (CASSANDRA-3255)
 * Fix tool .bat files when CASSANDRA_HOME contains spaces (CASSANDRA-3258)
 * Force flush of status table when removing/updating token (CASSANDRA-3243)
 * Evict gossip state immediately when a token is taken over by a new IP (CASSANDRA-3259)
 * Fix bug where the failure detector can take too long to mark a host
   down (CASSANDRA-3273)
 * (Hadoop) allow wrapping ranges in queries (CASSANDRA-3137)
 * (Hadoop) check all interfaces for a match with split location
   before falling back to random replica (CASSANDRA-3211)
 * (Hadoop) Make Pig storage handle implements LoadMetadata (CASSANDRA-2777)
 * (Hadoop) Fix exception during PIG 'dump' (CASSANDRA-2810)
 * Fix stress COUNTER_GET option (CASSANDRA-3301)
 * Fix missing fields in CLI `show schema` output (CASSANDRA-3304)
 * Nodetool no longer leaks threads and closes JMX connections (CASSANDRA-3309)
 * fix truncate allowing data to be replayed post-restart (CASSANDRA-3297)
 * Move SimpleAuthority and SimpleAuthenticator to examples (CASSANDRA-2922)
 * Fix handling of tombstone by SSTableExport/Import (CASSANDRA-3357)
 * Fix transposition in cfHistograms (CASSANDRA-3222)
 * Allow using number as DC name when creating keyspace in CQL (CASSANDRA-3239)
 * Force flush of system table after updating/removing a token (CASSANDRA-3243)


0.8.6
 * revert CASSANDRA-2388
 * change TokenRange.endpoints back to listen/broadcast address to match
   pre-1777 behavior, and add TokenRange.rpc_endpoints instead (CASSANDRA-3187)
 * avoid trying to watch cassandra-topology.properties when loaded from jar
   (CASSANDRA-3138)
 * prevent users from creating keyspaces with LocalStrategy replication
   (CASSANDRA-3139)
 * fix CLI `show schema;` to output correct keyspace definition statement
   (CASSANDRA-3129)
 * CustomTThreadPoolServer to log TTransportException at DEBUG level
   (CASSANDRA-3142)
 * allow topology sort to work with non-unique rack names between
   datacenters (CASSANDRA-3152)
 * Improve caching of same-version Messages on digest and repair paths
   (CASSANDRA-3158)
 * Randomize choice of first replica for counter increment (CASSANDRA-2890)
 * Fix using read_repair_chance instead of merge_shard_change (CASSANDRA-3202)
 * Avoid streaming data to nodes that already have it, on move as well as
   decommission (CASSANDRA-3041)
 * Fix divide by zero error in GCInspector (CASSANDRA-3164)
 * allow quoting of the ColumnFamily name in CLI `create column family`
   statement (CASSANDRA-3195)
 * Fix rolling upgrade from 0.7 to 0.8 problem (CASSANDRA-3166)
 * Accomodate missing encryption_options in IncomingTcpConnection.stream
   (CASSANDRA-3212)


0.8.5
 * fix NPE when encryption_options is unspecified (CASSANDRA-3007)
 * include column name in validation failure exceptions (CASSANDRA-2849)
 * make sure truncate clears out the commitlog so replay won't re-
   populate with truncated data (CASSANDRA-2950)
 * fix NPE when debug logging is enabled and dropped CF is present
   in a commitlog segment (CASSANDRA-3021)
 * fix cassandra.bat when CASSANDRA_HOME contains spaces (CASSANDRA-2952)
 * fix to SSTableSimpleUnsortedWriter bufferSize calculation (CASSANDRA-3027)
 * make cleanup and normal compaction able to skip empty rows
   (rows containing nothing but expired tombstones) (CASSANDRA-3039)
 * work around native memory leak in com.sun.management.GarbageCollectorMXBean
   (CASSANDRA-2868)
 * validate that column names in column_metadata are not equal to key_alias
   on create/update of the ColumnFamily and CQL 'ALTER' statement (CASSANDRA-3036)
 * return an InvalidRequestException if an indexed column is assigned
   a value larger than 64KB (CASSANDRA-3057)
 * fix of numeric-only and string column names handling in CLI "drop index"
   (CASSANDRA-3054)
 * prune index scan resultset back to original request for lazy
   resultset expansion case (CASSANDRA-2964)
 * (Hadoop) fail jobs when Cassandra node has failed but TaskTracker
   has not (CASSANDRA-2388)
 * fix dynamic snitch ignoring nodes when read_repair_chance is zero
   (CASSANDRA-2662)
 * avoid retaining references to dropped CFS objects in
   CompactionManager.estimatedCompactions (CASSANDRA-2708)
 * expose rpc timeouts per host in MessagingServiceMBean (CASSANDRA-2941)
 * avoid including cwd in classpath for deb and rpm packages (CASSANDRA-2881)
 * remove gossip state when a new IP takes over a token (CASSANDRA-3071)
 * allow sstable2json to work on index sstable files (CASSANDRA-3059)
 * always hint counters (CASSANDRA-3099)
 * fix log4j initialization in EmbeddedCassandraService (CASSANDRA-2857)
 * remove gossip state when a new IP takes over a token (CASSANDRA-3071)
 * work around native memory leak in com.sun.management.GarbageCollectorMXBean
    (CASSANDRA-2868)
 * fix UnavailableException with writes at CL.EACH_QUORM (CASSANDRA-3084)
 * fix parsing of the Keyspace and ColumnFamily names in numeric
   and string representations in CLI (CASSANDRA-3075)
 * fix corner cases in Range.differenceToFetch (CASSANDRA-3084)
 * fix ip address String representation in the ring cache (CASSANDRA-3044)
 * fix ring cache compatibility when mixing pre-0.8.4 nodes with post-
   in the same cluster (CASSANDRA-3023)
 * make repair report failure when a node participating dies (instead of
   hanging forever) (CASSANDRA-2433)
 * fix handling of the empty byte buffer by ReversedType (CASSANDRA-3111)
 * Add validation that Keyspace names are case-insensitively unique (CASSANDRA-3066)
 * catch invalid key_validation_class before instantiating UpdateColumnFamily (CASSANDRA-3102)
 * make Range and Bounds objects client-safe (CASSANDRA-3108)
 * optionally skip log4j configuration (CASSANDRA-3061)
 * bundle sstableloader with the debian package (CASSANDRA-3113)
 * don't try to build secondary indexes when there is none (CASSANDRA-3123)
 * improve SSTableSimpleUnsortedWriter speed for large rows (CASSANDRA-3122)
 * handle keyspace arguments correctly in nodetool snapshot (CASSANDRA-3038)
 * Fix SSTableImportTest on windows (CASSANDRA-3043)
 * expose compactionThroughputMbPerSec through JMX (CASSANDRA-3117)
 * log keyspace and CF of large rows being compacted


0.8.4
 * change TokenRing.endpoints to be a list of rpc addresses instead of
   listen/broadcast addresses (CASSANDRA-1777)
 * include files-to-be-streamed in StreamInSession.getSources (CASSANDRA-2972)
 * use JAVA env var in cassandra-env.sh (CASSANDRA-2785, 2992)
 * avoid doing read for no-op replicate-on-write at CL=1 (CASSANDRA-2892)
 * refuse counter write for CL.ANY (CASSANDRA-2990)
 * switch back to only logging recent dropped messages (CASSANDRA-3004)
 * always deserialize RowMutation for counters (CASSANDRA-3006)
 * ignore saved replication_factor strategy_option for NTS (CASSANDRA-3011)
 * make sure pre-truncate CL segments are discarded (CASSANDRA-2950)


0.8.3
 * add ability to drop local reads/writes that are going to timeout
   (CASSANDRA-2943)
 * revamp token removal process, keep gossip states for 3 days (CASSANDRA-2496)
 * don't accept extra args for 0-arg nodetool commands (CASSANDRA-2740)
 * log unavailableexception details at debug level (CASSANDRA-2856)
 * expose data_dir though jmx (CASSANDRA-2770)
 * don't include tmp files as sstable when create cfs (CASSANDRA-2929)
 * log Java classpath on startup (CASSANDRA-2895)
 * keep gossipped version in sync with actual on migration coordinator
   (CASSANDRA-2946)
 * use lazy initialization instead of class initialization in NodeId
   (CASSANDRA-2953)
 * check column family validity in nodetool repair (CASSANDRA-2933)
 * speedup bytes to hex conversions dramatically (CASSANDRA-2850)
 * Flush memtables on shutdown when durable writes are disabled
   (CASSANDRA-2958)
 * improved POSIX compatibility of start scripts (CASsANDRA-2965)
 * add counter support to Hadoop InputFormat (CASSANDRA-2981)
 * fix bug where dirty commitlog segments were removed (and avoid keeping
   segments with no post-flush activity permanently dirty) (CASSANDRA-2829)
 * fix throwing exception with batch mutation of counter super columns
   (CASSANDRA-2949)
 * ignore system tables during repair (CASSANDRA-2979)
 * throw exception when NTS is given replication_factor as an option
   (CASSANDRA-2960)
 * fix assertion error during compaction of counter CFs (CASSANDRA-2968)
 * avoid trying to create index names, when no index exists (CASSANDRA-2867)
 * don't sample the system table when choosing a bootstrap token
   (CASSANDRA-2825)
 * gossiper notifies of local state changes (CASSANDRA-2948)
 * add asynchronous and half-sync/half-async (hsha) thrift servers
   (CASSANDRA-1405)
 * fix potential use of free'd native memory in SerializingCache
   (CASSANDRA-2951)
 * prune index scan resultset back to original request for lazy
   resultset expansion case (CASSANDRA-2964)
 * (Hadoop) fail jobs when Cassandra node has failed but TaskTracker
    has not (CASSANDRA-2388)


0.8.2
 * CQL:
   - include only one row per unique key for IN queries (CASSANDRA-2717)
   - respect client timestamp on full row deletions (CASSANDRA-2912)
 * improve thread-safety in StreamOutSession (CASSANDRA-2792)
 * allow deleting a row and updating indexed columns in it in the
   same mutation (CASSANDRA-2773)
 * Expose number of threads blocked on submitting memtable to flush
   in JMX (CASSANDRA-2817)
 * add ability to return "endpoints" to nodetool (CASSANDRA-2776)
 * Add support for multiple (comma-delimited) coordinator addresses
   to ColumnFamilyInputFormat (CASSANDRA-2807)
 * fix potential NPE while scheduling read repair for range slice
   (CASSANDRA-2823)
 * Fix race in SystemTable.getCurrentLocalNodeId (CASSANDRA-2824)
 * Correctly set default for replicate_on_write (CASSANDRA-2835)
 * improve nodetool compactionstats formatting (CASSANDRA-2844)
 * fix index-building status display (CASSANDRA-2853)
 * fix CLI perpetuating obsolete KsDef.replication_factor (CASSANDRA-2846)
 * improve cli treatment of multiline comments (CASSANDRA-2852)
 * handle row tombstones correctly in EchoedRow (CASSANDRA-2786)
 * add MessagingService.get[Recently]DroppedMessages and
   StorageService.getExceptionCount (CASSANDRA-2804)
 * fix possibility of spurious UnavailableException for LOCAL_QUORUM
   reads with dynamic snitch + read repair disabled (CASSANDRA-2870)
 * add ant-optional as dependence for the debian package (CASSANDRA-2164)
 * add option to specify limit for get_slice in the CLI (CASSANDRA-2646)
 * decrease HH page size (CASSANDRA-2832)
 * reset cli keyspace after dropping the current one (CASSANDRA-2763)
 * add KeyRange option to Hadoop inputformat (CASSANDRA-1125)
 * fix protocol versioning (CASSANDRA-2818, 2860)
 * support spaces in path to log4j configuration (CASSANDRA-2383)
 * avoid including inferred types in CF update (CASSANDRA-2809)
 * fix JMX bulkload call (CASSANDRA-2908)
 * fix updating KS with durable_writes=false (CASSANDRA-2907)
 * add simplified facade to SSTableWriter for bulk loading use
   (CASSANDRA-2911)
 * fix re-using index CF sstable names after drop/recreate (CASSANDRA-2872)
 * prepend CF to default index names (CASSANDRA-2903)
 * fix hint replay (CASSANDRA-2928)
 * Properly synchronize repair's merkle tree computation (CASSANDRA-2816)


0.8.1
 * CQL:
   - support for insert, delete in BATCH (CASSANDRA-2537)
   - support for IN to SELECT, UPDATE (CASSANDRA-2553)
   - timestamp support for INSERT, UPDATE, and BATCH (CASSANDRA-2555)
   - TTL support (CASSANDRA-2476)
   - counter support (CASSANDRA-2473)
   - ALTER COLUMNFAMILY (CASSANDRA-1709)
   - DROP INDEX (CASSANDRA-2617)
   - add SCHEMA/TABLE as aliases for KS/CF (CASSANDRA-2743)
   - server handles wait-for-schema-agreement (CASSANDRA-2756)
   - key alias support (CASSANDRA-2480)
 * add support for comparator parameters and a generic ReverseType
   (CASSANDRA-2355)
 * add CompositeType and DynamicCompositeType (CASSANDRA-2231)
 * optimize batches containing multiple updates to the same row
   (CASSANDRA-2583)
 * adjust hinted handoff page size to avoid OOM with large columns
   (CASSANDRA-2652)
 * mark BRAF buffer invalid post-flush so we don't re-flush partial
   buffers again, especially on CL writes (CASSANDRA-2660)
 * add DROP INDEX support to CLI (CASSANDRA-2616)
 * don't perform HH to client-mode [storageproxy] nodes (CASSANDRA-2668)
 * Improve forceDeserialize/getCompactedRow encapsulation (CASSANDRA-2659)
 * Don't write CounterUpdateColumn to disk in tests (CASSANDRA-2650)
 * Add sstable bulk loading utility (CASSANDRA-1278)
 * avoid replaying hints to dropped columnfamilies (CASSANDRA-2685)
 * add placeholders for missing rows in range query pseudo-RR (CASSANDRA-2680)
 * remove no-op HHOM.renameHints (CASSANDRA-2693)
 * clone super columns to avoid modifying them during flush (CASSANDRA-2675)
 * allow writes to bypass the commitlog for certain keyspaces (CASSANDRA-2683)
 * avoid NPE when bypassing commitlog during memtable flush (CASSANDRA-2781)
 * Added support for making bootstrap retry if nodes flap (CASSANDRA-2644)
 * Added statusthrift to nodetool to report if thrift server is running (CASSANDRA-2722)
 * Fixed rows being cached if they do not exist (CASSANDRA-2723)
 * Support passing tableName and cfName to RowCacheProviders (CASSANDRA-2702)
 * close scrub file handles (CASSANDRA-2669)
 * throttle migration replay (CASSANDRA-2714)
 * optimize column serializer creation (CASSANDRA-2716)
 * Added support for making bootstrap retry if nodes flap (CASSANDRA-2644)
 * Added statusthrift to nodetool to report if thrift server is running
   (CASSANDRA-2722)
 * Fixed rows being cached if they do not exist (CASSANDRA-2723)
 * fix truncate/compaction race (CASSANDRA-2673)
 * workaround large resultsets causing large allocation retention
   by nio sockets (CASSANDRA-2654)
 * fix nodetool ring use with Ec2Snitch (CASSANDRA-2733)
 * fix removing columns and subcolumns that are supressed by a row or
   supercolumn tombstone during replica resolution (CASSANDRA-2590)
 * support sstable2json against snapshot sstables (CASSANDRA-2386)
 * remove active-pull schema requests (CASSANDRA-2715)
 * avoid marking entire list of sstables as actively being compacted
   in multithreaded compaction (CASSANDRA-2765)
 * seek back after deserializing a row to update cache with (CASSANDRA-2752)
 * avoid skipping rows in scrub for counter column family (CASSANDRA-2759)
 * fix ConcurrentModificationException in repair when dealing with 0.7 node
   (CASSANDRA-2767)
 * use threadsafe collections for StreamInSession (CASSANDRA-2766)
 * avoid infinite loop when creating merkle tree (CASSANDRA-2758)
 * avoids unmarking compacting sstable prematurely in cleanup (CASSANDRA-2769)
 * fix NPE when the commit log is bypassed (CASSANDRA-2718)
 * don't throw an exception in SS.isRPCServerRunning (CASSANDRA-2721)
 * make stress.jar executable (CASSANDRA-2744)
 * add daemon mode to java stress (CASSANDRA-2267)
 * expose the DC and rack of a node through JMX and nodetool ring (CASSANDRA-2531)
 * fix cache mbean getSize (CASSANDRA-2781)
 * Add Date, Float, Double, and Boolean types (CASSANDRA-2530)
 * Add startup flag to renew counter node id (CASSANDRA-2788)
 * add jamm agent to cassandra.bat (CASSANDRA-2787)
 * fix repair hanging if a neighbor has nothing to send (CASSANDRA-2797)
 * purge tombstone even if row is in only one sstable (CASSANDRA-2801)
 * Fix wrong purge of deleted cf during compaction (CASSANDRA-2786)
 * fix race that could result in Hadoop writer failing to throw an
   exception encountered after close() (CASSANDRA-2755)
 * fix scan wrongly throwing assertion error (CASSANDRA-2653)
 * Always use even distribution for merkle tree with RandomPartitionner
   (CASSANDRA-2841)
 * fix describeOwnership for OPP (CASSANDRA-2800)
 * ensure that string tokens do not contain commas (CASSANDRA-2762)


0.8.0-final
 * fix CQL grammar warning and cqlsh regression from CASSANDRA-2622
 * add ant generate-cql-html target (CASSANDRA-2526)
 * update CQL consistency levels (CASSANDRA-2566)
 * debian packaging fixes (CASSANDRA-2481, 2647)
 * fix UUIDType, IntegerType for direct buffers (CASSANDRA-2682, 2684)
 * switch to native Thrift for Hadoop map/reduce (CASSANDRA-2667)
 * fix StackOverflowError when building from eclipse (CASSANDRA-2687)
 * only provide replication_factor to strategy_options "help" for
   SimpleStrategy, OldNetworkTopologyStrategy (CASSANDRA-2678, 2713)
 * fix exception adding validators to non-string columns (CASSANDRA-2696)
 * avoid instantiating DatabaseDescriptor in JDBC (CASSANDRA-2694)
 * fix potential stack overflow during compaction (CASSANDRA-2626)
 * clone super columns to avoid modifying them during flush (CASSANDRA-2675)
 * reset underlying iterator in EchoedRow constructor (CASSANDRA-2653)


0.8.0-rc1
 * faster flushes and compaction from fixing excessively pessimistic
   rebuffering in BRAF (CASSANDRA-2581)
 * fix returning null column values in the python cql driver (CASSANDRA-2593)
 * fix merkle tree splitting exiting early (CASSANDRA-2605)
 * snapshot_before_compaction directory name fix (CASSANDRA-2598)
 * Disable compaction throttling during bootstrap (CASSANDRA-2612)
 * fix CQL treatment of > and < operators in range slices (CASSANDRA-2592)
 * fix potential double-application of counter updates on commitlog replay
   by moving replay position from header to sstable metadata (CASSANDRA-2419)
 * JDBC CQL driver exposes getColumn for access to timestamp
 * JDBC ResultSetMetadata properties added to AbstractType
 * r/m clustertool (CASSANDRA-2607)
 * add support for presenting row key as a column in CQL result sets
   (CASSANDRA-2622)
 * Don't allow {LOCAL|EACH}_QUORUM unless strategy is NTS (CASSANDRA-2627)
 * validate keyspace strategy_options during CQL create (CASSANDRA-2624)
 * fix empty Result with secondary index when limit=1 (CASSANDRA-2628)
 * Fix regression where bootstrapping a node with no schema fails
   (CASSANDRA-2625)
 * Allow removing LocationInfo sstables (CASSANDRA-2632)
 * avoid attempting to replay mutations from dropped keyspaces (CASSANDRA-2631)
 * avoid using cached position of a key when GT is requested (CASSANDRA-2633)
 * fix counting bloom filter true positives (CASSANDRA-2637)
 * initialize local ep state prior to gossip startup if needed (CASSANDRA-2638)
 * fix counter increment lost after restart (CASSANDRA-2642)
 * add quote-escaping via backslash to CLI (CASSANDRA-2623)
 * fix pig example script (CASSANDRA-2487)
 * fix dynamic snitch race in adding latencies (CASSANDRA-2618)
 * Start/stop cassandra after more important services such as mdadm in
   debian packaging (CASSANDRA-2481)


0.8.0-beta2
 * fix NPE compacting index CFs (CASSANDRA-2528)
 * Remove checking all column families on startup for compaction candidates
   (CASSANDRA-2444)
 * validate CQL create keyspace options (CASSANDRA-2525)
 * fix nodetool setcompactionthroughput (CASSANDRA-2550)
 * move	gossip heartbeat back to its own thread (CASSANDRA-2554)
 * validate cql TRUNCATE columnfamily before truncating (CASSANDRA-2570)
 * fix batch_mutate for mixed standard-counter mutations (CASSANDRA-2457)
 * disallow making schema changes to system keyspace (CASSANDRA-2563)
 * fix sending mutation messages multiple times (CASSANDRA-2557)
 * fix incorrect use of NBHM.size in ReadCallback that could cause
   reads to time out even when responses were received (CASSANDRA-2552)
 * trigger read repair correctly for LOCAL_QUORUM reads (CASSANDRA-2556)
 * Allow configuring the number of compaction thread (CASSANDRA-2558)
 * forceUserDefinedCompaction will attempt to compact what it is given
   even if the pessimistic estimate is that there is not enough disk space;
   automatic compactions will only compact 2 or more sstables (CASSANDRA-2575)
 * refuse to apply migrations with older timestamps than the current
   schema (CASSANDRA-2536)
 * remove unframed Thrift transport option
 * include indexes in snapshots (CASSANDRA-2596)
 * improve ignoring of obsolete mutations in index maintenance (CASSANDRA-2401)
 * recognize attempt to drop just the index while leaving the column
   definition alone (CASSANDRA-2619)


0.8.0-beta1
 * remove Avro RPC support (CASSANDRA-926)
 * support for columns that act as incr/decr counters
   (CASSANDRA-1072, 1937, 1944, 1936, 2101, 2093, 2288, 2105, 2384, 2236, 2342,
   2454)
 * CQL (CASSANDRA-1703, 1704, 1705, 1706, 1707, 1708, 1710, 1711, 1940,
   2124, 2302, 2277, 2493)
 * avoid double RowMutation serialization on write path (CASSANDRA-1800)
 * make NetworkTopologyStrategy the default (CASSANDRA-1960)
 * configurable internode encryption (CASSANDRA-1567, 2152)
 * human readable column names in sstable2json output (CASSANDRA-1933)
 * change default JMX port to 7199 (CASSANDRA-2027)
 * backwards compatible internal messaging (CASSANDRA-1015)
 * atomic switch of memtables and sstables (CASSANDRA-2284)
 * add pluggable SeedProvider (CASSANDRA-1669)
 * Fix clustertool to not throw exception when calling get_endpoints (CASSANDRA-2437)
 * upgrade to thrift 0.6 (CASSANDRA-2412)
 * repair works on a token range instead of full ring (CASSANDRA-2324)
 * purge tombstones from row cache (CASSANDRA-2305)
 * push replication_factor into strategy_options (CASSANDRA-1263)
 * give snapshots the same name on each node (CASSANDRA-1791)
 * remove "nodetool loadbalance" (CASSANDRA-2448)
 * multithreaded compaction (CASSANDRA-2191)
 * compaction throttling (CASSANDRA-2156)
 * add key type information and alias (CASSANDRA-2311, 2396)
 * cli no longer divides read_repair_chance by 100 (CASSANDRA-2458)
 * made CompactionInfo.getTaskType return an enum (CASSANDRA-2482)
 * add a server-wide cap on measured memtable memory usage and aggressively
   flush to keep under that threshold (CASSANDRA-2006)
 * add unified UUIDType (CASSANDRA-2233)
 * add off-heap row cache support (CASSANDRA-1969)


0.7.5
 * improvements/fixes to PIG driver (CASSANDRA-1618, CASSANDRA-2387,
   CASSANDRA-2465, CASSANDRA-2484)
 * validate index names (CASSANDRA-1761)
 * reduce contention on Table.flusherLock (CASSANDRA-1954)
 * try harder to detect failures during streaming, cleaning up temporary
   files more reliably (CASSANDRA-2088)
 * shut down server for OOM on a Thrift thread (CASSANDRA-2269)
 * fix tombstone handling in repair and sstable2json (CASSANDRA-2279)
 * preserve version when streaming data from old sstables (CASSANDRA-2283)
 * don't start repair if a neighboring node is marked as dead (CASSANDRA-2290)
 * purge tombstones from row cache (CASSANDRA-2305)
 * Avoid seeking when sstable2json exports the entire file (CASSANDRA-2318)
 * clear Built flag in system table when dropping an index (CASSANDRA-2320)
 * don't allow arbitrary argument for stress.java (CASSANDRA-2323)
 * validate values for index predicates in get_indexed_slice (CASSANDRA-2328)
 * queue secondary indexes for flush before the parent (CASSANDRA-2330)
 * allow job configuration to set the CL used in Hadoop jobs (CASSANDRA-2331)
 * add memtable_flush_queue_size defaulting to 4 (CASSANDRA-2333)
 * Allow overriding of initial_token, storage_port and rpc_port from system
   properties (CASSANDRA-2343)
 * fix comparator used for non-indexed secondary expressions in index scan
   (CASSANDRA-2347)
 * ensure size calculation and write phase of large-row compaction use
   the same threshold for TTL expiration (CASSANDRA-2349)
 * fix race when iterating CFs during add/drop (CASSANDRA-2350)
 * add ConsistencyLevel command to CLI (CASSANDRA-2354)
 * allow negative numbers in the cli (CASSANDRA-2358)
 * hard code serialVersionUID for tokens class (CASSANDRA-2361)
 * fix potential infinite loop in ByteBufferUtil.inputStream (CASSANDRA-2365)
 * fix encoding bugs in HintedHandoffManager, SystemTable when default
   charset is not UTF8 (CASSANDRA-2367)
 * avoids having removed node reappearing in Gossip (CASSANDRA-2371)
 * fix incorrect truncation of long to int when reading columns via block
   index (CASSANDRA-2376)
 * fix NPE during stream session (CASSANDRA-2377)
 * fix race condition that could leave orphaned data files when dropping CF or
   KS (CASSANDRA-2381)
 * fsync statistics component on write (CASSANDRA-2382)
 * fix duplicate results from CFS.scan (CASSANDRA-2406)
 * add IntegerType to CLI help (CASSANDRA-2414)
 * avoid caching token-only decoratedkeys (CASSANDRA-2416)
 * convert mmap assertion to if/throw so scrub can catch it (CASSANDRA-2417)
 * don't overwrite gc log (CASSANDR-2418)
 * invalidate row cache for streamed row to avoid inconsitencies
   (CASSANDRA-2420)
 * avoid copies in range/index scans (CASSANDRA-2425)
 * make sure we don't wipe data during cleanup if the node has not join
   the ring (CASSANDRA-2428)
 * Try harder to close files after compaction (CASSANDRA-2431)
 * re-set bootstrapped flag after move finishes (CASSANDRA-2435)
 * display validation_class in CLI 'describe keyspace' (CASSANDRA-2442)
 * make cleanup compactions cleanup the row cache (CASSANDRA-2451)
 * add column fields validation to scrub (CASSANDRA-2460)
 * use 64KB flush buffer instead of in_memory_compaction_limit (CASSANDRA-2463)
 * fix backslash substitutions in CLI (CASSANDRA-2492)
 * disable cache saving for system CFS (CASSANDRA-2502)
 * fixes for verifying destination availability under hinted conditions
   so UE can be thrown intead of timing out (CASSANDRA-2514)
 * fix update of validation class in column metadata (CASSANDRA-2512)
 * support LOCAL_QUORUM, EACH_QUORUM CLs outside of NTS (CASSANDRA-2516)
 * preserve version when streaming data from old sstables (CASSANDRA-2283)
 * fix backslash substitutions in CLI (CASSANDRA-2492)
 * count a row deletion as one operation towards memtable threshold
   (CASSANDRA-2519)
 * support LOCAL_QUORUM, EACH_QUORUM CLs outside of NTS (CASSANDRA-2516)


0.7.4
 * add nodetool join command (CASSANDRA-2160)
 * fix secondary indexes on pre-existing or streamed data (CASSANDRA-2244)
 * initialize endpoint in gossiper earlier (CASSANDRA-2228)
 * add ability to write to Cassandra from Pig (CASSANDRA-1828)
 * add rpc_[min|max]_threads (CASSANDRA-2176)
 * add CL.TWO, CL.THREE (CASSANDRA-2013)
 * avoid exporting an un-requested row in sstable2json, when exporting
   a key that does not exist (CASSANDRA-2168)
 * add incremental_backups option (CASSANDRA-1872)
 * add configurable row limit to Pig loadfunc (CASSANDRA-2276)
 * validate column values in batches as well as single-Column inserts
   (CASSANDRA-2259)
 * move sample schema from cassandra.yaml to schema-sample.txt,
   a cli scripts (CASSANDRA-2007)
 * avoid writing empty rows when scrubbing tombstoned rows (CASSANDRA-2296)
 * fix assertion error in range and index scans for CL < ALL
   (CASSANDRA-2282)
 * fix commitlog replay when flush position refers to data that didn't
   get synced before server died (CASSANDRA-2285)
 * fix fd leak in sstable2json with non-mmap'd i/o (CASSANDRA-2304)
 * reduce memory use during streaming of multiple sstables (CASSANDRA-2301)
 * purge tombstoned rows from cache after GCGraceSeconds (CASSANDRA-2305)
 * allow zero replicas in a NTS datacenter (CASSANDRA-1924)
 * make range queries respect snitch for local replicas (CASSANDRA-2286)
 * fix HH delivery when column index is larger than 2GB (CASSANDRA-2297)
 * make 2ary indexes use parent CF flush thresholds during initial build
   (CASSANDRA-2294)
 * update memtable_throughput to be a long (CASSANDRA-2158)


0.7.3
 * Keep endpoint state until aVeryLongTime (CASSANDRA-2115)
 * lower-latency read repair (CASSANDRA-2069)
 * add hinted_handoff_throttle_delay_in_ms option (CASSANDRA-2161)
 * fixes for cache save/load (CASSANDRA-2172, -2174)
 * Handle whole-row deletions in CFOutputFormat (CASSANDRA-2014)
 * Make memtable_flush_writers flush in parallel (CASSANDRA-2178)
 * Add compaction_preheat_key_cache option (CASSANDRA-2175)
 * refactor stress.py to have only one copy of the format string
   used for creating row keys (CASSANDRA-2108)
 * validate index names for \w+ (CASSANDRA-2196)
 * Fix Cassandra cli to respect timeout if schema does not settle
   (CASSANDRA-2187)
 * fix for compaction and cleanup writing old-format data into new-version
   sstable (CASSANDRA-2211, -2216)
 * add nodetool scrub (CASSANDRA-2217, -2240)
 * fix sstable2json large-row pagination (CASSANDRA-2188)
 * fix EOFing on requests for the last bytes in a file (CASSANDRA-2213)
 * fix BufferedRandomAccessFile bugs (CASSANDRA-2218, -2241)
 * check for memtable flush_after_mins exceeded every 10s (CASSANDRA-2183)
 * fix cache saving on Windows (CASSANDRA-2207)
 * add validateSchemaAgreement call + synchronization to schema
   modification operations (CASSANDRA-2222)
 * fix for reversed slice queries on large rows (CASSANDRA-2212)
 * fat clients were writing local data (CASSANDRA-2223)
 * set DEFAULT_MEMTABLE_LIFETIME_IN_MINS to 24h
 * improve detection and cleanup of partially-written sstables
   (CASSANDRA-2206)
 * fix supercolumn de/serialization when subcolumn comparator is different
   from supercolumn's (CASSANDRA-2104)
 * fix starting up on Windows when CASSANDRA_HOME contains whitespace
   (CASSANDRA-2237)
 * add [get|set][row|key]cacheSavePeriod to JMX (CASSANDRA-2100)
 * fix Hadoop ColumnFamilyOutputFormat dropping of mutations
   when batch fills up (CASSANDRA-2255)
 * move file deletions off of scheduledtasks executor (CASSANDRA-2253)


0.7.2
 * copy DecoratedKey.key when inserting into caches to avoid retaining
   a reference to the underlying buffer (CASSANDRA-2102)
 * format subcolumn names with subcomparator (CASSANDRA-2136)
 * fix column bloom filter deserialization (CASSANDRA-2165)


0.7.1
 * refactor MessageDigest creation code. (CASSANDRA-2107)
 * buffer network stack to avoid inefficient small TCP messages while avoiding
   the nagle/delayed ack problem (CASSANDRA-1896)
 * check log4j configuration for changes every 10s (CASSANDRA-1525, 1907)
 * more-efficient cross-DC replication (CASSANDRA-1530, -2051, -2138)
 * avoid polluting page cache with commitlog or sstable writes
   and seq scan operations (CASSANDRA-1470)
 * add RMI authentication options to nodetool (CASSANDRA-1921)
 * make snitches configurable at runtime (CASSANDRA-1374)
 * retry hadoop split requests on connection failure (CASSANDRA-1927)
 * implement describeOwnership for BOP, COPP (CASSANDRA-1928)
 * make read repair behave as expected for ConsistencyLevel > ONE
   (CASSANDRA-982, 2038)
 * distributed test harness (CASSANDRA-1859, 1964)
 * reduce flush lock contention (CASSANDRA-1930)
 * optimize supercolumn deserialization (CASSANDRA-1891)
 * fix CFMetaData.apply to only compare objects of the same class
   (CASSANDRA-1962)
 * allow specifying specific SSTables to compact from JMX (CASSANDRA-1963)
 * fix race condition in MessagingService.targets (CASSANDRA-1959, 2094, 2081)
 * refuse to open sstables from a future version (CASSANDRA-1935)
 * zero-copy reads (CASSANDRA-1714)
 * fix copy bounds for word Text in wordcount demo (CASSANDRA-1993)
 * fixes for contrib/javautils (CASSANDRA-1979)
 * check more frequently for memtable expiration (CASSANDRA-2000)
 * fix writing SSTable column count statistics (CASSANDRA-1976)
 * fix streaming of multiple CFs during bootstrap (CASSANDRA-1992)
 * explicitly set JVM GC new generation size with -Xmn (CASSANDRA-1968)
 * add short options for CLI flags (CASSANDRA-1565)
 * make keyspace argument to "describe keyspace" in CLI optional
   when authenticated to keyspace already (CASSANDRA-2029)
 * added option to specify -Dcassandra.join_ring=false on startup
   to allow "warm spare" nodes or performing JMX maintenance before
   joining the ring (CASSANDRA-526)
 * log migrations at INFO (CASSANDRA-2028)
 * add CLI verbose option in file mode (CASSANDRA-2030)
 * add single-line "--" comments to CLI (CASSANDRA-2032)
 * message serialization tests (CASSANDRA-1923)
 * switch from ivy to maven-ant-tasks (CASSANDRA-2017)
 * CLI attempts to block for new schema to propagate (CASSANDRA-2044)
 * fix potential overflow in nodetool cfstats (CASSANDRA-2057)
 * add JVM shutdownhook to sync commitlog (CASSANDRA-1919)
 * allow nodes to be up without being part of  normal traffic (CASSANDRA-1951)
 * fix CLI "show keyspaces" with null options on NTS (CASSANDRA-2049)
 * fix possible ByteBuffer race conditions (CASSANDRA-2066)
 * reduce garbage generated by MessagingService to prevent load spikes
   (CASSANDRA-2058)
 * fix math in RandomPartitioner.describeOwnership (CASSANDRA-2071)
 * fix deletion of sstable non-data components (CASSANDRA-2059)
 * avoid blocking gossip while deleting handoff hints (CASSANDRA-2073)
 * ignore messages from newer versions, keep track of nodes in gossip
   regardless of version (CASSANDRA-1970)
 * cache writing moved to CompactionManager to reduce i/o contention and
   updated to use non-cache-polluting writes (CASSANDRA-2053)
 * page through large rows when exporting to JSON (CASSANDRA-2041)
 * add flush_largest_memtables_at and reduce_cache_sizes_at options
   (CASSANDRA-2142)
 * add cli 'describe cluster' command (CASSANDRA-2127)
 * add cli support for setting username/password at 'connect' command
   (CASSANDRA-2111)
 * add -D option to Stress.java to allow reading hosts from a file
   (CASSANDRA-2149)
 * bound hints CF throughput between 32M and 256M (CASSANDRA-2148)
 * continue starting when invalid saved cache entries are encountered
   (CASSANDRA-2076)
 * add max_hint_window_in_ms option (CASSANDRA-1459)


0.7.0-final
 * fix offsets to ByteBuffer.get (CASSANDRA-1939)


0.7.0-rc4
 * fix cli crash after backgrounding (CASSANDRA-1875)
 * count timeouts in storageproxy latencies, and include latency
   histograms in StorageProxyMBean (CASSANDRA-1893)
 * fix CLI get recognition of supercolumns (CASSANDRA-1899)
 * enable keepalive on intra-cluster sockets (CASSANDRA-1766)
 * count timeouts towards dynamicsnitch latencies (CASSANDRA-1905)
 * Expose index-building status in JMX + cli schema description
   (CASSANDRA-1871)
 * allow [LOCAL|EACH]_QUORUM to be used with non-NetworkTopology
   replication Strategies
 * increased amount of index locks for faster commitlog replay
 * collect secondary index tombstones immediately (CASSANDRA-1914)
 * revert commitlog changes from #1780 (CASSANDRA-1917)
 * change RandomPartitioner min token to -1 to avoid collision w/
   tokens on actual nodes (CASSANDRA-1901)
 * examine the right nibble when validating TimeUUID (CASSANDRA-1910)
 * include secondary indexes in cleanup (CASSANDRA-1916)
 * CFS.scrubDataDirectories should also cleanup invalid secondary indexes
   (CASSANDRA-1904)
 * ability to disable/enable gossip on nodes to force them down
   (CASSANDRA-1108)


0.7.0-rc3
 * expose getNaturalEndpoints in StorageServiceMBean taking byte[]
   key; RMI cannot serialize ByteBuffer (CASSANDRA-1833)
 * infer org.apache.cassandra.locator for replication strategy classes
   when not otherwise specified
 * validation that generates less garbage (CASSANDRA-1814)
 * add TTL support to CLI (CASSANDRA-1838)
 * cli defaults to bytestype for subcomparator when creating
   column families (CASSANDRA-1835)
 * unregister index MBeans when index is dropped (CASSANDRA-1843)
 * make ByteBufferUtil.clone thread-safe (CASSANDRA-1847)
 * change exception for read requests during bootstrap from
   InvalidRequest to Unavailable (CASSANDRA-1862)
 * respect row-level tombstones post-flush in range scans
   (CASSANDRA-1837)
 * ReadResponseResolver check digests against each other (CASSANDRA-1830)
 * return InvalidRequest when remove of subcolumn without supercolumn
   is requested (CASSANDRA-1866)
 * flush before repair (CASSANDRA-1748)
 * SSTableExport validates key order (CASSANDRA-1884)
 * large row support for SSTableExport (CASSANDRA-1867)
 * Re-cache hot keys post-compaction without hitting disk (CASSANDRA-1878)
 * manage read repair in coordinator instead of data source, to
   provide latency information to dynamic snitch (CASSANDRA-1873)


0.7.0-rc2
 * fix live-column-count of slice ranges including tombstoned supercolumn
   with live subcolumn (CASSANDRA-1591)
 * rename o.a.c.internal.AntientropyStage -> AntiEntropyStage,
   o.a.c.request.Request_responseStage -> RequestResponseStage,
   o.a.c.internal.Internal_responseStage -> InternalResponseStage
 * add AbstractType.fromString (CASSANDRA-1767)
 * require index_type to be present when specifying index_name
   on ColumnDef (CASSANDRA-1759)
 * fix add/remove index bugs in CFMetadata (CASSANDRA-1768)
 * rebuild Strategy during system_update_keyspace (CASSANDRA-1762)
 * cli updates prompt to ... in continuation lines (CASSANDRA-1770)
 * support multiple Mutations per key in hadoop ColumnFamilyOutputFormat
   (CASSANDRA-1774)
 * improvements to Debian init script (CASSANDRA-1772)
 * use local classloader to check for version.properties (CASSANDRA-1778)
 * Validate that column names in column_metadata are valid for the
   defined comparator, and decode properly in cli (CASSANDRA-1773)
 * use cross-platform newlines in cli (CASSANDRA-1786)
 * add ExpiringColumn support to sstable import/export (CASSANDRA-1754)
 * add flush for each append to periodic commitlog mode; added
   periodic_without_flush option to disable this (CASSANDRA-1780)
 * close file handle used for post-flush truncate (CASSANDRA-1790)
 * various code cleanup (CASSANDRA-1793, -1794, -1795)
 * fix range queries against wrapped range (CASSANDRA-1781)
 * fix consistencylevel calculations for NetworkTopologyStrategy
   (CASSANDRA-1804)
 * cli support index type enum names (CASSANDRA-1810)
 * improved validation of column_metadata (CASSANDRA-1813)
 * reads at ConsistencyLevel > 1 throw UnavailableException
   immediately if insufficient live nodes exist (CASSANDRA-1803)
 * copy bytebuffers for local writes to avoid retaining the entire
   Thrift frame (CASSANDRA-1801)
 * fix NPE adding index to column w/o prior metadata (CASSANDRA-1764)
 * reduce fat client timeout (CASSANDRA-1730)
 * fix botched merge of CASSANDRA-1316


0.7.0-rc1
 * fix compaction and flush races with schema updates (CASSANDRA-1715)
 * add clustertool, config-converter, sstablekeys, and schematool
   Windows .bat files (CASSANDRA-1723)
 * reject range queries received during bootstrap (CASSANDRA-1739)
 * fix wrapping-range queries on non-minimum token (CASSANDRA-1700)
 * add nodetool cfhistogram (CASSANDRA-1698)
 * limit repaired ranges to what the nodes have in common (CASSANDRA-1674)
 * index scan treats missing columns as not matching secondary
   expressions (CASSANDRA-1745)
 * Fix misuse of DataOutputBuffer.getData in AntiEntropyService
   (CASSANDRA-1729)
 * detect and warn when obsolete version of JNA is present (CASSANDRA-1760)
 * reduce fat client timeout (CASSANDRA-1730)
 * cleanup smallest CFs first to increase free temp space for larger ones
   (CASSANDRA-1811)
 * Update windows .bat files to work outside of main Cassandra
   directory (CASSANDRA-1713)
 * fix read repair regression from 0.6.7 (CASSANDRA-1727)
 * more-efficient read repair (CASSANDRA-1719)
 * fix hinted handoff replay (CASSANDRA-1656)
 * log type of dropped messages (CASSANDRA-1677)
 * upgrade to SLF4J 1.6.1
 * fix ByteBuffer bug in ExpiringColumn.updateDigest (CASSANDRA-1679)
 * fix IntegerType.getString (CASSANDRA-1681)
 * make -Djava.net.preferIPv4Stack=true the default (CASSANDRA-628)
 * add INTERNAL_RESPONSE verb to differentiate from responses related
   to client requests (CASSANDRA-1685)
 * log tpstats when dropping messages (CASSANDRA-1660)
 * include unreachable nodes in describeSchemaVersions (CASSANDRA-1678)
 * Avoid dropping messages off the client request path (CASSANDRA-1676)
 * fix jna errno reporting (CASSANDRA-1694)
 * add friendlier error for UnknownHostException on startup (CASSANDRA-1697)
 * include jna dependency in RPM package (CASSANDRA-1690)
 * add --skip-keys option to stress.py (CASSANDRA-1696)
 * improve cli handling of non-string keys and column names
   (CASSANDRA-1701, -1693)
 * r/m extra subcomparator line in cli keyspaces output (CASSANDRA-1712)
 * add read repair chance to cli "show keyspaces"
 * upgrade to ConcurrentLinkedHashMap 1.1 (CASSANDRA-975)
 * fix index scan routing (CASSANDRA-1722)
 * fix tombstoning of supercolumns in range queries (CASSANDRA-1734)
 * clear endpoint cache after updating keyspace metadata (CASSANDRA-1741)
 * fix wrapping-range queries on non-minimum token (CASSANDRA-1700)
 * truncate includes secondary indexes (CASSANDRA-1747)
 * retain reference to PendingFile sstables (CASSANDRA-1749)
 * fix sstableimport regression (CASSANDRA-1753)
 * fix for bootstrap when no non-system tables are defined (CASSANDRA-1732)
 * handle replica unavailability in index scan (CASSANDRA-1755)
 * fix service initialization order deadlock (CASSANDRA-1756)
 * multi-line cli commands (CASSANDRA-1742)
 * fix race between snapshot and compaction (CASSANDRA-1736)
 * add listEndpointsPendingHints, deleteHintsForEndpoint JMX methods
   (CASSANDRA-1551)


0.7.0-beta3
 * add strategy options to describe_keyspace output (CASSANDRA-1560)
 * log warning when using randomly generated token (CASSANDRA-1552)
 * re-organize JMX into .db, .net, .internal, .request (CASSANDRA-1217)
 * allow nodes to change IPs between restarts (CASSANDRA-1518)
 * remember ring state between restarts by default (CASSANDRA-1518)
 * flush index built flag so we can read it before log replay (CASSANDRA-1541)
 * lock row cache updates to prevent race condition (CASSANDRA-1293)
 * remove assertion causing rare (and harmless) error messages in
   commitlog (CASSANDRA-1330)
 * fix moving nodes with no keyspaces defined (CASSANDRA-1574)
 * fix unbootstrap when no data is present in a transfer range (CASSANDRA-1573)
 * take advantage of AVRO-495 to simplify our avro IDL (CASSANDRA-1436)
 * extend authorization hierarchy to column family (CASSANDRA-1554)
 * deletion support in secondary indexes (CASSANDRA-1571)
 * meaningful error message for invalid replication strategy class
   (CASSANDRA-1566)
 * allow keyspace creation with RF > N (CASSANDRA-1428)
 * improve cli error handling (CASSANDRA-1580)
 * add cache save/load ability (CASSANDRA-1417, 1606, 1647)
 * add StorageService.getDrainProgress (CASSANDRA-1588)
 * Disallow bootstrap to an in-use token (CASSANDRA-1561)
 * Allow dynamic secondary index creation and destruction (CASSANDRA-1532)
 * log auto-guessed memtable thresholds (CASSANDRA-1595)
 * add ColumnDef support to cli (CASSANDRA-1583)
 * reduce index sample time by 75% (CASSANDRA-1572)
 * add cli support for column, strategy metadata (CASSANDRA-1578, 1612)
 * add cli support for schema modification (CASSANDRA-1584)
 * delete temp files on failed compactions (CASSANDRA-1596)
 * avoid blocking for dead nodes during removetoken (CASSANDRA-1605)
 * remove ConsistencyLevel.ZERO (CASSANDRA-1607)
 * expose in-progress compaction type in jmx (CASSANDRA-1586)
 * removed IClock & related classes from internals (CASSANDRA-1502)
 * fix removing tokens from SystemTable on decommission and removetoken
   (CASSANDRA-1609)
 * include CF metadata in cli 'show keyspaces' (CASSANDRA-1613)
 * switch from Properties to HashMap in PropertyFileSnitch to
   avoid synchronization bottleneck (CASSANDRA-1481)
 * PropertyFileSnitch configuration file renamed to
   cassandra-topology.properties
 * add cli support for get_range_slices (CASSANDRA-1088, CASSANDRA-1619)
 * Make memtable flush thresholds per-CF instead of global
   (CASSANDRA-1007, 1637)
 * add cli support for binary data without CfDef hints (CASSANDRA-1603)
 * fix building SSTable statistics post-stream (CASSANDRA-1620)
 * fix potential infinite loop in 2ary index queries (CASSANDRA-1623)
 * allow creating NTS keyspaces with no replicas configured (CASSANDRA-1626)
 * add jmx histogram of sstables accessed per read (CASSANDRA-1624)
 * remove system_rename_column_family and system_rename_keyspace from the
   client API until races can be fixed (CASSANDRA-1630, CASSANDRA-1585)
 * add cli sanity tests (CASSANDRA-1582)
 * update GC settings in cassandra.bat (CASSANDRA-1636)
 * cli support for index queries (CASSANDRA-1635)
 * cli support for updating schema memtable settings (CASSANDRA-1634)
 * cli --file option (CASSANDRA-1616)
 * reduce automatically chosen memtable sizes by 50% (CASSANDRA-1641)
 * move endpoint cache from snitch to strategy (CASSANDRA-1643)
 * fix commitlog recovery deleting the newly-created segment as well as
   the old ones (CASSANDRA-1644)
 * upgrade to Thrift 0.5 (CASSANDRA-1367)
 * renamed CL.DCQUORUM to LOCAL_QUORUM and DCQUORUMSYNC to EACH_QUORUM
 * cli truncate support (CASSANDRA-1653)
 * update GC settings in cassandra.bat (CASSANDRA-1636)
 * avoid logging when a node's ip/token is gossipped back to it (CASSANDRA-1666)


0.7-beta2
 * always use UTF-8 for hint keys (CASSANDRA-1439)
 * remove cassandra.yaml dependency from Hadoop and Pig (CASSADRA-1322)
 * expose CfDef metadata in describe_keyspaces (CASSANDRA-1363)
 * restore use of mmap_index_only option (CASSANDRA-1241)
 * dropping a keyspace with no column families generated an error
   (CASSANDRA-1378)
 * rename RackAwareStrategy to OldNetworkTopologyStrategy, RackUnawareStrategy
   to SimpleStrategy, DatacenterShardStrategy to NetworkTopologyStrategy,
   AbstractRackAwareSnitch to AbstractNetworkTopologySnitch (CASSANDRA-1392)
 * merge StorageProxy.mutate, mutateBlocking (CASSANDRA-1396)
 * faster UUIDType, LongType comparisons (CASSANDRA-1386, 1393)
 * fix setting read_repair_chance from CLI addColumnFamily (CASSANDRA-1399)
 * fix updates to indexed columns (CASSANDRA-1373)
 * fix race condition leaving to FileNotFoundException (CASSANDRA-1382)
 * fix sharded lock hash on index write path (CASSANDRA-1402)
 * add support for GT/E, LT/E in subordinate index clauses (CASSANDRA-1401)
 * cfId counter got out of sync when CFs were added (CASSANDRA-1403)
 * less chatty schema updates (CASSANDRA-1389)
 * rename column family mbeans. 'type' will now include either
   'IndexColumnFamilies' or 'ColumnFamilies' depending on the CFS type.
   (CASSANDRA-1385)
 * disallow invalid keyspace and column family names. This includes name that
   matches a '^\w+' regex. (CASSANDRA-1377)
 * use JNA, if present, to take snapshots (CASSANDRA-1371)
 * truncate hints if starting 0.7 for the first time (CASSANDRA-1414)
 * fix FD leak in single-row slicepredicate queries (CASSANDRA-1416)
 * allow index expressions against columns that are not part of the
   SlicePredicate (CASSANDRA-1410)
 * config-converter properly handles snitches and framed support
   (CASSANDRA-1420)
 * remove keyspace argument from multiget_count (CASSANDRA-1422)
 * allow specifying cassandra.yaml location as (local or remote) URL
   (CASSANDRA-1126)
 * fix using DynamicEndpointSnitch with NetworkTopologyStrategy
   (CASSANDRA-1429)
 * Add CfDef.default_validation_class (CASSANDRA-891)
 * fix EstimatedHistogram.max (CASSANDRA-1413)
 * quorum read optimization (CASSANDRA-1622)
 * handle zero-length (or missing) rows during HH paging (CASSANDRA-1432)
 * include secondary indexes during schema migrations (CASSANDRA-1406)
 * fix commitlog header race during schema change (CASSANDRA-1435)
 * fix ColumnFamilyStoreMBeanIterator to use new type name (CASSANDRA-1433)
 * correct filename generated by xml->yaml converter (CASSANDRA-1419)
 * add CMSInitiatingOccupancyFraction=75 and UseCMSInitiatingOccupancyOnly
   to default JVM options
 * decrease jvm heap for cassandra-cli (CASSANDRA-1446)
 * ability to modify keyspaces and column family definitions on a live cluster
   (CASSANDRA-1285)
 * support for Hadoop Streaming [non-jvm map/reduce via stdin/out]
   (CASSANDRA-1368)
 * Move persistent sstable stats from the system table to an sstable component
   (CASSANDRA-1430)
 * remove failed bootstrap attempt from pending ranges when gossip times
   it out after 1h (CASSANDRA-1463)
 * eager-create tcp connections to other cluster members (CASSANDRA-1465)
 * enumerate stages and derive stage from message type instead of
   transmitting separately (CASSANDRA-1465)
 * apply reversed flag during collation from different data sources
   (CASSANDRA-1450)
 * make failure to remove commitlog segment non-fatal (CASSANDRA-1348)
 * correct ordering of drain operations so CL.recover is no longer
   necessary (CASSANDRA-1408)
 * removed keyspace from describe_splits method (CASSANDRA-1425)
 * rename check_schema_agreement to describe_schema_versions
   (CASSANDRA-1478)
 * fix QUORUM calculation for RF > 3 (CASSANDRA-1487)
 * remove tombstones during non-major compactions when bloom filter
   verifies that row does not exist in other sstables (CASSANDRA-1074)
 * nodes that coordinated a loadbalance in the past could not be seen by
   newly added nodes (CASSANDRA-1467)
 * exposed endpoint states (gossip details) via jmx (CASSANDRA-1467)
 * ensure that compacted sstables are not included when new readers are
   instantiated (CASSANDRA-1477)
 * by default, calculate heap size and memtable thresholds at runtime (CASSANDRA-1469)
 * fix races dealing with adding/dropping keyspaces and column families in
   rapid succession (CASSANDRA-1477)
 * clean up of Streaming system (CASSANDRA-1503, 1504, 1506)
 * add options to configure Thrift socket keepalive and buffer sizes (CASSANDRA-1426)
 * make contrib CassandraServiceDataCleaner recursive (CASSANDRA-1509)
 * min, max compaction threshold are configurable and persistent
   per-ColumnFamily (CASSANDRA-1468)
 * fix replaying the last mutation in a commitlog unnecessarily
   (CASSANDRA-1512)
 * invoke getDefaultUncaughtExceptionHandler from DTPE with the original
   exception rather than the ExecutionException wrapper (CASSANDRA-1226)
 * remove Clock from the Thrift (and Avro) API (CASSANDRA-1501)
 * Close intra-node sockets when connection is broken (CASSANDRA-1528)
 * RPM packaging spec file (CASSANDRA-786)
 * weighted request scheduler (CASSANDRA-1485)
 * treat expired columns as deleted (CASSANDRA-1539)
 * make IndexInterval configurable (CASSANDRA-1488)
 * add describe_snitch to Thrift API (CASSANDRA-1490)
 * MD5 authenticator compares plain text submitted password with MD5'd
   saved property, instead of vice versa (CASSANDRA-1447)
 * JMX MessagingService pending and completed counts (CASSANDRA-1533)
 * fix race condition processing repair responses (CASSANDRA-1511)
 * make repair blocking (CASSANDRA-1511)
 * create EndpointSnitchInfo and MBean to expose rack and DC (CASSANDRA-1491)
 * added option to contrib/word_count to output results back to Cassandra
   (CASSANDRA-1342)
 * rewrite Hadoop ColumnFamilyRecordWriter to pool connections, retry to
   multiple Cassandra nodes, and smooth impact on the Cassandra cluster
   by using smaller batch sizes (CASSANDRA-1434)
 * fix setting gc_grace_seconds via CLI (CASSANDRA-1549)
 * support TTL'd index values (CASSANDRA-1536)
 * make removetoken work like decommission (CASSANDRA-1216)
 * make cli comparator-aware and improve quote rules (CASSANDRA-1523,-1524)
 * make nodetool compact and cleanup blocking (CASSANDRA-1449)
 * add memtable, cache information to GCInspector logs (CASSANDRA-1558)
 * enable/disable HintedHandoff via JMX (CASSANDRA-1550)
 * Ignore stray files in the commit log directory (CASSANDRA-1547)
 * Disallow bootstrap to an in-use token (CASSANDRA-1561)


0.7-beta1
 * sstable versioning (CASSANDRA-389)
 * switched to slf4j logging (CASSANDRA-625)
 * add (optional) expiration time for column (CASSANDRA-699)
 * access levels for authentication/authorization (CASSANDRA-900)
 * add ReadRepairChance to CF definition (CASSANDRA-930)
 * fix heisenbug in system tests, especially common on OS X (CASSANDRA-944)
 * convert to byte[] keys internally and all public APIs (CASSANDRA-767)
 * ability to alter schema definitions on a live cluster (CASSANDRA-44)
 * renamed configuration file to cassandra.xml, and log4j.properties to
   log4j-server.properties, which must now be loaded from
   the classpath (which is how our scripts in bin/ have always done it)
   (CASSANDRA-971)
 * change get_count to require a SlicePredicate. create multi_get_count
   (CASSANDRA-744)
 * re-organized endpointsnitch implementations and added SimpleSnitch
   (CASSANDRA-994)
 * Added preload_row_cache option (CASSANDRA-946)
 * add CRC to commitlog header (CASSANDRA-999)
 * removed deprecated batch_insert and get_range_slice methods (CASSANDRA-1065)
 * add truncate thrift method (CASSANDRA-531)
 * http mini-interface using mx4j (CASSANDRA-1068)
 * optimize away copy of sliced row on memtable read path (CASSANDRA-1046)
 * replace constant-size 2GB mmaped segments and special casing for index
   entries spanning segment boundaries, with SegmentedFile that computes
   segments that always contain entire entries/rows (CASSANDRA-1117)
 * avoid reading large rows into memory during compaction (CASSANDRA-16)
 * added hadoop OutputFormat (CASSANDRA-1101)
 * efficient Streaming (no more anticompaction) (CASSANDRA-579)
 * split commitlog header into separate file and add size checksum to
   mutations (CASSANDRA-1179)
 * avoid allocating a new byte[] for each mutation on replay (CASSANDRA-1219)
 * revise HH schema to be per-endpoint (CASSANDRA-1142)
 * add joining/leaving status to nodetool ring (CASSANDRA-1115)
 * allow multiple repair sessions per node (CASSANDRA-1190)
 * optimize away MessagingService for local range queries (CASSANDRA-1261)
 * make framed transport the default so malformed requests can't OOM the
   server (CASSANDRA-475)
 * significantly faster reads from row cache (CASSANDRA-1267)
 * take advantage of row cache during range queries (CASSANDRA-1302)
 * make GCGraceSeconds a per-ColumnFamily value (CASSANDRA-1276)
 * keep persistent row size and column count statistics (CASSANDRA-1155)
 * add IntegerType (CASSANDRA-1282)
 * page within a single row during hinted handoff (CASSANDRA-1327)
 * push DatacenterShardStrategy configuration into keyspace definition,
   eliminating datacenter.properties. (CASSANDRA-1066)
 * optimize forward slices starting with '' and single-index-block name
   queries by skipping the column index (CASSANDRA-1338)
 * streaming refactor (CASSANDRA-1189)
 * faster comparison for UUID types (CASSANDRA-1043)
 * secondary index support (CASSANDRA-749 and subtasks)
 * make compaction buckets deterministic (CASSANDRA-1265)


0.6.6
 * Allow using DynamicEndpointSnitch with RackAwareStrategy (CASSANDRA-1429)
 * remove the remaining vestiges of the unfinished DatacenterShardStrategy
   (replaced by NetworkTopologyStrategy in 0.7)


0.6.5
 * fix key ordering in range query results with RandomPartitioner
   and ConsistencyLevel > ONE (CASSANDRA-1145)
 * fix for range query starting with the wrong token range (CASSANDRA-1042)
 * page within a single row during hinted handoff (CASSANDRA-1327)
 * fix compilation on non-sun JDKs (CASSANDRA-1061)
 * remove String.trim() call on row keys in batch mutations (CASSANDRA-1235)
 * Log summary of dropped messages instead of spamming log (CASSANDRA-1284)
 * add dynamic endpoint snitch (CASSANDRA-981)
 * fix streaming for keyspaces with hyphens in their name (CASSANDRA-1377)
 * fix errors in hard-coded bloom filter optKPerBucket by computing it
   algorithmically (CASSANDRA-1220
 * remove message deserialization stage, and uncap read/write stages
   so slow reads/writes don't block gossip processing (CASSANDRA-1358)
 * add jmx port configuration to Debian package (CASSANDRA-1202)
 * use mlockall via JNA, if present, to prevent Linux from swapping
   out parts of the JVM (CASSANDRA-1214)


0.6.4
 * avoid queuing multiple hint deliveries for the same endpoint
   (CASSANDRA-1229)
 * better performance for and stricter checking of UTF8 column names
   (CASSANDRA-1232)
 * extend option to lower compaction priority to hinted handoff
   as well (CASSANDRA-1260)
 * log errors in gossip instead of re-throwing (CASSANDRA-1289)
 * avoid aborting commitlog replay prematurely if a flushed-but-
   not-removed commitlog segment is encountered (CASSANDRA-1297)
 * fix duplicate rows being read during mapreduce (CASSANDRA-1142)
 * failure detection wasn't closing command sockets (CASSANDRA-1221)
 * cassandra-cli.bat works on windows (CASSANDRA-1236)
 * pre-emptively drop requests that cannot be processed within RPCTimeout
   (CASSANDRA-685)
 * add ack to Binary write verb and update CassandraBulkLoader
   to wait for acks for each row (CASSANDRA-1093)
 * added describe_partitioner Thrift method (CASSANDRA-1047)
 * Hadoop jobs no longer require the Cassandra storage-conf.xml
   (CASSANDRA-1280, CASSANDRA-1047)
 * log thread pool stats when GC is excessive (CASSANDRA-1275)
 * remove gossip message size limit (CASSANDRA-1138)
 * parallelize local and remote reads during multiget, and respect snitch
   when determining whether to do local read for CL.ONE (CASSANDRA-1317)
 * fix read repair to use requested consistency level on digest mismatch,
   rather than assuming QUORUM (CASSANDRA-1316)
 * process digest mismatch re-reads in parallel (CASSANDRA-1323)
 * switch hints CF comparator to BytesType (CASSANDRA-1274)


0.6.3
 * retry to make streaming connections up to 8 times. (CASSANDRA-1019)
 * reject describe_ring() calls on invalid keyspaces (CASSANDRA-1111)
 * fix cache size calculation for size of 100% (CASSANDRA-1129)
 * fix cache capacity only being recalculated once (CASSANDRA-1129)
 * remove hourly scan of all hints on the off chance that the gossiper
   missed a status change; instead, expose deliverHintsToEndpoint to JMX
   so it can be done manually, if necessary (CASSANDRA-1141)
 * don't reject reads at CL.ALL (CASSANDRA-1152)
 * reject deletions to supercolumns in CFs containing only standard
   columns (CASSANDRA-1139)
 * avoid preserving login information after client disconnects
   (CASSANDRA-1057)
 * prefer sun jdk to openjdk in debian init script (CASSANDRA-1174)
 * detect partioner config changes between restarts and fail fast
   (CASSANDRA-1146)
 * use generation time to resolve node token reassignment disagreements
   (CASSANDRA-1118)
 * restructure the startup ordering of Gossiper and MessageService to avoid
   timing anomalies (CASSANDRA-1160)
 * detect incomplete commit log hearders (CASSANDRA-1119)
 * force anti-entropy service to stream files on the stream stage to avoid
   sending streams out of order (CASSANDRA-1169)
 * remove inactive stream managers after AES streams files (CASSANDRA-1169)
 * allow removing entire row through batch_mutate Deletion (CASSANDRA-1027)
 * add JMX metrics for row-level bloom filter false positives (CASSANDRA-1212)
 * added a redhat init script to contrib (CASSANDRA-1201)
 * use midpoint when bootstrapping a new machine into range with not
   much data yet instead of random token (CASSANDRA-1112)
 * kill server on OOM in executor stage as well as Thrift (CASSANDRA-1226)
 * remove opportunistic repairs, when two machines with overlapping replica
   responsibilities happen to finish major compactions of the same CF near
   the same time.  repairs are now fully manual (CASSANDRA-1190)
 * add ability to lower compaction priority (default is no change from 0.6.2)
   (CASSANDRA-1181)


0.6.2
 * fix contrib/word_count build. (CASSANDRA-992)
 * split CommitLogExecutorService into BatchCommitLogExecutorService and
   PeriodicCommitLogExecutorService (CASSANDRA-1014)
 * add latency histograms to CFSMBean (CASSANDRA-1024)
 * make resolving timestamp ties deterministic by using value bytes
   as a tiebreaker (CASSANDRA-1039)
 * Add option to turn off Hinted Handoff (CASSANDRA-894)
 * fix windows startup (CASSANDRA-948)
 * make concurrent_reads, concurrent_writes configurable at runtime via JMX
   (CASSANDRA-1060)
 * disable GCInspector on non-Sun JVMs (CASSANDRA-1061)
 * fix tombstone handling in sstable rows with no other data (CASSANDRA-1063)
 * fix size of row in spanned index entries (CASSANDRA-1056)
 * install json2sstable, sstable2json, and sstablekeys to Debian package
 * StreamingService.StreamDestinations wouldn't empty itself after streaming
   finished (CASSANDRA-1076)
 * added Collections.shuffle(splits) before returning the splits in
   ColumnFamilyInputFormat (CASSANDRA-1096)
 * do not recalculate cache capacity post-compaction if it's been manually
   modified (CASSANDRA-1079)
 * better defaults for flush sorter + writer executor queue sizes
   (CASSANDRA-1100)
 * windows scripts for SSTableImport/Export (CASSANDRA-1051)
 * windows script for nodetool (CASSANDRA-1113)
 * expose PhiConvictThreshold (CASSANDRA-1053)
 * make repair of RF==1 a no-op (CASSANDRA-1090)
 * improve default JVM GC options (CASSANDRA-1014)
 * fix SlicePredicate serialization inside Hadoop jobs (CASSANDRA-1049)
 * close Thrift sockets in Hadoop ColumnFamilyRecordReader (CASSANDRA-1081)


0.6.1
 * fix NPE in sstable2json when no excluded keys are given (CASSANDRA-934)
 * keep the replica set constant throughout the read repair process
   (CASSANDRA-937)
 * allow querying getAllRanges with empty token list (CASSANDRA-933)
 * fix command line arguments inversion in clustertool (CASSANDRA-942)
 * fix race condition that could trigger a false-positive assertion
   during post-flush discard of old commitlog segments (CASSANDRA-936)
 * fix neighbor calculation for anti-entropy repair (CASSANDRA-924)
 * perform repair even for small entropy differences (CASSANDRA-924)
 * Use hostnames in CFInputFormat to allow Hadoop's naive string-based
   locality comparisons to work (CASSANDRA-955)
 * cache read-only BufferedRandomAccessFile length to avoid
   3 system calls per invocation (CASSANDRA-950)
 * nodes with IPv6 (and no IPv4) addresses could not join cluster
   (CASSANDRA-969)
 * Retrieve the correct number of undeleted columns, if any, from
   a supercolumn in a row that had been deleted previously (CASSANDRA-920)
 * fix index scans that cross the 2GB mmap boundaries for both mmap
   and standard i/o modes (CASSANDRA-866)
 * expose drain via nodetool (CASSANDRA-978)


0.6.0-RC1
 * JMX drain to flush memtables and run through commit log (CASSANDRA-880)
 * Bootstrapping can skip ranges under the right conditions (CASSANDRA-902)
 * fix merging row versions in range_slice for CL > ONE (CASSANDRA-884)
 * default write ConsistencyLeven chaned from ZERO to ONE
 * fix for index entries spanning mmap buffer boundaries (CASSANDRA-857)
 * use lexical comparison if time part of TimeUUIDs are the same
   (CASSANDRA-907)
 * bound read, mutation, and response stages to fix possible OOM
   during log replay (CASSANDRA-885)
 * Use microseconds-since-epoch (UTC) in cli, instead of milliseconds
 * Treat batch_mutate Deletion with null supercolumn as "apply this predicate
   to top level supercolumns" (CASSANDRA-834)
 * Streaming destination nodes do not update their JMX status (CASSANDRA-916)
 * Fix internal RPC timeout calculation (CASSANDRA-911)
 * Added Pig loadfunc to contrib/pig (CASSANDRA-910)


0.6.0-beta3
 * fix compaction bucketing bug (CASSANDRA-814)
 * update windows batch file (CASSANDRA-824)
 * deprecate KeysCachedFraction configuration directive in favor
   of KeysCached; move to unified-per-CF key cache (CASSANDRA-801)
 * add invalidateRowCache to ColumnFamilyStoreMBean (CASSANDRA-761)
 * send Handoff hints to natural locations to reduce load on
   remaining nodes in a failure scenario (CASSANDRA-822)
 * Add RowWarningThresholdInMB configuration option to warn before very
   large rows get big enough to threaten node stability, and -x option to
   be able to remove them with sstable2json if the warning is unheeded
   until it's too late (CASSANDRA-843)
 * Add logging of GC activity (CASSANDRA-813)
 * fix ConcurrentModificationException in commitlog discard (CASSANDRA-853)
 * Fix hardcoded row count in Hadoop RecordReader (CASSANDRA-837)
 * Add a jmx status to the streaming service and change several DEBUG
   messages to INFO (CASSANDRA-845)
 * fix classpath in cassandra-cli.bat for Windows (CASSANDRA-858)
 * allow re-specifying host, port to cassandra-cli if invalid ones
   are first tried (CASSANDRA-867)
 * fix race condition handling rpc timeout in the coordinator
   (CASSANDRA-864)
 * Remove CalloutLocation and StagingFileDirectory from storage-conf files
   since those settings are no longer used (CASSANDRA-878)
 * Parse a long from RowWarningThresholdInMB instead of an int (CASSANDRA-882)
 * Remove obsolete ControlPort code from DatabaseDescriptor (CASSANDRA-886)
 * move skipBytes side effect out of assert (CASSANDRA-899)
 * add "double getLoad" to StorageServiceMBean (CASSANDRA-898)
 * track row stats per CF at compaction time (CASSANDRA-870)
 * disallow CommitLogDirectory matching a DataFileDirectory (CASSANDRA-888)
 * default key cache size is 200k entries, changed from 10% (CASSANDRA-863)
 * add -Dcassandra-foreground=yes to cassandra.bat
 * exit if cluster name is changed unexpectedly (CASSANDRA-769)


0.6.0-beta1/beta2
 * add batch_mutate thrift command, deprecating batch_insert (CASSANDRA-336)
 * remove get_key_range Thrift API, deprecated in 0.5 (CASSANDRA-710)
 * add optional login() Thrift call for authentication (CASSANDRA-547)
 * support fat clients using gossiper and StorageProxy to perform
   replication in-process [jvm-only] (CASSANDRA-535)
 * support mmapped I/O for reads, on by default on 64bit JVMs
   (CASSANDRA-408, CASSANDRA-669)
 * improve insert concurrency, particularly during Hinted Handoff
   (CASSANDRA-658)
 * faster network code (CASSANDRA-675)
 * stress.py moved to contrib (CASSANDRA-635)
 * row caching [must be explicitly enabled per-CF in config] (CASSANDRA-678)
 * present a useful measure of compaction progress in JMX (CASSANDRA-599)
 * add bin/sstablekeys (CASSNADRA-679)
 * add ConsistencyLevel.ANY (CASSANDRA-687)
 * make removetoken remove nodes from gossip entirely (CASSANDRA-644)
 * add ability to set cache sizes at runtime (CASSANDRA-708)
 * report latency and cache hit rate statistics with lifetime totals
   instead of average over the last minute (CASSANDRA-702)
 * support get_range_slice for RandomPartitioner (CASSANDRA-745)
 * per-keyspace replication factory and replication strategy (CASSANDRA-620)
 * track latency in microseconds (CASSANDRA-733)
 * add describe_ Thrift methods, deprecating get_string_property and
   get_string_list_property
 * jmx interface for tracking operation mode and streams in general.
   (CASSANDRA-709)
 * keep memtables in sorted order to improve range query performance
   (CASSANDRA-799)
 * use while loop instead of recursion when trimming sstables compaction list
   to avoid blowing stack in pathological cases (CASSANDRA-804)
 * basic Hadoop map/reduce support (CASSANDRA-342)


0.5.1
 * ensure all files for an sstable are streamed to the same directory.
   (CASSANDRA-716)
 * more accurate load estimate for bootstrapping (CASSANDRA-762)
 * tolerate dead or unavailable bootstrap target on write (CASSANDRA-731)
 * allow larger numbers of keys (> 140M) in a sstable bloom filter
   (CASSANDRA-790)
 * include jvm argument improvements from CASSANDRA-504 in debian package
 * change streaming chunk size to 32MB to accomodate Windows XP limitations
   (was 64MB) (CASSANDRA-795)
 * fix get_range_slice returning results in the wrong order (CASSANDRA-781)


0.5.0 final
 * avoid attempting to delete temporary bootstrap files twice (CASSANDRA-681)
 * fix bogus NaN in nodeprobe cfstats output (CASSANDRA-646)
 * provide a policy for dealing with single thread executors w/ a full queue
   (CASSANDRA-694)
 * optimize inner read in MessagingService, vastly improving multiple-node
   performance (CASSANDRA-675)
 * wait for table flush before streaming data back to a bootstrapping node.
   (CASSANDRA-696)
 * keep track of bootstrapping sources by table so that bootstrapping doesn't
   give the indication of finishing early (CASSANDRA-673)


0.5.0 RC3
 * commit the correct version of the patch for CASSANDRA-663


0.5.0 RC2 (unreleased)
 * fix bugs in converting get_range_slice results to Thrift
   (CASSANDRA-647, CASSANDRA-649)
 * expose java.util.concurrent.TimeoutException in StorageProxy methods
   (CASSANDRA-600)
 * TcpConnectionManager was holding on to disconnected connections,
   giving the false indication they were being used. (CASSANDRA-651)
 * Remove duplicated write. (CASSANDRA-662)
 * Abort bootstrap if IP is already in the token ring (CASSANDRA-663)
 * increase default commitlog sync period, and wait for last sync to
   finish before submitting another (CASSANDRA-668)


0.5.0 RC1
 * Fix potential NPE in get_range_slice (CASSANDRA-623)
 * add CRC32 to commitlog entries (CASSANDRA-605)
 * fix data streaming on windows (CASSANDRA-630)
 * GC compacted sstables after cleanup and compaction (CASSANDRA-621)
 * Speed up anti-entropy validation (CASSANDRA-629)
 * Fix anti-entropy assertion error (CASSANDRA-639)
 * Fix pending range conflicts when bootstapping or moving
   multiple nodes at once (CASSANDRA-603)
 * Handle obsolete gossip related to node movement in the case where
   one or more nodes is down when the movement occurs (CASSANDRA-572)
 * Include dead nodes in gossip to avoid a variety of problems
   and fix HH to removed nodes (CASSANDRA-634)
 * return an InvalidRequestException for mal-formed SlicePredicates
   (CASSANDRA-643)
 * fix bug determining closest neighbor for use in multiple datacenters
   (CASSANDRA-648)
 * Vast improvements in anticompaction speed (CASSANDRA-607)
 * Speed up log replay and writes by avoiding redundant serializations
   (CASSANDRA-652)


0.5.0 beta 2
 * Bootstrap improvements (several tickets)
 * add nodeprobe repair anti-entropy feature (CASSANDRA-193, CASSANDRA-520)
 * fix possibility of partition when many nodes restart at once
   in clusters with multiple seeds (CASSANDRA-150)
 * fix NPE in get_range_slice when no data is found (CASSANDRA-578)
 * fix potential NPE in hinted handoff (CASSANDRA-585)
 * fix cleanup of local "system" keyspace (CASSANDRA-576)
 * improve computation of cluster load balance (CASSANDRA-554)
 * added super column read/write, column count, and column/row delete to
   cassandra-cli (CASSANDRA-567, CASSANDRA-594)
 * fix returning live subcolumns of deleted supercolumns (CASSANDRA-583)
 * respect JAVA_HOME in bin/ scripts (several tickets)
 * add StorageService.initClient for fat clients on the JVM (CASSANDRA-535)
   (see contrib/client_only for an example of use)
 * make consistency_level functional in get_range_slice (CASSANDRA-568)
 * optimize key deserialization for RandomPartitioner (CASSANDRA-581)
 * avoid GCing tombstones except on major compaction (CASSANDRA-604)
 * increase failure conviction threshold, resulting in less nodes
   incorrectly (and temporarily) marked as down (CASSANDRA-610)
 * respect memtable thresholds during log replay (CASSANDRA-609)
 * support ConsistencyLevel.ALL on read (CASSANDRA-584)
 * add nodeprobe removetoken command (CASSANDRA-564)


0.5.0 beta
 * Allow multiple simultaneous flushes, improving flush throughput
   on multicore systems (CASSANDRA-401)
 * Split up locks to improve write and read throughput on multicore systems
   (CASSANDRA-444, CASSANDRA-414)
 * More efficient use of memory during compaction (CASSANDRA-436)
 * autobootstrap option: when enabled, all non-seed nodes will attempt
   to bootstrap when started, until bootstrap successfully
   completes. -b option is removed.  (CASSANDRA-438)
 * Unless a token is manually specified in the configuration xml,
   a bootstraping node will use a token that gives it half the
   keys from the most-heavily-loaded node in the cluster,
   instead of generating a random token.
   (CASSANDRA-385, CASSANDRA-517)
 * Miscellaneous bootstrap fixes (several tickets)
 * Ability to change a node's token even after it has data on it
   (CASSANDRA-541)
 * Ability to decommission a live node from the ring (CASSANDRA-435)
 * Semi-automatic loadbalancing via nodeprobe (CASSANDRA-192)
 * Add ability to set compaction thresholds at runtime via
   JMX / nodeprobe.  (CASSANDRA-465)
 * Add "comment" field to ColumnFamily definition. (CASSANDRA-481)
 * Additional JMX metrics (CASSANDRA-482)
 * JSON based export and import tools (several tickets)
 * Hinted Handoff fixes (several tickets)
 * Add key cache to improve read performance (CASSANDRA-423)
 * Simplified construction of custom ReplicationStrategy classes
   (CASSANDRA-497)
 * Graphical application (Swing) for ring integrity verification and
   visualization was added to contrib (CASSANDRA-252)
 * Add DCQUORUM, DCQUORUMSYNC consistency levels and corresponding
   ReplicationStrategy / EndpointSnitch classes.  Experimental.
   (CASSANDRA-492)
 * Web client interface added to contrib (CASSANDRA-457)
 * More-efficient flush for Random, CollatedOPP partitioners
   for normal writes (CASSANDRA-446) and bulk load (CASSANDRA-420)
 * Add MemtableFlushAfterMinutes, a global replacement for the old
   per-CF FlushPeriodInMinutes setting (CASSANDRA-463)
 * optimizations to slice reading (CASSANDRA-350) and supercolumn
   queries (CASSANDRA-510)
 * force binding to given listenaddress for nodes with multiple
   interfaces (CASSANDRA-546)
 * stress.py benchmarking tool improvements (several tickets)
 * optimized replica placement code (CASSANDRA-525)
 * faster log replay on restart (CASSANDRA-539, CASSANDRA-540)
 * optimized local-node writes (CASSANDRA-558)
 * added get_range_slice, deprecating get_key_range (CASSANDRA-344)
 * expose TimedOutException to thrift (CASSANDRA-563)


0.4.2
 * Add validation disallowing null keys (CASSANDRA-486)
 * Fix race conditions in TCPConnectionManager (CASSANDRA-487)
 * Fix using non-utf8-aware comparison as a sanity check.
   (CASSANDRA-493)
 * Improve default garbage collector options (CASSANDRA-504)
 * Add "nodeprobe flush" (CASSANDRA-505)
 * remove NotFoundException from get_slice throws list (CASSANDRA-518)
 * fix get (not get_slice) of entire supercolumn (CASSANDRA-508)
 * fix null token during bootstrap (CASSANDRA-501)


0.4.1
 * Fix FlushPeriod columnfamily configuration regression
   (CASSANDRA-455)
 * Fix long column name support (CASSANDRA-460)
 * Fix for serializing a row that only contains tombstones
   (CASSANDRA-458)
 * Fix for discarding unneeded commitlog segments (CASSANDRA-459)
 * Add SnapshotBeforeCompaction configuration option (CASSANDRA-426)
 * Fix compaction abort under insufficient disk space (CASSANDRA-473)
 * Fix reading subcolumn slice from tombstoned CF (CASSANDRA-484)
 * Fix race condition in RVH causing occasional NPE (CASSANDRA-478)


0.4.0
 * fix get_key_range problems when a node is down (CASSANDRA-440)
   and add UnavailableException to more Thrift methods
 * Add example EndPointSnitch contrib code (several tickets)


0.4.0 RC2
 * fix SSTable generation clash during compaction (CASSANDRA-418)
 * reject method calls with null parameters (CASSANDRA-308)
 * properly order ranges in nodeprobe output (CASSANDRA-421)
 * fix logging of certain errors on executor threads (CASSANDRA-425)


0.4.0 RC1
 * Bootstrap feature is live; use -b on startup (several tickets)
 * Added multiget api (CASSANDRA-70)
 * fix Deadlock with SelectorManager.doProcess and TcpConnection.write
   (CASSANDRA-392)
 * remove key cache b/c of concurrency bugs in third-party
   CLHM library (CASSANDRA-405)
 * update non-major compaction logic to use two threshold values
   (CASSANDRA-407)
 * add periodic / batch commitlog sync modes (several tickets)
 * inline BatchMutation into batch_insert params (CASSANDRA-403)
 * allow setting the logging level at runtime via mbean (CASSANDRA-402)
 * change default comparator to BytesType (CASSANDRA-400)
 * add forwards-compatible ConsistencyLevel parameter to get_key_range
   (CASSANDRA-322)
 * r/m special case of blocking for local destination when writing with
   ConsistencyLevel.ZERO (CASSANDRA-399)
 * Fixes to make BinaryMemtable [bulk load interface] useful (CASSANDRA-337);
   see contrib/bmt_example for an example of using it.
 * More JMX properties added (several tickets)
 * Thrift changes (several tickets)
    - Merged _super get methods with the normal ones; return values
      are now of ColumnOrSuperColumn.
    - Similarly, merged batch_insert_super into batch_insert.


0.4.0 beta
 * On-disk data format has changed to allow billions of keys/rows per
   node instead of only millions
 * Multi-keyspace support
 * Scan all sstables for all queries to avoid situations where
   different types of operation on the same ColumnFamily could
   disagree on what data was present
 * Snapshot support via JMX
 * Thrift API has changed a _lot_:
    - removed time-sorted CFs; instead, user-defined comparators
      may be defined on the column names, which are now byte arrays.
      Default comparators are provided for UTF8, Bytes, Ascii, Long (i64),
      and UUID types.
    - removed colon-delimited strings in thrift api in favor of explicit
      structs such as ColumnPath, ColumnParent, etc.  Also normalized
      thrift struct and argument naming.
    - Added columnFamily argument to get_key_range.
    - Change signature of get_slice to accept starting and ending
      columns as well as an offset.  (This allows use of indexes.)
      Added "ascending" flag to allow reasonably-efficient reverse
      scans as well.  Removed get_slice_by_range as redundant.
    - get_key_range operates on one CF at a time
    - changed `block` boolean on insert methods to ConsistencyLevel enum,
      with options of NONE, ONE, QUORUM, and ALL.
    - added similar consistency_level parameter to read methods
    - column-name-set slice with no names given now returns zero columns
      instead of all of them.  ("all" can run your server out of memory.
      use a range-based slice with a high max column count instead.)
 * Removed the web interface. Node information can now be obtained by
   using the newly introduced nodeprobe utility.
 * More JMX stats
 * Remove magic values from internals (e.g. special key to indicate
   when to flush memtables)
 * Rename configuration "table" to "keyspace"
 * Moved to crash-only design; no more shutdown (just kill the process)
 * Lots of bug fixes
Full list of issues resolved in 0.4 is at https://issues.apache.org/jira/secure/IssueNavigator.jspa?reset=true&&pid=12310865&fixfor=12313862&resolution=1&sorter/field=issuekey&sorter/order=DESC


0.3.0 RC3
 * Fix potential deadlock under load in TCPConnection.
   (CASSANDRA-220)


0.3.0 RC2
 * Fix possible data loss when server is stopped after replaying
   log but before new inserts force memtable flush.
   (CASSANDRA-204)
 * Added BUGS file


0.3.0 RC1
 * Range queries on keys, including user-defined key collation
 * Remove support
 * Workarounds for a weird bug in JDK select/register that seems
   particularly common on VM environments. Cassandra should deploy
   fine on EC2 now
 * Much improved infrastructure: the beginnings of a decent test suite
   ("ant test" for unit tests; "nosetests" for system tests), code
   coverage reporting, etc.
 * Expanded node status reporting via JMX
 * Improved error reporting/logging on both server and client
 * Reduced memory footprint in default configuration
 * Combined blocking and non-blocking versions of insert APIs
 * Added FlushPeriodInMinutes configuration parameter to force
   flushing of infrequently-updated ColumnFamilies

<|MERGE_RESOLUTION|>--- conflicted
+++ resolved
@@ -1,13 +1,9 @@
-<<<<<<< HEAD
 3.11.17
  * Fix delayed SSTable release with unsafe_aggressive_sstable_expiration (CASSANDRA-18756)
  * Revert CASSANDRA-18543 (CASSANDRA-18854)
  * Fix NPE when using udfContext in UDF after a restart of a node (CASSANDRA-18739)
 Merged from 3.0:
-=======
-3.0.30
  * Implement the logic in bin/stop-server (CASSANDRA-18838) 
->>>>>>> f27c6c8e
  * Upgrade snappy-java to 1.1.10.4 (CASSANDRA-18878)
  * Add cqlshrc.sample and credentials.sample into Debian package (CASSANDRA-18818)
  * Refactor validation logic in StorageService.rebuild (CASSANDRA-18803)
