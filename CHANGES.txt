3.11.13
Merged from 3.0:
 * Fixed TestCqlshOutput failing tests (CASSANDRA-17386)
 * Lazy transaction log replica creation allows incorrect replica content divergence during anticompaction (CASSANDRA-17273)
 * LeveledCompactionStrategy disk space check improvements (CASSANDRA-17272)


<<<<<<< HEAD
3.11.12
 * Upgrade snakeyaml to 1.26 in 3.11 (CASSANDRA=17028)
 * Add key validation to ssstablescrub (CASSANDRA-16969)
 * Update Jackson from 2.9.10 to 2.12.5 (CASSANDRA-16851)
 * Include SASI components to snapshots (CASSANDRA-15134)
 * Make assassinate more resilient to missing tokens (CASSANDRA-16847)
 * Exclude Jackson 1.x transitive dependency of hadoop* provided dependencies (CASSANDRA-16854)
 * Validate SASI tokenizer options before adding index to schema (CASSANDRA-15135)
 * Fixup scrub output when no data post-scrub and clear up old use of row, which really means partition (CASSANDRA-16835)
 * Fix ant-junit dependency issue (CASSANDRA-16827)
 * Reduce thread contention in CommitLogSegment and HintsBuffer (CASSANDRA-16072)
 * Avoid sending CDC column if not enabled (CASSANDRA-16770)
Merged from 3.0:
=======
3.0.26
 * Extend operator control over the UDF threading model for CVE-2021-44521 (CASSANDRA-17352)
>>>>>>> 679740ff
 * Fix conversion from megabits to bytes in streaming rate limiter (CASSANDRA-17243)
 * Upgrade logback to 1.2.9 (CASSANDRA-17204)
 * Avoid race in AbstractReplicationStrategy endpoint caching (CASSANDRA-16673)
 * Fix abort when window resizing during cqlsh COPY (CASSANDRA-15230)
 * Fix slow keycache load which blocks startup for tables with many sstables (CASSANDRA-14898)
 * Fix rare NPE caused by batchlog replay / node decomission races (CASSANDRA-17049)
 * Allow users to view permissions of the roles they created (CASSANDRA-16902)
 * Fix failure handling in inter-node communication (CASSANDRA-16334)
 * Log more information when a node runs out of commitlog space (CASSANDRA-11323)
 * Don't take snapshots when truncating system tables (CASSANDRA-16839)
 * Make -Dtest.methods consistently optional in all Ant test targets (CASSANDRA-17014)
 * Immediately apply stream throughput, considering negative values as unthrottled (CASSANDRA-16959)
 * Do not release new SSTables in offline transactions (CASSANDRA-16975)
 * ArrayIndexOutOfBoundsException in FunctionResource#fromName (CASSANDRA-16977, CASSANDRA-16995)
 * CVE-2015-0886 Security vulnerability in jbcrypt is addressed (CASSANDRA-9384)
 * Avoid useless SSTable reads during single partition queries (CASSANDRA-16944)
 * Debian init respects CASSANDRA_HEAPDUMP_DIR (CASSANDRA-13843)
 * Catch UnsatisfiedLinkError in WindowsTimer (CASSANDRA-16085)
 * Avoid removing batch when it's not created during view replication (CASSANDRA-16175)
 * Make the addition of regular column to COMPACT tables throw an InvalidRequestException (CASSANDRA-14564)
 * Fix materialized view schema backup as table (CASSANDRA-12734)
 * Avoid signaling DigestResolver until the minimum number of responses are guaranteed to be visible (CASSANDRA-16883)
 * Fix secondary indexes on primary key columns skipping some writes (CASSANDRA-16868)
 * Fix incorrect error message in LegacyLayout (CASSANDRA-15136)
 * Use JMX to validate nodetool --jobs parameter (CASSANDRA-16104)
 * Handle properly UnsatisfiedLinkError in NativeLibrary#getProcessID() (CASSANDRA-16578)
 * Remove mutation data from error log message (CASSANDRA-16817)
 * Race in CompactionExecutorTest (CASSANDRA-17239)
Merged from 2.2:
 * Add python2 location to RPMs (CASSANDRA-16822)


3.11.11
 * Make cqlsh use the same set of reserved keywords than the server uses (CASSANDRA-15663)
 * Optimize bytes skipping when reading SSTable files (CASSANDRA-14415)
 * Enable tombstone compactions when unchecked_tombstone_compaction is set in TWCS (CASSANDRA-14496)
 * Read only the required SSTables for single partition queries (CASSANDRA-16737)
 * Fix LeveledCompactionStrategy compacts last level throw an ArrayIndexOutOfBoundsException (CASSANDRA-15669)
 * Maps $CASSANDRA_LOG_DIR to cassandra.logdir java property when executing nodetool (CASSANDRA-16199)
 * Nodetool garbagecollect should retain SSTableLevel for LCS (CASSANDRA-16634)
 * Ignore stale acks received in the shadow round (CASSANDRA-16588)
 * Add autocomplete and error messages for provide_overlapping_tombstones (CASSANDRA-16350)
 * Add StorageServiceMBean.getKeyspaceReplicationInfo(keyspaceName) (CASSANDRA-16447)
 * Make sure sstables with moved starts are removed correctly in LeveledGenerations (CASSANDRA-16552)
 * Upgrade jackson-databind to 2.9.10.8 (CASSANDRA-16462)
Merged from 3.0:
 * Binary releases no longer bundle the apidocs (javadoc) (CASSANDRA-16557)
 * Migrate dependency handling from maven-ant-tasks to resolver-ant-tasks, removing lib/ directory from version control (CASSANDRA-16557)
 * Don't allow seeds to replace without using unsafe (CASSANDRA-14463)
 * Calculate time remaining correctly for all compaction types in compactionstats (CASSANDRA-14701)
 * Receipt of gossip shutdown notification updates TokenMetadata (CASSANDRA-16796)
 * Count bloom filter misses correctly (CASSANDRA-12922)
 * Reject token() in MV WHERE clause (CASSANDRA-13464)
 * Ensure java executable is on the path (CASSANDRA-14325)
 * Make speculative retry parameter case-insensitive for backward compatibility with 2.1 (CASSANDRA-16467)
 * Push digest mismatch exceptions to trace (CASSANDRA-14900)
 * Handle correctly the exceptions thrown by custom QueryHandler constructors (CASSANDRA-16703)
 * Adding columns via ALTER TABLE can generate corrupt sstables (CASSANDRA-16735)
 * Add flag to disable ALTER...DROP COMPACT STORAGE statements (CASSANDRA-16733)
 * Clean transaction log leftovers at the beginning of sstablelevelreset and sstableofflinerelevel (CASSANDRA-12519)
 * CQL shell should prefer newer TLS version by default (CASSANDRA-16695)
 * Ensure that existing empty rows are properly returned (CASSANDRA-16671)
 * Invalidate prepared statements on DROP COMPACT (CASSANDRA-16712)
 * Failure to execute queries should emit a KPI other than read timeout/unavailable so it can be alerted/tracked (CASSANDRA-16581)
 * Don't wait on schema versions from replacement target when replacing a node (CASSANDRA-16692)
 * StandaloneVerifier does not fail when unable to verify SSTables, it only fails if Corruption is thrown (CASSANDRA-16683)
 * Fix bloom filter false ratio calculation by including true negatives (CASSANDRA-15834)
 * Prevent loss of commit log data when moving sstables between nodes (CASSANDRA-16619)
 * Fix materialized view builders inserting truncated data (CASSANDRA-16567)
 * Don't wait for schema migrations from removed nodes (CASSANDRA-16577)
 * Scheduled (delayed) schema pull tasks should not run after MIGRATION stage shutdown during decommission (CASSANDRA-16495)
 * Ignore trailing zeros in hint files (CASSANDRA-16523)
 * Refuse DROP COMPACT STORAGE if some 2.x sstables are in use (CASSANDRA-15897)
 * Fix ColumnFilter::toString not returning a valid CQL fragment (CASSANDRA-16483)
 * Fix ColumnFilter behaviour to prevent digest mitmatches during upgrades (CASSANDRA-16415)
 * Avoid pushing schema mutations when setting up distributed system keyspaces locally (CASSANDRA-16387)
Merged from 2.2:
 * Remove ant targets list-jvm-dtests and ant list-jvm-upgrade-dtests (CASSANDRA-16519)
 * Fix centos packaging for arm64, >=4.0 rpm's now require python3 (CASSANDRA-16477)
 * Make TokenMetadata's ring version increments atomic (CASSANDRA-16286)

3.11.10
 * Fix digest computation for queries with fetched but non queried columns (CASSANDRA-15962)
 * Reduce amount of allocations during batch statement execution (CASSANDRA-16201)
 * Update jflex-1.6.0.jar to match upstream (CASSANDRA-16393)
 * Fix DecimalDeserializer#toString OOM (CASSANDRA-14925)
 * Rate limit validation compactions using compaction_throughput_mb_per_sec (CASSANDRA-16161)
 * SASI's `max_compaction_flush_memory_in_mb` settings over 100GB revert to default of 1GB (CASSANDRA-16071)
Merged from 3.0:
 * Prevent unbounded number of pending flushing tasks (CASSANDRA-16261)
 * Improve empty hint file handling during startup (CASSANDRA-16162)
 * Allow empty string in collections with COPY FROM in cqlsh (CASSANDRA-16372)
 * Fix skipping on pre-3.0 created compact storage sstables due to missing primary key liveness (CASSANDRA-16226)
 * Extend the exclusion of replica filtering protection to other indices instead of just SASI (CASSANDRA-16311)
 * Synchronize transaction logs for JBOD (CASSANDRA-16225)
 * Fix the counting of cells per partition (CASSANDRA-16259)
 * Fix serial read/non-applying CAS linearizability (CASSANDRA-12126)
 * Avoid potential NPE in JVMStabilityInspector (CASSANDRA-16294)
 * Improved check of num_tokens against the length of initial_token (CASSANDRA-14477)
 * Fix a race condition on ColumnFamilyStore and TableMetrics (CASSANDRA-16228)
 * Remove the SEPExecutor blocking behavior (CASSANDRA-16186)
 * Fix invalid cell value skipping when reading from disk (CASSANDRA-16223)
 * Prevent invoking enable/disable gossip when not in NORMAL (CASSANDRA-16146)
 * Wait for schema agreement when bootstrapping (CASSANDRA-15158)
Merged from 2.2:
 * Fix the histogram merge of the table metrics (CASSANDRA-16259)

3.11.9
 * Synchronize Keyspace instance store/clear (CASSANDRA-16210)
 * Fix ColumnFilter to avoid querying cells of unselected complex columns (CASSANDRA-15977)
 * Fix memory leak in CompressedChunkReader (CASSANDRA-15880)
 * Don't attempt value skipping with mixed version cluster (CASSANDRA-15833)
 * Avoid failing compactions with very large partitions (CASSANDRA-15164)
 * Make sure LCS handles duplicate sstable added/removed notifications correctly (CASSANDRA-14103)
Merged from 3.0:
 * Fix OOM when terminating repair session (CASSANDRA-15902)
 * Avoid marking shutting down nodes as up after receiving gossip shutdown message (CASSANDRA-16094)
 * Check SSTables for latest version before dropping compact storage (CASSANDRA-16063)
 * Handle unexpected columns due to schema races (CASSANDRA-15899)
 * Add flag to ignore unreplicated keyspaces during repair (CASSANDRA-15160)
Merged from 2.2:
 * Package tools/bin scripts as executable (CASSANDRA-16151)
 * Fixed a NullPointerException when calling nodetool enablethrift (CASSANDRA-16127)

3.11.8
 * Correctly interpret SASI's `max_compaction_flush_memory_in_mb` setting in megabytes not bytes (CASSANDRA-16071)
 * Fix short read protection for GROUP BY queries (CASSANDRA-15459)
 * Frozen RawTuple is not annotated with frozen in the toString method (CASSANDRA-15857)
Merged from 3.0:
 * Use IF NOT EXISTS for index and UDT create statements in snapshot schema files (CASSANDRA-13935)
 * Fix gossip shutdown order (CASSANDRA-15816)
 * Remove broken 'defrag-on-read' optimization (CASSANDRA-15432)
 * Check for endpoint collision with hibernating nodes (CASSANDRA-14599)
 * Operational improvements and hardening for replica filtering protection (CASSANDRA-15907)
 * stop_paranoid disk failure policy is ignored on CorruptSSTableException after node is up (CASSANDRA-15191)
 * Forbid altering UDTs used in partition keys (CASSANDRA-15933)
 * Fix empty/null json string representation (CASSANDRA-15896)
 * 3.x fails to start if commit log has range tombstones from a column which is also deleted (CASSANDRA-15970)
 * Handle difference in timestamp precision between java8 and java11 in LogFIle.java (CASSANDRA-16050)
Merged from 2.2:
 * Fix CQL parsing of collections when the column type is reversed (CASSANDRA-15814)
Merged from 2.1:
 * Only allow strings to be passed to JMX authentication (CASSANDRA-16077)

3.11.7
 * Fix cqlsh output when fetching all rows in batch mode (CASSANDRA-15905)
 * Upgrade Jackson to 2.9.10 (CASSANDRA-15867)
 * Fix CQL formatting of read command restrictions for slow query log (CASSANDRA-15503)
 * Allow sstableloader to use SSL on the native port (CASSANDRA-14904)
Merged from 3.0:
 * Backport CASSANDRA-12189: escape string literals (CASSANDRA-15948)
 * Avoid hinted handoff per-host throttle being arounded to 0 in large cluster (CASSANDRA-15859)
 * Avoid emitting empty range tombstones from RangeTombstoneList (CASSANDRA-15924)
 * Avoid thread starvation, and improve compare-and-swap performance, in the slab allocators (CASSANDRA-15922)
 * Add token to tombstone warning and error messages (CASSANDRA-15890)
 * Fixed range read concurrency factor computation and capped as 10 times tpc cores (CASSANDRA-15752)
 * Catch exception on bootstrap resume and init native transport (CASSANDRA-15863)
 * Fix replica-side filtering returning stale data with CL > ONE (CASSANDRA-8272, CASSANDRA-8273)
 * Fix duplicated row on 2.x upgrades when multi-rows range tombstones interact with collection ones (CASSANDRA-15805)
 * Rely on snapshotted session infos on StreamResultFuture.maybeComplete to avoid race conditions (CASSANDRA-15667)
 * EmptyType doesn't override writeValue so could attempt to write bytes when expected not to (CASSANDRA-15790)
 * Fix index queries on partition key columns when some partitions contains only static data (CASSANDRA-13666)
 * Avoid creating duplicate rows during major upgrades (CASSANDRA-15789)
 * liveDiskSpaceUsed and totalDiskSpaceUsed get corrupted if IndexSummaryRedistribution gets interrupted (CASSANDRA-15674)
 * Fix Debian init start/stop (CASSANDRA-15770)
 * Fix infinite loop on index query paging in tables with clustering (CASSANDRA-14242)
 * Fix chunk index overflow due to large sstable with small chunk length (CASSANDRA-15595)
 * Allow selecting static column only when querying static index (CASSANDRA-14242)
 * cqlsh return non-zero status when STDIN CQL fails (CASSANDRA-15623)
 * Don't skip sstables in slice queries based only on local min/max/deletion timestamp (CASSANDRA-15690)
 * Memtable memory allocations may deadlock (CASSANDRA-15367)
 * Run evictFromMembership in GossipStage (CASSANDRA-15592)
Merged from 2.2:
 * Fix nomenclature of allow and deny lists (CASSANDRA-15862)
 * Remove generated files from source artifact (CASSANDRA-15849)
 * Remove duplicated tools binaries from tarballs (CASSANDRA-15768)
 * Duplicate results with DISTINCT queries in mixed mode (CASSANDRA-15501)
 * Disable JMX rebinding (CASSANDRA-15653)
Merged from 2.1:
 * Fix writing of snapshot manifest when the table has table-backed secondary indexes (CASSANDRA-10968)
 * Fix parse error in cqlsh COPY FROM and formatting for map of blobs (CASSANDRA-15679)
 * Fix Commit log replays when static column clustering keys are collections (CASSANDRA-14365)
 * Fix Red Hat init script on newer systemd versions (CASSANDRA-15273)
 * Allow EXTRA_CLASSPATH to work on tar/source installations (CASSANDRA-15567)


3.11.6
 * Fix bad UDT sstable metadata serialization headers written by C* 3.0 on upgrade and in sstablescrub (CASSANDRA-15035)
 * Fix nodetool compactionstats showing extra pending task for TWCS - patch implemented (CASSANDRA-15409)
 * Fix SELECT JSON formatting for the "duration" type (CASSANDRA-15075)
 * Fix LegacyLayout to have same behavior as 2.x when handling unknown column names (CASSANDRA-15081)
 * Update nodetool help stop output (CASSANDRA-15401)
Merged from 3.0:
 * Run in-jvm upgrade dtests in circleci (CASSANDRA-15506)
 * Include updates to static column in mutation size calculations (CASSANDRA-15293)
 * Fix point-in-time recoevery ignoring timestamp of updates to static columns (CASSANDRA-15292)
 * GC logs are also put under $CASSANDRA_LOG_DIR (CASSANDRA-14306)
 * Fix sstabledump's position key value when partitions have multiple rows (CASSANDRA-14721)
 * Avoid over-scanning data directories in LogFile.verify() (CASSANDRA-15364)
 * Bump generations and document changes to system_distributed and system_traces in 3.0, 3.11
   (CASSANDRA-15441)
 * Fix system_traces creation timestamp; optimise system keyspace upgrades (CASSANDRA-15398)
 * Fix various data directory prefix matching issues (CASSANDRA-13974)
 * Minimize clustering values in metadata collector (CASSANDRA-15400)
 * Avoid over-trimming of results in mixed mode clusters (CASSANDRA-15405)
 * validate value sizes in LegacyLayout (CASSANDRA-15373)
 * Ensure that tracing doesn't break connections in 3.x/4.0 mixed mode by default (CASSANDRA-15385)
 * Make sure index summary redistribution does not start when compactions are paused (CASSANDRA-15265)
 * Ensure legacy rows have primary key livenessinfo when they contain illegal cells (CASSANDRA-15365)
 * Fix race condition when setting bootstrap flags (CASSANDRA-14878)
 * Fix NativeLibrary.tryOpenDirectory callers for Windows (CASSANDRA-15426)
Merged from 2.2:
 * Fix SELECT JSON output for empty blobs (CASSANDRA-15435)
 * In-JVM DTest: Set correct internode message version for upgrade test (CASSANDRA-15371)
 * In-JVM DTest: Support NodeTool in dtest (CASSANDRA-15429)
 * Fix NativeLibrary.tryOpenDirectory callers for Windows (CASSANDRA-15426)


3.11.5
 * Fix SASI non-literal string comparisons (range operators) (CASSANDRA-15169)
 * Make sure user defined compaction transactions are always closed (CASSANDRA-15123)
 * Fix cassandra-env.sh to use $CASSANDRA_CONF to find cassandra-jaas.config (CASSANDRA-14305)
 * Fixed nodetool cfstats printing index name twice (CASSANDRA-14903)
 * Add flag to disable SASI indexes, and warnings on creation (CASSANDRA-14866)
Merged from 3.0:
 * Add ability to cap max negotiable protocol version (CASSANDRA-15193)
 * Gossip tokens on startup if available (CASSANDRA-15335)
 * Fix resource leak in CompressedSequentialWriter (CASSANDRA-15340)
 * Fix bad merge that reverted CASSANDRA-14993 (CASSANDRA-15289)
 * Fix LegacyLayout RangeTombstoneList IndexOutOfBoundsException when upgrading and RangeTombstone bounds are asymmetric (CASSANDRA-15172)
 * Fix NPE when using allocate_tokens_for_keyspace on new DC/rack (CASSANDRA-14952)
 * Filter sstables earlier when running cleanup (CASSANDRA-15100)
 * Use mean row count instead of mean column count for index selectivity calculation (CASSANDRA-15259)
 * Avoid updating unchanged gossip states (CASSANDRA-15097)
 * Prevent recreation of previously dropped columns with a different kind (CASSANDRA-14948)
 * Prevent client requests from blocking on executor task queue (CASSANDRA-15013)
 * Toughen up column drop/recreate type validations (CASSANDRA-15204)
 * LegacyLayout should handle paging states that cross a collection column (CASSANDRA-15201)
 * Prevent RuntimeException when username or password is empty/null (CASSANDRA-15198)
 * Multiget thrift query returns null records after digest mismatch (CASSANDRA-14812)
 * Skipping illegal legacy cells can break reverse iteration of indexed partitions (CASSANDRA-15178)
 * Handle paging states serialized with a different version than the session's (CASSANDRA-15176)
 * Throw IOE instead of asserting on unsupporter peer versions (CASSANDRA-15066)
 * Update token metadata when handling MOVING/REMOVING_TOKEN events (CASSANDRA-15120)
 * Add ability to customize cassandra log directory using $CASSANDRA_LOG_DIR (CASSANDRA-15090)
 * Skip cells with illegal column names when reading legacy sstables (CASSANDRA-15086)
 * Fix assorted gossip races and add related runtime checks (CASSANDRA-15059)
 * Fix mixed mode partition range scans with limit (CASSANDRA-15072)
 * cassandra-stress works with frozen collections: list and set (CASSANDRA-14907)
 * Fix handling FS errors on writing and reading flat files - LogTransaction and hints (CASSANDRA-15053)
 * Avoid double closing the iterator to avoid overcounting the number of requests (CASSANDRA-15058)
 * Improve `nodetool status -r` speed (CASSANDRA-14847)
 * Improve merkle tree size and time on heap (CASSANDRA-14096)
 * Add missing commands to nodetool_completion (CASSANDRA-14916)
 * Anti-compaction temporarily corrupts sstable state for readers (CASSANDRA-15004)
Merged from 2.2:
 * Catch non-IOException in FileUtils.close to make sure that all resources are closed (CASSANDRA-15225)
 * Handle exceptions during authentication/authorization (CASSANDRA-15041)
 * Support cross version messaging in in-jvm upgrade dtests (CASSANDRA-15078)
 * Fix index summary redistribution cancellation (CASSANDRA-15045)
 * Refactor Circle CI configuration (CASSANDRA-14806)
 * Fixing invalid CQL in security documentation (CASSANDRA-15020)
 * Multi-version in-JVM dtests (CASSANDRA-14937)
 * Allow instance class loaders to be garbage collected for inJVM dtest (CASSANDRA-15170)
 * Add support for network topology and query tracing for inJVM dtest (CASSANDRA-15319)


3.11.4
 * Make stop-server.bat wait for Cassandra to terminate (CASSANDRA-14829)
 * Correct sstable sorting for garbagecollect and levelled compaction (CASSANDRA-14870)
Merged from 3.0:
 * Severe concurrency issues in STCS,DTCS,TWCS,TMD.Topology,TypeParser
 * Add a script to make running the cqlsh tests in cassandra repo easier (CASSANDRA-14951)
 * If SizeEstimatesRecorder misses a 'onDropTable' notification, the size_estimates table will never be cleared for that table. (CASSANDRA-14905)
 * Counters fail to increment in 2.1/2.2 to 3.X mixed version clusters (CASSANDRA-14958)
 * Streaming needs to synchronise access to LifecycleTransaction (CASSANDRA-14554)
 * Fix cassandra-stress write hang with default options (CASSANDRA-14616)
 * Differentiate between slices and RTs when decoding legacy bounds (CASSANDRA-14919)
 * Netty epoll IOExceptions caused by unclean client disconnects being logged at INFO (CASSANDRA-14909)
 * Unfiltered.isEmpty conflicts with Row extends AbstractCollection.isEmpty (CASSANDRA-14588)
 * RangeTombstoneList doesn't properly clean up mergeable or superseded rts in some cases (CASSANDRA-14894)
 * Fix handling of collection tombstones for dropped columns from legacy sstables (CASSANDRA-14912)
 * Throw exception if Columns serialized subset encode more columns than possible (CASSANDRA-14591)
 * Drop/add column name with different Kind can result in corruption (CASSANDRA-14843)
 * Fix missing rows when reading 2.1 SSTables with static columns in 3.0 (CASSANDRA-14873)
 * Move TWCS message 'No compaction necessary for bucket size' to Trace level (CASSANDRA-14884)
 * Sstable min/max metadata can cause data loss (CASSANDRA-14861)
 * Dropped columns can cause reverse sstable iteration to return prematurely (CASSANDRA-14838)
 * Legacy sstables with  multi block range tombstones create invalid bound sequences (CASSANDRA-14823)
 * Expand range tombstone validation checks to multiple interim request stages (CASSANDRA-14824)
 * Reverse order reads can return incomplete results (CASSANDRA-14803)
 * Avoid calling iter.next() in a loop when notifying indexers about range tombstones (CASSANDRA-14794)
 * Fix purging semi-expired RT boundaries in reversed iterators (CASSANDRA-14672)
 * DESC order reads can fail to return the last Unfiltered in the partition (CASSANDRA-14766)
 * Fix corrupted collection deletions for dropped columns in 3.0 <-> 2.{1,2} messages (CASSANDRA-14568)
 * Fix corrupted static collection deletions in 3.0 <-> 2.{1,2} messages (CASSANDRA-14568)
 * Handle failures in parallelAllSSTableOperation (cleanup/upgradesstables/etc) (CASSANDRA-14657)
 * Improve TokenMetaData cache populating performance avoid long locking (CASSANDRA-14660)
 * Backport: Flush netty client messages immediately (not by default) (CASSANDRA-13651)
 * Fix static column order for SELECT * wildcard queries (CASSANDRA-14638)
 * sstableloader should use discovered broadcast address to connect intra-cluster (CASSANDRA-14522)
 * Fix reading columns with non-UTF names from schema (CASSANDRA-14468)
Merged from 2.2:
 * CircleCI docker image should bake in more dependencies (CASSANDRA-14985)
 * Don't enable client transports when bootstrap is pending (CASSANDRA-14525)
 * MigrationManager attempts to pull schema from different major version nodes (CASSANDRA-14928)
 * Fix incorrect cqlsh results when selecting same columns multiple times (CASSANDRA-13262)
 * Returns null instead of NaN or Infinity in JSON strings (CASSANDRA-14377)
Merged from 2.1:
 * Paged Range Slice queries with DISTINCT can drop rows from results (CASSANDRA-14956)
 * Update release checksum algorithms to SHA-256, SHA-512 (CASSANDRA-14970)


3.11.3
 * Validate supported column type with SASI analyzer (CASSANDRA-13669)
 * Remove BTree.Builder Recycler to reduce memory usage (CASSANDRA-13929)
 * Reduce nodetool GC thread count (CASSANDRA-14475)
 * Fix New SASI view creation during Index Redistribution (CASSANDRA-14055)
 * Remove string formatting lines from BufferPool hot path (CASSANDRA-14416)
 * Update metrics to 3.1.5 (CASSANDRA-12924)
 * Detect OpenJDK jvm type and architecture (CASSANDRA-12793)
 * Don't use guava collections in the non-system keyspace jmx attributes (CASSANDRA-12271)
 * Allow existing nodes to use all peers in shadow round (CASSANDRA-13851)
 * Fix cqlsh to read connection.ssl cqlshrc option again (CASSANDRA-14299)
 * Downgrade log level to trace for CommitLogSegmentManager (CASSANDRA-14370)
 * CQL fromJson(null) throws NullPointerException (CASSANDRA-13891)
 * Serialize empty buffer as empty string for json output format (CASSANDRA-14245)
 * Allow logging implementation to be interchanged for embedded testing (CASSANDRA-13396)
 * SASI tokenizer for simple delimiter based entries (CASSANDRA-14247)
 * Fix Loss of digits when doing CAST from varint/bigint to decimal (CASSANDRA-14170)
 * RateBasedBackPressure unnecessarily invokes a lock on the Guava RateLimiter (CASSANDRA-14163)
 * Fix wildcard GROUP BY queries (CASSANDRA-14209)
Merged from 3.0:
 * Fix corrupted static collection deletions in 3.0 -> 2.{1,2} messages (CASSANDRA-14568)
 * Fix potential IndexOutOfBoundsException with counters (CASSANDRA-14167)
 * Always close RT markers returned by ReadCommand#executeLocally() (CASSANDRA-14515)
 * Reverse order queries with range tombstones can cause data loss (CASSANDRA-14513)
 * Fix regression of lagging commitlog flush log message (CASSANDRA-14451)
 * Add Missing dependencies in pom-all (CASSANDRA-14422)
 * Cleanup StartupClusterConnectivityChecker and PING Verb (CASSANDRA-14447)
 * Fix deprecated repair error notifications from 3.x clusters to legacy JMX clients (CASSANDRA-13121)
 * Cassandra not starting when using enhanced startup scripts in windows (CASSANDRA-14418)
 * Fix progress stats and units in compactionstats (CASSANDRA-12244)
 * Better handle missing partition columns in system_schema.columns (CASSANDRA-14379)
 * Delay hints store excise by write timeout to avoid race with decommission (CASSANDRA-13740)
 * Deprecate background repair and probablistic read_repair_chance table options
   (CASSANDRA-13910)
 * Add missed CQL keywords to documentation (CASSANDRA-14359)
 * Fix unbounded validation compactions on repair / revert CASSANDRA-13797 (CASSANDRA-14332)
 * Avoid deadlock when running nodetool refresh before node is fully up (CASSANDRA-14310)
 * Handle all exceptions when opening sstables (CASSANDRA-14202)
 * Handle incompletely written hint descriptors during startup (CASSANDRA-14080)
 * Handle repeat open bound from SRP in read repair (CASSANDRA-14330)
 * Respect max hint window when hinting for LWT (CASSANDRA-14215)
 * Adding missing WriteType enum values to v3, v4, and v5 spec (CASSANDRA-13697)
 * Don't regenerate bloomfilter and summaries on startup (CASSANDRA-11163)
 * Fix NPE when performing comparison against a null frozen in LWT (CASSANDRA-14087)
 * Log when SSTables are deleted (CASSANDRA-14302)
 * Fix batch commitlog sync regression (CASSANDRA-14292)
 * Write to pending endpoint when view replica is also base replica (CASSANDRA-14251)
 * Chain commit log marker potential performance regression in batch commit mode (CASSANDRA-14194)
 * Fully utilise specified compaction threads (CASSANDRA-14210)
 * Pre-create deletion log records to finish compactions quicker (CASSANDRA-12763)
Merged from 2.2:
 * Fix bug that prevented compaction of SSTables after full repairs (CASSANDRA-14423)
 * Incorrect counting of pending messages in OutboundTcpConnection (CASSANDRA-11551)
 * Fix compaction failure caused by reading un-flushed data (CASSANDRA-12743)
 * Use Bounds instead of Range for sstables in anticompaction (CASSANDRA-14411)
 * Fix JSON queries with IN restrictions and ORDER BY clause (CASSANDRA-14286)
 * Backport circleci yaml (CASSANDRA-14240)
Merged from 2.1:
 * Check checksum before decompressing data (CASSANDRA-14284)
 * CVE-2017-5929 Security vulnerability in Logback warning in NEWS.txt (CASSANDRA-14183)


3.11.2
 * Fix ReadCommandTest (CASSANDRA-14234)
 * Remove trailing period from latency reports at keyspace level (CASSANDRA-14233)
 * Backport CASSANDRA-13080: Use new token allocation for non bootstrap case as well (CASSANDRA-14212)
 * Remove dependencies on JVM internal classes from JMXServerUtils (CASSANDRA-14173) 
 * Add DEFAULT, UNSET, MBEAN and MBEANS to `ReservedKeywords` (CASSANDRA-14205)
 * Add Unittest for schema migration fix (CASSANDRA-14140)
 * Print correct snitch info from nodetool describecluster (CASSANDRA-13528)
 * Close socket on error during connect on OutboundTcpConnection (CASSANDRA-9630)
 * Enable CDC unittest (CASSANDRA-14141)
 * Acquire read lock before accessing CompactionStrategyManager fields (CASSANDRA-14139)
 * Split CommitLogStressTest to avoid timeout (CASSANDRA-14143)
 * Avoid invalidating disk boundaries unnecessarily (CASSANDRA-14083)
 * Avoid exposing compaction strategy index externally (CASSANDRA-14082)
 * Prevent continuous schema exchange between 3.0 and 3.11 nodes (CASSANDRA-14109)
 * Fix imbalanced disks when replacing node with same address with JBOD (CASSANDRA-14084)
 * Reload compaction strategies when disk boundaries are invalidated (CASSANDRA-13948)
 * Remove OpenJDK log warning (CASSANDRA-13916)
 * Prevent compaction strategies from looping indefinitely (CASSANDRA-14079)
 * Cache disk boundaries (CASSANDRA-13215)
 * Add asm jar to build.xml for maven builds (CASSANDRA-11193)
 * Round buffer size to powers of 2 for the chunk cache (CASSANDRA-13897)
 * Update jackson JSON jars (CASSANDRA-13949)
 * Avoid locks when checking LCS fanout and if we should defrag (CASSANDRA-13930)
 * Correctly count range tombstones in traces and tombstone thresholds (CASSANDRA-8527)
Merged from 3.0:
 * Add MinGW uname check to start scripts (CASSANDRA-12840)
 * Use the correct digest file and reload sstable metadata in nodetool verify (CASSANDRA-14217)
 * Handle failure when mutating repaired status in Verifier (CASSANDRA-13933)
 * Set encoding for javadoc generation (CASSANDRA-14154)
 * Fix index target computation for dense composite tables with dropped compact storage (CASSANDRA-14104)
 * Improve commit log chain marker updating (CASSANDRA-14108)
 * Extra range tombstone bound creates double rows (CASSANDRA-14008)
 * Fix SStable ordering by max timestamp in SinglePartitionReadCommand (CASSANDRA-14010)
 * Accept role names containing forward-slash (CASSANDRA-14088)
 * Optimize CRC check chance probability calculations (CASSANDRA-14094)
 * Fix cleanup on keyspace with no replicas (CASSANDRA-13526)
 * Fix updating base table rows with TTL not removing view entries (CASSANDRA-14071)
 * Reduce garbage created by DynamicSnitch (CASSANDRA-14091)
 * More frequent commitlog chained markers (CASSANDRA-13987)
 * Fix serialized size of DataLimits (CASSANDRA-14057)
 * Add flag to allow dropping oversized read repair mutations (CASSANDRA-13975)
 * Fix SSTableLoader logger message (CASSANDRA-14003)
 * Fix repair race that caused gossip to block (CASSANDRA-13849)
 * Tracing interferes with digest requests when using RandomPartitioner (CASSANDRA-13964)
 * Add flag to disable materialized views, and warnings on creation (CASSANDRA-13959)
 * Don't let user drop or generally break tables in system_distributed (CASSANDRA-13813)
 * Provide a JMX call to sync schema with local storage (CASSANDRA-13954)
 * Mishandling of cells for removed/dropped columns when reading legacy files (CASSANDRA-13939)
 * Deserialise sstable metadata in nodetool verify (CASSANDRA-13922)
Merged from 2.2:
 * Fix the inspectJvmOptions startup check (CASSANDRA-14112)
 * Fix race that prevents submitting compaction for a table when executor is full (CASSANDRA-13801)
 * Rely on the JVM to handle OutOfMemoryErrors (CASSANDRA-13006)
 * Grab refs during scrub/index redistribution/cleanup (CASSANDRA-13873)
Merged from 2.1:
 * Protect against overflow of local expiration time (CASSANDRA-14092)
 * RPM package spec: fix permissions for installed jars and config files (CASSANDRA-14181)
 * More PEP8 compiance for cqlsh (CASSANDRA-14021)


3.11.1
 * Fix the computation of cdc_total_space_in_mb for exabyte filesystems (CASSANDRA-13808)
 * AbstractTokenTreeBuilder#serializedSize returns wrong value when there is a single leaf and overflow collisions (CASSANDRA-13869)
 * Add a compaction option to TWCS to ignore sstables overlapping checks (CASSANDRA-13418)
 * BTree.Builder memory leak (CASSANDRA-13754)
 * Revert CASSANDRA-10368 of supporting non-pk column filtering due to correctness (CASSANDRA-13798)
 * Add a skip read validation flag to cassandra-stress (CASSANDRA-13772)
 * Fix cassandra-stress hang issues when an error during cluster connection happens (CASSANDRA-12938)
 * Better bootstrap failure message when blocked by (potential) range movement (CASSANDRA-13744)
 * "ignore" option is ignored in sstableloader (CASSANDRA-13721)
 * Deadlock in AbstractCommitLogSegmentManager (CASSANDRA-13652)
 * Duplicate the buffer before passing it to analyser in SASI operation (CASSANDRA-13512)
 * Properly evict pstmts from prepared statements cache (CASSANDRA-13641)
Merged from 3.0:
 * Improve TRUNCATE performance (CASSANDRA-13909)
 * Implement short read protection on partition boundaries (CASSANDRA-13595)
 * Fix ISE thrown by UPI.Serializer.hasNext() for some SELECT queries (CASSANDRA-13911)
 * Filter header only commit logs before recovery (CASSANDRA-13918)
 * AssertionError prepending to a list (CASSANDRA-13149)
 * Fix support for SuperColumn tables (CASSANDRA-12373)
 * Handle limit correctly on tables with strict liveness (CASSANDRA-13883)
 * Fix missing original update in TriggerExecutor (CASSANDRA-13894)
 * Remove non-rpc-ready nodes from counter leader candidates (CASSANDRA-13043)
 * Improve short read protection performance (CASSANDRA-13794)
 * Fix sstable reader to support range-tombstone-marker for multi-slices (CASSANDRA-13787)
 * Fix short read protection for tables with no clustering columns (CASSANDRA-13880)
 * Make isBuilt volatile in PartitionUpdate (CASSANDRA-13619)
 * Prevent integer overflow of timestamps in CellTest and RowsTest (CASSANDRA-13866)
 * Fix counter application order in short read protection (CASSANDRA-12872)
 * Don't block RepairJob execution on validation futures (CASSANDRA-13797)
 * Wait for all management tasks to complete before shutting down CLSM (CASSANDRA-13123)
 * INSERT statement fails when Tuple type is used as clustering column with default DESC order (CASSANDRA-13717)
 * Fix pending view mutations handling and cleanup batchlog when there are local and remote paired mutations (CASSANDRA-13069)
 * Improve config validation and documentation on overflow and NPE (CASSANDRA-13622)
 * Range deletes in a CAS batch are ignored (CASSANDRA-13655)
 * Avoid assertion error when IndexSummary > 2G (CASSANDRA-12014)
 * Change repair midpoint logging for tiny ranges (CASSANDRA-13603)
 * Better handle corrupt final commitlog segment (CASSANDRA-11995)
 * StreamingHistogram is not thread safe (CASSANDRA-13756)
 * Fix MV timestamp issues (CASSANDRA-11500)
 * Better tolerate improperly formatted bcrypt hashes (CASSANDRA-13626)
 * Fix race condition in read command serialization (CASSANDRA-13363)
 * Fix AssertionError in short read protection (CASSANDRA-13747)
 * Don't skip corrupted sstables on startup (CASSANDRA-13620)
 * Fix the merging of cells with different user type versions (CASSANDRA-13776)
 * Copy session properties on cqlsh.py do_login (CASSANDRA-13640)
 * Potential AssertionError during ReadRepair of range tombstone and partition deletions (CASSANDRA-13719)
 * Don't let stress write warmup data if n=0 (CASSANDRA-13773)
 * Gossip thread slows down when using batch commit log (CASSANDRA-12966)
 * Randomize batchlog endpoint selection with only 1 or 2 racks (CASSANDRA-12884)
 * Fix digest calculation for counter cells (CASSANDRA-13750)
 * Fix ColumnDefinition.cellValueType() for non-frozen collection and change SSTabledump to use type.toJSONString() (CASSANDRA-13573)
 * Skip materialized view addition if the base table doesn't exist (CASSANDRA-13737)
 * Drop table should remove corresponding entries in dropped_columns table (CASSANDRA-13730)
 * Log warn message until legacy auth tables have been migrated (CASSANDRA-13371)
 * Fix incorrect [2.1 <- 3.0] serialization of counter cells created in 2.0 (CASSANDRA-13691)
 * Fix invalid writetime for null cells (CASSANDRA-13711)
 * Fix ALTER TABLE statement to atomically propagate changes to the table and its MVs (CASSANDRA-12952)
 * Fixed ambiguous output of nodetool tablestats command (CASSANDRA-13722)
 * Fix Digest mismatch Exception if hints file has UnknownColumnFamily (CASSANDRA-13696)
 * Purge tombstones created by expired cells (CASSANDRA-13643)
 * Make concat work with iterators that have different subsets of columns (CASSANDRA-13482)
 * Set test.runners based on cores and memory size (CASSANDRA-13078)
 * Allow different NUMACTL_ARGS to be passed in (CASSANDRA-13557)
 * Allow native function calls in CQLSSTableWriter (CASSANDRA-12606)
 * Fix secondary index queries on COMPACT tables (CASSANDRA-13627)
 * Nodetool listsnapshots output is missing a newline, if there are no snapshots (CASSANDRA-13568)
 * sstabledump reports incorrect usage for argument order (CASSANDRA-13532)
Merged from 2.2:
 * Safely handle empty buffers when outputting to JSON (CASSANDRA-13868)
 * Copy session properties on cqlsh.py do_login (CASSANDRA-13847)
 * Fix load over calculated issue in IndexSummaryRedistribution (CASSANDRA-13738)
 * Fix compaction and flush exception not captured (CASSANDRA-13833)
 * Uncaught exceptions in Netty pipeline (CASSANDRA-13649)
 * Prevent integer overflow on exabyte filesystems (CASSANDRA-13067)
 * Fix queries with LIMIT and filtering on clustering columns (CASSANDRA-11223)
 * Fix potential NPE when resume bootstrap fails (CASSANDRA-13272)
 * Fix toJSONString for the UDT, tuple and collection types (CASSANDRA-13592)
 * Fix nested Tuples/UDTs validation (CASSANDRA-13646)
Merged from 2.1:
 * Clone HeartBeatState when building gossip messages. Make its generation/version volatile (CASSANDRA-13700)


3.11.0
 * Allow native function calls in CQLSSTableWriter (CASSANDRA-12606)
 * Replace string comparison with regex/number checks in MessagingService test (CASSANDRA-13216)
 * Fix formatting of duration columns in CQLSH (CASSANDRA-13549)
 * Fix the problem with duplicated rows when using paging with SASI (CASSANDRA-13302)
 * Allow CONTAINS statements filtering on the partition key and it’s parts (CASSANDRA-13275)
 * Fall back to even ranges calculation in clusters with vnodes when tokens are distributed unevenly (CASSANDRA-13229)
 * Fix duration type validation to prevent overflow (CASSANDRA-13218)
 * Forbid unsupported creation of SASI indexes over partition key columns (CASSANDRA-13228)
 * Reject multiple values for a key in CQL grammar. (CASSANDRA-13369)
 * UDA fails without input rows (CASSANDRA-13399)
 * Fix compaction-stress by using daemonInitialization (CASSANDRA-13188)
 * V5 protocol flags decoding broken (CASSANDRA-13443)
 * Use write lock not read lock for removing sstables from compaction strategies. (CASSANDRA-13422)
 * Use corePoolSize equal to maxPoolSize in JMXEnabledThreadPoolExecutors (CASSANDRA-13329)
 * Avoid rebuilding SASI indexes containing no values (CASSANDRA-12962)
 * Add charset to Analyser input stream (CASSANDRA-13151)
 * Fix testLimitSSTables flake caused by concurrent flush (CASSANDRA-12820)
 * cdc column addition strikes again (CASSANDRA-13382)
 * Fix static column indexes (CASSANDRA-13277)
 * DataOutputBuffer.asNewBuffer broken (CASSANDRA-13298)
 * unittest CipherFactoryTest failed on MacOS (CASSANDRA-13370)
 * Forbid SELECT restrictions and CREATE INDEX over non-frozen UDT columns (CASSANDRA-13247)
 * Default logging we ship will incorrectly print "?:?" for "%F:%L" pattern (CASSANDRA-13317)
 * Possible AssertionError in UnfilteredRowIteratorWithLowerBound (CASSANDRA-13366)
 * Support unaligned memory access for AArch64 (CASSANDRA-13326)
 * Improve SASI range iterator efficiency on intersection with an empty range (CASSANDRA-12915).
 * Fix equality comparisons of columns using the duration type (CASSANDRA-13174)
 * Obfuscate password in stress-graphs (CASSANDRA-12233)
 * Move to FastThreadLocalThread and FastThreadLocal (CASSANDRA-13034)
 * nodetool stopdaemon errors out (CASSANDRA-13030)
 * Tables in system_distributed should not use gcgs of 0 (CASSANDRA-12954)
 * Fix primary index calculation for SASI (CASSANDRA-12910)
 * More fixes to the TokenAllocator (CASSANDRA-12990)
 * NoReplicationTokenAllocator should work with zero replication factor (CASSANDRA-12983)
 * Address message coalescing regression (CASSANDRA-12676)
 * Delete illegal character from StandardTokenizerImpl.jflex (CASSANDRA-13417)
 * Fix cqlsh automatic protocol downgrade regression (CASSANDRA-13307)
 * Tracing payload not passed from QueryMessage to tracing session (CASSANDRA-12835)
Merged from 3.0:
 * Ensure int overflow doesn't occur when calculating large partition warning size (CASSANDRA-13172)
 * Ensure consistent view of partition columns between coordinator and replica in ColumnFilter (CASSANDRA-13004)
 * Failed unregistering mbean during drop keyspace (CASSANDRA-13346)
 * nodetool scrub/cleanup/upgradesstables exit code is wrong (CASSANDRA-13542)
 * Fix the reported number of sstable data files accessed per read (CASSANDRA-13120)
 * Fix schema digest mismatch during rolling upgrades from versions before 3.0.12 (CASSANDRA-13559)
 * Upgrade JNA version to 4.4.0 (CASSANDRA-13072)
 * Interned ColumnIdentifiers should use minimal ByteBuffers (CASSANDRA-13533)
 * ReverseIndexedReader may drop rows during 2.1 to 3.0 upgrade (CASSANDRA-13525)
 * Fix repair process violating start/end token limits for small ranges (CASSANDRA-13052)
 * Add storage port options to sstableloader (CASSANDRA-13518)
 * Properly handle quoted index names in cqlsh DESCRIBE output (CASSANDRA-12847)
 * Avoid reading static row twice from old format sstables (CASSANDRA-13236)
 * Fix NPE in StorageService.excise() (CASSANDRA-13163)
 * Expire OutboundTcpConnection messages by a single Thread (CASSANDRA-13265)
 * Fail repair if insufficient responses received (CASSANDRA-13397)
 * Fix SSTableLoader fail when the loaded table contains dropped columns (CASSANDRA-13276)
 * Avoid name clashes in CassandraIndexTest (CASSANDRA-13427)
 * Handling partially written hint files (CASSANDRA-12728)
 * Interrupt replaying hints on decommission (CASSANDRA-13308)
 * Handling partially written hint files (CASSANDRA-12728)
 * Fix NPE issue in StorageService (CASSANDRA-13060)
 * Make reading of range tombstones more reliable (CASSANDRA-12811)
 * Fix startup problems due to schema tables not completely flushed (CASSANDRA-12213)
 * Fix view builder bug that can filter out data on restart (CASSANDRA-13405)
 * Fix 2i page size calculation when there are no regular columns (CASSANDRA-13400)
 * Fix the conversion of 2.X expired rows without regular column data (CASSANDRA-13395)
 * Fix hint delivery when using ext+internal IPs with prefer_local enabled (CASSANDRA-13020)
 * Fix possible NPE on upgrade to 3.0/3.X in case of IO errors (CASSANDRA-13389)
 * Legacy deserializer can create empty range tombstones (CASSANDRA-13341)
 * Legacy caching options can prevent 3.0 upgrade (CASSANDRA-13384)
 * Use the Kernel32 library to retrieve the PID on Windows and fix startup checks (CASSANDRA-13333)
 * Fix code to not exchange schema across major versions (CASSANDRA-13274)
 * Dropping column results in "corrupt" SSTable (CASSANDRA-13337)
 * Bugs handling range tombstones in the sstable iterators (CASSANDRA-13340)
 * Fix CONTAINS filtering for null collections (CASSANDRA-13246)
 * Applying: Use a unique metric reservoir per test run when using Cassandra-wide metrics residing in MBeans (CASSANDRA-13216)
 * Propagate row deletions in 2i tables on upgrade (CASSANDRA-13320)
 * Slice.isEmpty() returns false for some empty slices (CASSANDRA-13305)
 * Add formatted row output to assertEmpty in CQL Tester (CASSANDRA-13238)
 * Prevent data loss on upgrade 2.1 - 3.0 by adding component separator to LogRecord absolute path (CASSANDRA-13294)
 * Improve testing on macOS by eliminating sigar logging (CASSANDRA-13233)
 * Cqlsh copy-from should error out when csv contains invalid data for collections (CASSANDRA-13071)
 * Fix "multiple versions of ant detected..." when running ant test (CASSANDRA-13232)
 * Coalescing strategy sleeps too much (CASSANDRA-13090)
 * Faster StreamingHistogram (CASSANDRA-13038)
 * Legacy deserializer can create unexpected boundary range tombstones (CASSANDRA-13237)
 * Remove unnecessary assertion from AntiCompactionTest (CASSANDRA-13070)
 * Fix cqlsh COPY for dates before 1900 (CASSANDRA-13185)
 * Use keyspace replication settings on system.size_estimates table (CASSANDRA-9639)
 * Add vm.max_map_count StartupCheck (CASSANDRA-13008)
 * Hint related logging should include the IP address of the destination in addition to
   host ID (CASSANDRA-13205)
 * Reloading logback.xml does not work (CASSANDRA-13173)
 * Lightweight transactions temporarily fail after upgrade from 2.1 to 3.0 (CASSANDRA-13109)
 * Duplicate rows after upgrading from 2.1.16 to 3.0.10/3.9 (CASSANDRA-13125)
 * Fix UPDATE queries with empty IN restrictions (CASSANDRA-13152)
 * Fix handling of partition with partition-level deletion plus
   live rows in sstabledump (CASSANDRA-13177)
 * Provide user workaround when system_schema.columns does not contain entries
   for a table that's in system_schema.tables (CASSANDRA-13180)
 * Nodetool upgradesstables/scrub/compact ignores system tables (CASSANDRA-13410)
 * Fix schema version calculation for rolling upgrades (CASSANDRA-13441)
Merged from 2.2:
 * Nodes started with join_ring=False should be able to serve requests when authentication is enabled (CASSANDRA-11381)
 * cqlsh COPY FROM: increment error count only for failures, not for attempts (CASSANDRA-13209)
 * Avoid starting gossiper in RemoveTest (CASSANDRA-13407)
 * Fix weightedSize() for row-cache reported by JMX and NodeTool (CASSANDRA-13393)
 * Fix JVM metric names (CASSANDRA-13103)
 * Honor truststore-password parameter in cassandra-stress (CASSANDRA-12773)
 * Discard in-flight shadow round responses (CASSANDRA-12653)
 * Don't anti-compact repaired data to avoid inconsistencies (CASSANDRA-13153)
 * Wrong logger name in AnticompactionTask (CASSANDRA-13343)
 * Commitlog replay may fail if last mutation is within 4 bytes of end of segment (CASSANDRA-13282)
 * Fix queries updating multiple time the same list (CASSANDRA-13130)
 * Fix GRANT/REVOKE when keyspace isn't specified (CASSANDRA-13053)
 * Fix flaky LongLeveledCompactionStrategyTest (CASSANDRA-12202)
 * Fix failing COPY TO STDOUT (CASSANDRA-12497)
 * Fix ColumnCounter::countAll behaviour for reverse queries (CASSANDRA-13222)
 * Exceptions encountered calling getSeeds() breaks OTC thread (CASSANDRA-13018)
 * Fix negative mean latency metric (CASSANDRA-12876)
 * Use only one file pointer when creating commitlog segments (CASSANDRA-12539)
Merged from 2.1:
 * Fix 2ndary index queries on partition keys for tables with static columns (CASSANDRA-13147)
 * Fix ParseError unhashable type list in cqlsh copy from (CASSANDRA-13364)
 * Remove unused repositories (CASSANDRA-13278)
 * Log stacktrace of uncaught exceptions (CASSANDRA-13108)
 * Use portable stderr for java error in startup (CASSANDRA-13211)
 * Fix Thread Leak in OutboundTcpConnection (CASSANDRA-13204)
 * Coalescing strategy can enter infinite loop (CASSANDRA-13159)


3.10
 * Fix secondary index queries regression (CASSANDRA-13013)
 * Add duration type to the protocol V5 (CASSANDRA-12850)
 * Fix duration type validation (CASSANDRA-13143)
 * Fix flaky GcCompactionTest (CASSANDRA-12664)
 * Fix TestHintedHandoff.hintedhandoff_decom_test (CASSANDRA-13058)
 * Fixed query monitoring for range queries (CASSANDRA-13050)
 * Remove outboundBindAny configuration property (CASSANDRA-12673)
 * Use correct bounds for all-data range when filtering (CASSANDRA-12666)
 * Remove timing window in test case (CASSANDRA-12875)
 * Resolve unit testing without JCE security libraries installed (CASSANDRA-12945)
 * Fix inconsistencies in cassandra-stress load balancing policy (CASSANDRA-12919)
 * Fix validation of non-frozen UDT cells (CASSANDRA-12916)
 * Don't shut down socket input/output on StreamSession (CASSANDRA-12903)
 * Fix Murmur3PartitionerTest (CASSANDRA-12858)
 * Move cqlsh syntax rules into separate module and allow easier customization (CASSANDRA-12897)
 * Fix CommitLogSegmentManagerTest (CASSANDRA-12283)
 * Fix cassandra-stress truncate option (CASSANDRA-12695)
 * Fix crossNode value when receiving messages (CASSANDRA-12791)
 * Don't load MX4J beans twice (CASSANDRA-12869)
 * Extend native protocol request flags, add versions to SUPPORTED, and introduce ProtocolVersion enum (CASSANDRA-12838)
 * Set JOINING mode when running pre-join tasks (CASSANDRA-12836)
 * remove net.mintern.primitive library due to license issue (CASSANDRA-12845)
 * Properly format IPv6 addresses when logging JMX service URL (CASSANDRA-12454)
 * Optimize the vnode allocation for single replica per DC (CASSANDRA-12777)
 * Use non-token restrictions for bounds when token restrictions are overridden (CASSANDRA-12419)
 * Fix CQLSH auto completion for PER PARTITION LIMIT (CASSANDRA-12803)
 * Use different build directories for Eclipse and Ant (CASSANDRA-12466)
 * Avoid potential AttributeError in cqlsh due to no table metadata (CASSANDRA-12815)
 * Fix RandomReplicationAwareTokenAllocatorTest.testExistingCluster (CASSANDRA-12812)
 * Upgrade commons-codec to 1.9 (CASSANDRA-12790)
 * Make the fanout size for LeveledCompactionStrategy to be configurable (CASSANDRA-11550)
 * Add duration data type (CASSANDRA-11873)
 * Fix timeout in ReplicationAwareTokenAllocatorTest (CASSANDRA-12784)
 * Improve sum aggregate functions (CASSANDRA-12417)
 * Make cassandra.yaml docs for batch_size_*_threshold_in_kb reflect changes in CASSANDRA-10876 (CASSANDRA-12761)
 * cqlsh fails to format collections when using aliases (CASSANDRA-11534)
 * Check for hash conflicts in prepared statements (CASSANDRA-12733)
 * Exit query parsing upon first error (CASSANDRA-12598)
 * Fix cassandra-stress to use single seed in UUID generation (CASSANDRA-12729)
 * CQLSSTableWriter does not allow Update statement (CASSANDRA-12450)
 * Config class uses boxed types but DD exposes primitive types (CASSANDRA-12199)
 * Add pre- and post-shutdown hooks to Storage Service (CASSANDRA-12461)
 * Add hint delivery metrics (CASSANDRA-12693)
 * Remove IndexInfo cache from FileIndexInfoRetriever (CASSANDRA-12731)
 * ColumnIndex does not reuse buffer (CASSANDRA-12502)
 * cdc column addition still breaks schema migration tasks (CASSANDRA-12697)
 * Upgrade metrics-reporter dependencies (CASSANDRA-12089)
 * Tune compaction thread count via nodetool (CASSANDRA-12248)
 * Add +=/-= shortcut syntax for update queries (CASSANDRA-12232)
 * Include repair session IDs in repair start message (CASSANDRA-12532)
 * Add a blocking task to Index, run before joining the ring (CASSANDRA-12039)
 * Fix NPE when using CQLSSTableWriter (CASSANDRA-12667)
 * Support optional backpressure strategies at the coordinator (CASSANDRA-9318)
 * Make randompartitioner work with new vnode allocation (CASSANDRA-12647)
 * Fix cassandra-stress graphing (CASSANDRA-12237)
 * Allow filtering on partition key columns for queries without secondary indexes (CASSANDRA-11031)
 * Fix Cassandra Stress reporting thread model and precision (CASSANDRA-12585)
 * Add JMH benchmarks.jar (CASSANDRA-12586)
 * Cleanup uses of AlterTableStatementColumn (CASSANDRA-12567)
 * Add keep-alive to streaming (CASSANDRA-11841)
 * Tracing payload is passed through newSession(..) (CASSANDRA-11706)
 * avoid deleting non existing sstable files and improve related log messages (CASSANDRA-12261)
 * json/yaml output format for nodetool compactionhistory (CASSANDRA-12486)
 * Retry all internode messages once after a connection is
   closed and reopened (CASSANDRA-12192)
 * Add support to rebuild from targeted replica (CASSANDRA-9875)
 * Add sequence distribution type to cassandra stress (CASSANDRA-12490)
 * "SELECT * FROM foo LIMIT ;" does not error out (CASSANDRA-12154)
 * Define executeLocally() at the ReadQuery Level (CASSANDRA-12474)
 * Extend read/write failure messages with a map of replica addresses
   to error codes in the v5 native protocol (CASSANDRA-12311)
 * Fix rebuild of SASI indexes with existing index files (CASSANDRA-12374)
 * Let DatabaseDescriptor not implicitly startup services (CASSANDRA-9054, 12550)
 * Fix clustering indexes in presence of static columns in SASI (CASSANDRA-12378)
 * Fix queries on columns with reversed type on SASI indexes (CASSANDRA-12223)
 * Added slow query log (CASSANDRA-12403)
 * Count full coordinated request against timeout (CASSANDRA-12256)
 * Allow TTL with null value on insert and update (CASSANDRA-12216)
 * Make decommission operation resumable (CASSANDRA-12008)
 * Add support to one-way targeted repair (CASSANDRA-9876)
 * Remove clientutil jar (CASSANDRA-11635)
 * Fix compaction throughput throttle (CASSANDRA-12366, CASSANDRA-12717)
 * Delay releasing Memtable memory on flush until PostFlush has finished running (CASSANDRA-12358)
 * Cassandra stress should dump all setting on startup (CASSANDRA-11914)
 * Make it possible to compact a given token range (CASSANDRA-10643)
 * Allow updating DynamicEndpointSnitch properties via JMX (CASSANDRA-12179)
 * Collect metrics on queries by consistency level (CASSANDRA-7384)
 * Add support for GROUP BY to SELECT statement (CASSANDRA-10707)
 * Deprecate memtable_cleanup_threshold and update default for memtable_flush_writers (CASSANDRA-12228)
 * Upgrade to OHC 0.4.4 (CASSANDRA-12133)
 * Add version command to cassandra-stress (CASSANDRA-12258)
 * Create compaction-stress tool (CASSANDRA-11844)
 * Garbage-collecting compaction operation and schema option (CASSANDRA-7019)
 * Add beta protocol flag for v5 native protocol (CASSANDRA-12142)
 * Support filtering on non-PRIMARY KEY columns in the CREATE
   MATERIALIZED VIEW statement's WHERE clause (CASSANDRA-10368)
 * Unify STDOUT and SYSTEMLOG logback format (CASSANDRA-12004)
 * COPY FROM should raise error for non-existing input files (CASSANDRA-12174)
 * Faster write path (CASSANDRA-12269)
 * Option to leave omitted columns in INSERT JSON unset (CASSANDRA-11424)
 * Support json/yaml output in nodetool tpstats (CASSANDRA-12035)
 * Expose metrics for successful/failed authentication attempts (CASSANDRA-10635)
 * Prepend snapshot name with "truncated" or "dropped" when a snapshot
   is taken before truncating or dropping a table (CASSANDRA-12178)
 * Optimize RestrictionSet (CASSANDRA-12153)
 * cqlsh does not automatically downgrade CQL version (CASSANDRA-12150)
 * Omit (de)serialization of state variable in UDAs (CASSANDRA-9613)
 * Create a system table to expose prepared statements (CASSANDRA-8831)
 * Reuse DataOutputBuffer from ColumnIndex (CASSANDRA-11970)
 * Remove DatabaseDescriptor dependency from SegmentedFile (CASSANDRA-11580)
 * Add supplied username to authentication error messages (CASSANDRA-12076)
 * Remove pre-startup check for open JMX port (CASSANDRA-12074)
 * Remove compaction Severity from DynamicEndpointSnitch (CASSANDRA-11738)
 * Restore resumable hints delivery (CASSANDRA-11960)
 * Properly report LWT contention (CASSANDRA-12626)
Merged from 3.0:
 * Dump threads when unit tests time out (CASSANDRA-13117)
 * Better error when modifying function permissions without explicit keyspace (CASSANDRA-12925)
 * Indexer is not correctly invoked when building indexes over sstables (CASSANDRA-13075)
 * Read repair is not blocking repair to finish in foreground repair (CASSANDRA-13115)
 * Stress daemon help is incorrect(CASSANDRA-12563)
 * Remove ALTER TYPE support (CASSANDRA-12443)
 * Fix assertion for certain legacy range tombstone pattern (CASSANDRA-12203)
 * Replace empty strings with null values if they cannot be converted (CASSANDRA-12794)
 * Fix deserialization of 2.x DeletedCells (CASSANDRA-12620)
 * Add parent repair session id to anticompaction log message (CASSANDRA-12186)
 * Improve contention handling on failure to acquire MV lock for streaming and hints (CASSANDRA-12905)
 * Fix DELETE and UPDATE queries with empty IN restrictions (CASSANDRA-12829)
 * Mark MVs as built after successful bootstrap (CASSANDRA-12984)
 * Estimated TS drop-time histogram updated with Cell.NO_DELETION_TIME (CASSANDRA-13040)
 * Nodetool compactionstats fails with NullPointerException (CASSANDRA-13021)
 * Thread local pools never cleaned up (CASSANDRA-13033)
 * Set RPC_READY to false when draining or if a node is marked as shutdown (CASSANDRA-12781)
 * CQL often queries static columns unnecessarily (CASSANDRA-12768)
 * Make sure sstables only get committed when it's safe to discard commit log records (CASSANDRA-12956)
 * Reject default_time_to_live option when creating or altering MVs (CASSANDRA-12868)
 * Nodetool should use a more sane max heap size (CASSANDRA-12739)
 * LocalToken ensures token values are cloned on heap (CASSANDRA-12651)
 * AnticompactionRequestSerializer serializedSize is incorrect (CASSANDRA-12934)
 * Prevent reloading of logback.xml from UDF sandbox (CASSANDRA-12535)
 * Reenable HeapPool (CASSANDRA-12900)
 * Disallow offheap_buffers memtable allocation (CASSANDRA-11039)
 * Fix CommitLogSegmentManagerTest (CASSANDRA-12283)
 * Pass root cause to CorruptBlockException when uncompression failed (CASSANDRA-12889)
 * Batch with multiple conditional updates for the same partition causes AssertionError (CASSANDRA-12867)
 * Make AbstractReplicationStrategy extendable from outside its package (CASSANDRA-12788)
 * Don't tell users to turn off consistent rangemovements during rebuild. (CASSANDRA-12296)
 * Fix CommitLogTest.testDeleteIfNotDirty (CASSANDRA-12854)
 * Avoid deadlock due to MV lock contention (CASSANDRA-12689)
 * Fix for KeyCacheCqlTest flakiness (CASSANDRA-12801)
 * Include SSTable filename in compacting large row message (CASSANDRA-12384)
 * Fix potential socket leak (CASSANDRA-12329, CASSANDRA-12330)
 * Fix ViewTest.testCompaction (CASSANDRA-12789)
 * Improve avg aggregate functions (CASSANDRA-12417)
 * Preserve quoted reserved keyword column names in MV creation (CASSANDRA-11803)
 * nodetool stopdaemon errors out (CASSANDRA-12646)
 * Split materialized view mutations on build to prevent OOM (CASSANDRA-12268)
 * mx4j does not work in 3.0.8 (CASSANDRA-12274)
 * Abort cqlsh copy-from in case of no answer after prolonged period of time (CASSANDRA-12740)
 * Avoid sstable corrupt exception due to dropped static column (CASSANDRA-12582)
 * Make stress use client mode to avoid checking commit log size on startup (CASSANDRA-12478)
 * Fix exceptions with new vnode allocation (CASSANDRA-12715)
 * Unify drain and shutdown processes (CASSANDRA-12509)
 * Fix NPE in ComponentOfSlice.isEQ() (CASSANDRA-12706)
 * Fix failure in LogTransactionTest (CASSANDRA-12632)
 * Fix potentially incomplete non-frozen UDT values when querying with the
   full primary key specified (CASSANDRA-12605)
 * Make sure repaired tombstones are dropped when only_purge_repaired_tombstones is enabled (CASSANDRA-12703)
 * Skip writing MV mutations to commitlog on mutation.applyUnsafe() (CASSANDRA-11670)
 * Establish consistent distinction between non-existing partition and NULL value for LWTs on static columns (CASSANDRA-12060)
 * Extend ColumnIdentifier.internedInstances key to include the type that generated the byte buffer (CASSANDRA-12516)
 * Handle composite prefixes with final EOC=0 as in 2.x and refactor LegacyLayout.decodeBound (CASSANDRA-12423)
 * select_distinct_with_deletions_test failing on non-vnode environments (CASSANDRA-11126)
 * Stack Overflow returned to queries while upgrading (CASSANDRA-12527)
 * Fix legacy regex for temporary files from 2.2 (CASSANDRA-12565)
 * Add option to state current gc_grace_seconds to tools/bin/sstablemetadata (CASSANDRA-12208)
 * Fix file system race condition that may cause LogAwareFileLister to fail to classify files (CASSANDRA-11889)
 * Fix file handle leaks due to simultaneous compaction/repair and
   listing snapshots, calculating snapshot sizes, or making schema
   changes (CASSANDRA-11594)
 * Fix nodetool repair exits with 0 for some errors (CASSANDRA-12508)
 * Do not shut down BatchlogManager twice during drain (CASSANDRA-12504)
 * Disk failure policy should not be invoked on out of space (CASSANDRA-12385)
 * Calculate last compacted key on startup (CASSANDRA-6216)
 * Add schema to snapshot manifest, add USING TIMESTAMP clause to ALTER TABLE statements (CASSANDRA-7190)
 * If CF has no clustering columns, any row cache is full partition cache (CASSANDRA-12499)
 * Correct log message for statistics of offheap memtable flush (CASSANDRA-12776)
 * Explicitly set locale for string validation (CASSANDRA-12541,CASSANDRA-12542,CASSANDRA-12543,CASSANDRA-12545)
Merged from 2.2:
 * Fix speculative retry bugs (CASSANDRA-13009)
 * Fix handling of nulls and unsets in IN conditions (CASSANDRA-12981)
 * Fix race causing infinite loop if Thrift server is stopped before it starts listening (CASSANDRA-12856)
 * CompactionTasks now correctly drops sstables out of compaction when not enough disk space is available (CASSANDRA-12979)
 * Remove support for non-JavaScript UDFs (CASSANDRA-12883)
 * Fix DynamicEndpointSnitch noop in multi-datacenter situations (CASSANDRA-13074)
 * cqlsh copy-from: encode column names to avoid primary key parsing errors (CASSANDRA-12909)
 * Temporarily fix bug that creates commit log when running offline tools (CASSANDRA-8616)
 * Reduce granuality of OpOrder.Group during index build (CASSANDRA-12796)
 * Test bind parameters and unset parameters in InsertUpdateIfConditionTest (CASSANDRA-12980)
 * Use saved tokens when setting local tokens on StorageService.joinRing (CASSANDRA-12935)
 * cqlsh: fix DESC TYPES errors (CASSANDRA-12914)
 * Fix leak on skipped SSTables in sstableupgrade (CASSANDRA-12899)
 * Avoid blocking gossip during pending range calculation (CASSANDRA-12281)
 * Fix purgeability of tombstones with max timestamp (CASSANDRA-12792)
 * Fail repair if participant dies during sync or anticompaction (CASSANDRA-12901)
 * cqlsh COPY: unprotected pk values before converting them if not using prepared statements (CASSANDRA-12863)
 * Fix Util.spinAssertEquals (CASSANDRA-12283)
 * Fix potential NPE for compactionstats (CASSANDRA-12462)
 * Prepare legacy authenticate statement if credentials table initialised after node startup (CASSANDRA-12813)
 * Change cassandra.wait_for_tracing_events_timeout_secs default to 0 (CASSANDRA-12754)
 * Clean up permissions when a UDA is dropped (CASSANDRA-12720)
 * Limit colUpdateTimeDelta histogram updates to reasonable deltas (CASSANDRA-11117)
 * Fix leak errors and execution rejected exceptions when draining (CASSANDRA-12457)
 * Fix merkle tree depth calculation (CASSANDRA-12580)
 * Make Collections deserialization more robust (CASSANDRA-12618)
 * Better handle invalid system roles table (CASSANDRA-12700)
 * Fix exceptions when enabling gossip on nodes that haven't joined the ring (CASSANDRA-12253)
 * Fix authentication problem when invoking cqlsh copy from a SOURCE command (CASSANDRA-12642)
 * Decrement pending range calculator jobs counter in finally block
 * cqlshlib tests: increase default execute timeout (CASSANDRA-12481)
 * Forward writes to replacement node when replace_address != broadcast_address (CASSANDRA-8523)
 * Fail repair on non-existing table (CASSANDRA-12279)
 * Enable repair -pr and -local together (fix regression of CASSANDRA-7450) (CASSANDRA-12522)
 * Split consistent range movement flag correction (CASSANDRA-12786)
Merged from 2.1:
 * Upgrade netty version to fix memory leak with client encryption (CASSANDRA-13114)
 * cqlsh copy-from: sort user type fields in csv (CASSANDRA-12959)
 * Don't skip sstables based on maxLocalDeletionTime (CASSANDRA-12765)


3.8, 3.9
 * Fix value skipping with counter columns (CASSANDRA-11726)
 * Fix nodetool tablestats miss SSTable count (CASSANDRA-12205)
 * Fixed flacky SSTablesIteratedTest (CASSANDRA-12282)
 * Fixed flacky SSTableRewriterTest: check file counts before calling validateCFS (CASSANDRA-12348)
 * cqlsh: Fix handling of $$-escaped strings (CASSANDRA-12189)
 * Fix SSL JMX requiring truststore containing server cert (CASSANDRA-12109)
 * RTE from new CDC column breaks in flight queries (CASSANDRA-12236)
 * Fix hdr logging for single operation workloads (CASSANDRA-12145)
 * Fix SASI PREFIX search in CONTAINS mode with partial terms (CASSANDRA-12073)
 * Increase size of flushExecutor thread pool (CASSANDRA-12071)
 * Partial revert of CASSANDRA-11971, cannot recycle buffer in SP.sendMessagesToNonlocalDC (CASSANDRA-11950)
 * Upgrade netty to 4.0.39 (CASSANDRA-12032, CASSANDRA-12034)
 * Improve details in compaction log message (CASSANDRA-12080)
 * Allow unset values in CQLSSTableWriter (CASSANDRA-11911)
 * Chunk cache to request compressor-compatible buffers if pool space is exhausted (CASSANDRA-11993)
 * Remove DatabaseDescriptor dependencies from SequentialWriter (CASSANDRA-11579)
 * Move skip_stop_words filter before stemming (CASSANDRA-12078)
 * Support seek() in EncryptedFileSegmentInputStream (CASSANDRA-11957)
 * SSTable tools mishandling LocalPartitioner (CASSANDRA-12002)
 * When SEPWorker assigned work, set thread name to match pool (CASSANDRA-11966)
 * Add cross-DC latency metrics (CASSANDRA-11569)
 * Allow terms in selection clause (CASSANDRA-10783)
 * Add bind variables to trace (CASSANDRA-11719)
 * Switch counter shards' clock to timestamps (CASSANDRA-9811)
 * Introduce HdrHistogram and response/service/wait separation to stress tool (CASSANDRA-11853)
 * entry-weighers in QueryProcessor should respect partitionKeyBindIndexes field (CASSANDRA-11718)
 * Support older ant versions (CASSANDRA-11807)
 * Estimate compressed on disk size when deciding if sstable size limit reached (CASSANDRA-11623)
 * cassandra-stress profiles should support case sensitive schemas (CASSANDRA-11546)
 * Remove DatabaseDescriptor dependency from FileUtils (CASSANDRA-11578)
 * Faster streaming (CASSANDRA-9766)
 * Add prepared query parameter to trace for "Execute CQL3 prepared query" session (CASSANDRA-11425)
 * Add repaired percentage metric (CASSANDRA-11503)
 * Add Change-Data-Capture (CASSANDRA-8844)
Merged from 3.0:
 * Fix paging for 2.x to 3.x upgrades (CASSANDRA-11195)
 * Fix clean interval not sent to commit log for empty memtable flush (CASSANDRA-12436)
 * Fix potential resource leak in RMIServerSocketFactoryImpl (CASSANDRA-12331)
 * Make sure compaction stats are updated when compaction is interrupted (CASSANDRA-12100)
 * Change commitlog and sstables to track dirty and clean intervals (CASSANDRA-11828)
 * NullPointerException during compaction on table with static columns (CASSANDRA-12336)
 * Fixed ConcurrentModificationException when reading metrics in GraphiteReporter (CASSANDRA-11823)
 * Fix upgrade of super columns on thrift (CASSANDRA-12335)
 * Fixed flacky BlacklistingCompactionsTest, switched to fixed size types and increased corruption size (CASSANDRA-12359)
 * Rerun ReplicationAwareTokenAllocatorTest on failure to avoid flakiness (CASSANDRA-12277)
 * Exception when computing read-repair for range tombstones (CASSANDRA-12263)
 * Lost counter writes in compact table and static columns (CASSANDRA-12219)
 * AssertionError with MVs on updating a row that isn't indexed due to a null value (CASSANDRA-12247)
 * Disable RR and speculative retry with EACH_QUORUM reads (CASSANDRA-11980)
 * Add option to override compaction space check (CASSANDRA-12180)
 * Faster startup by only scanning each directory for temporary files once (CASSANDRA-12114)
 * Respond with v1/v2 protocol header when responding to driver that attempts
   to connect with too low of a protocol version (CASSANDRA-11464)
 * NullPointerExpception when reading/compacting table (CASSANDRA-11988)
 * Fix problem with undeleteable rows on upgrade to new sstable format (CASSANDRA-12144)
 * Fix potential bad messaging service message for paged range reads
   within mixed-version 3.x clusters (CASSANDRA-12249)
 * Fix paging logic for deleted partitions with static columns (CASSANDRA-12107)
 * Wait until the message is being send to decide which serializer must be used (CASSANDRA-11393)
 * Fix migration of static thrift column names with non-text comparators (CASSANDRA-12147)
 * Fix upgrading sparse tables that are incorrectly marked as dense (CASSANDRA-11315)
 * Fix reverse queries ignoring range tombstones (CASSANDRA-11733)
 * Avoid potential race when rebuilding CFMetaData (CASSANDRA-12098)
 * Avoid missing sstables when getting the canonical sstables (CASSANDRA-11996)
 * Always select the live sstables when getting sstables in bounds (CASSANDRA-11944)
 * Fix column ordering of results with static columns for Thrift requests in
   a mixed 2.x/3.x cluster, also fix potential non-resolved duplication of
   those static columns in query results (CASSANDRA-12123)
 * Avoid digest mismatch with empty but static rows (CASSANDRA-12090)
 * Fix EOF exception when altering column type (CASSANDRA-11820)
 * Fix potential race in schema during new table creation (CASSANDRA-12083)
 * cqlsh: fix error handling in rare COPY FROM failure scenario (CASSANDRA-12070)
 * Disable autocompaction during drain (CASSANDRA-11878)
 * Add a metrics timer to MemtablePool and use it to track time spent blocked on memory in MemtableAllocator (CASSANDRA-11327)
 * Fix upgrading schema with super columns with non-text subcomparators (CASSANDRA-12023)
 * Add TimeWindowCompactionStrategy (CASSANDRA-9666)
 * Fix JsonTransformer output of partition with deletion info (CASSANDRA-12418)
 * Fix NPE in SSTableLoader when specifying partial directory path (CASSANDRA-12609)
Merged from 2.2:
 * Add local address entry in PropertyFileSnitch (CASSANDRA-11332)
 * cqlsh copy: fix missing counter values (CASSANDRA-12476)
 * Move migration tasks to non-periodic queue, assure flush executor shutdown after non-periodic executor (CASSANDRA-12251)
 * cqlsh copy: fixed possible race in initializing feeding thread (CASSANDRA-11701)
 * Only set broadcast_rpc_address on Ec2MultiRegionSnitch if it's not set (CASSANDRA-11357)
 * Update StorageProxy range metrics for timeouts, failures and unavailables (CASSANDRA-9507)
 * Add Sigar to classes included in clientutil.jar (CASSANDRA-11635)
 * Add decay to histograms and timers used for metrics (CASSANDRA-11752)
 * Fix hanging stream session (CASSANDRA-10992)
 * Fix INSERT JSON, fromJson() support of smallint, tinyint types (CASSANDRA-12371)
 * Restore JVM metric export for metric reporters (CASSANDRA-12312)
 * Release sstables of failed stream sessions only when outgoing transfers are finished (CASSANDRA-11345)
 * Wait for tracing events before returning response and query at same consistency level client side (CASSANDRA-11465)
 * cqlsh copyutil should get host metadata by connected address (CASSANDRA-11979)
 * Fixed cqlshlib.test.remove_test_db (CASSANDRA-12214)
 * Synchronize ThriftServer::stop() (CASSANDRA-12105)
 * Use dedicated thread for JMX notifications (CASSANDRA-12146)
 * Improve streaming synchronization and fault tolerance (CASSANDRA-11414)
 * MemoryUtil.getShort() should return an unsigned short also for architectures not supporting unaligned memory accesses (CASSANDRA-11973)
Merged from 2.1:
 * Fix queries with empty ByteBuffer values in clustering column restrictions (CASSANDRA-12127)
 * Disable passing control to post-flush after flush failure to prevent data loss (CASSANDRA-11828)
 * Allow STCS-in-L0 compactions to reduce scope with LCS (CASSANDRA-12040)
 * cannot use cql since upgrading python to 2.7.11+ (CASSANDRA-11850)
 * Fix filtering on clustering columns when 2i is used (CASSANDRA-11907)


3.0.8
 * Fix potential race in schema during new table creation (CASSANDRA-12083)
 * cqlsh: fix error handling in rare COPY FROM failure scenario (CASSANDRA-12070)
 * Disable autocompaction during drain (CASSANDRA-11878)
 * Add a metrics timer to MemtablePool and use it to track time spent blocked on memory in MemtableAllocator (CASSANDRA-11327)
 * Fix upgrading schema with super columns with non-text subcomparators (CASSANDRA-12023)
 * Add TimeWindowCompactionStrategy (CASSANDRA-9666)
Merged from 2.2:
 * Allow nodetool info to run with readonly JMX access (CASSANDRA-11755)
 * Validate bloom_filter_fp_chance against lowest supported
   value when the table is created (CASSANDRA-11920)
 * Don't send erroneous NEW_NODE notifications on restart (CASSANDRA-11038)
 * StorageService shutdown hook should use a volatile variable (CASSANDRA-11984)
Merged from 2.1:
 * Add system property to set the max number of native transport requests in queue (CASSANDRA-11363)
 * Fix queries with empty ByteBuffer values in clustering column restrictions (CASSANDRA-12127)
 * Disable passing control to post-flush after flush failure to prevent data loss (CASSANDRA-11828)
 * Allow STCS-in-L0 compactions to reduce scope with LCS (CASSANDRA-12040)
 * cannot use cql since upgrading python to 2.7.11+ (CASSANDRA-11850)
 * Fix filtering on clustering columns when 2i is used (CASSANDRA-11907)
 * Avoid stalling paxos when the paxos state expires (CASSANDRA-12043)
 * Remove finished incoming streaming connections from MessagingService (CASSANDRA-11854)
 * Don't try to get sstables for non-repairing column families (CASSANDRA-12077)
 * Avoid marking too many sstables as repaired (CASSANDRA-11696)
 * Prevent select statements with clustering key > 64k (CASSANDRA-11882)
 * Fix clock skew corrupting other nodes with paxos (CASSANDRA-11991)
 * Remove distinction between non-existing static columns and existing but null in LWTs (CASSANDRA-9842)
 * Cache local ranges when calculating repair neighbors (CASSANDRA-11934)
 * Allow LWT operation on static column with only partition keys (CASSANDRA-10532)
 * Create interval tree over canonical sstables to avoid missing sstables during streaming (CASSANDRA-11886)
 * cqlsh COPY FROM: shutdown parent cluster after forking, to avoid corrupting SSL connections (CASSANDRA-11749)


3.7
 * Support multiple folders for user defined compaction tasks (CASSANDRA-11765)
 * Fix race in CompactionStrategyManager's pause/resume (CASSANDRA-11922)
Merged from 3.0:
 * Fix legacy serialization of Thrift-generated non-compound range tombstones
   when communicating with 2.x nodes (CASSANDRA-11930)
 * Fix Directories instantiations where CFS.initialDirectories should be used (CASSANDRA-11849)
 * Avoid referencing DatabaseDescriptor in AbstractType (CASSANDRA-11912)
 * Don't use static dataDirectories field in Directories instances (CASSANDRA-11647)
 * Fix sstables not being protected from removal during index build (CASSANDRA-11905)
 * cqlsh: Suppress stack trace from Read/WriteFailures (CASSANDRA-11032)
 * Remove unneeded code to repair index summaries that have
   been improperly down-sampled (CASSANDRA-11127)
 * Avoid WriteTimeoutExceptions during commit log replay due to materialized
   view lock contention (CASSANDRA-11891)
 * Prevent OOM failures on SSTable corruption, improve tests for corruption detection (CASSANDRA-9530)
 * Use CFS.initialDirectories when clearing snapshots (CASSANDRA-11705)
 * Allow compaction strategies to disable early open (CASSANDRA-11754)
 * Refactor Materialized View code (CASSANDRA-11475)
 * Update Java Driver (CASSANDRA-11615)
Merged from 2.2:
 * Persist local metadata earlier in startup sequence (CASSANDRA-11742)
 * cqlsh: fix tab completion for case-sensitive identifiers (CASSANDRA-11664)
 * Avoid showing estimated key as -1 in tablestats (CASSANDRA-11587)
 * Fix possible race condition in CommitLog.recover (CASSANDRA-11743)
 * Enable client encryption in sstableloader with cli options (CASSANDRA-11708)
 * Possible memory leak in NIODataInputStream (CASSANDRA-11867)
 * Add seconds to cqlsh tracing session duration (CASSANDRA-11753)
 * Fix commit log replay after out-of-order flush completion (CASSANDRA-9669)
 * Prohibit Reversed Counter type as part of the PK (CASSANDRA-9395)
 * cqlsh: correctly handle non-ascii chars in error messages (CASSANDRA-11626)
Merged from 2.1:
 * Run CommitLog tests with different compression settings (CASSANDRA-9039)
 * cqlsh: apply current keyspace to source command (CASSANDRA-11152)
 * Clear out parent repair session if repair coordinator dies (CASSANDRA-11824)
 * Set default streaming_socket_timeout_in_ms to 24 hours (CASSANDRA-11840)
 * Do not consider local node a valid source during replace (CASSANDRA-11848)
 * Add message dropped tasks to nodetool netstats (CASSANDRA-11855)
 * Avoid holding SSTableReaders for duration of incremental repair (CASSANDRA-11739)


3.6
 * Correctly migrate schema for frozen UDTs during 2.x -> 3.x upgrades
   (does not affect any released versions) (CASSANDRA-11613)
 * Allow server startup if JMX is configured directly (CASSANDRA-11725)
 * Prevent direct memory OOM on buffer pool allocations (CASSANDRA-11710)
 * Enhanced Compaction Logging (CASSANDRA-10805)
 * Make prepared statement cache size configurable (CASSANDRA-11555)
 * Integrated JMX authentication and authorization (CASSANDRA-10091)
 * Add units to stress ouput (CASSANDRA-11352)
 * Fix PER PARTITION LIMIT for single and multi partitions queries (CASSANDRA-11603)
 * Add uncompressed chunk cache for RandomAccessReader (CASSANDRA-5863)
 * Clarify ClusteringPrefix hierarchy (CASSANDRA-11213)
 * Always perform collision check before joining ring (CASSANDRA-10134)
 * SSTableWriter output discrepancy (CASSANDRA-11646)
 * Fix potential timeout in NativeTransportService.testConcurrentDestroys (CASSANDRA-10756)
 * Support large partitions on the 3.0 sstable format (CASSANDRA-11206,11763)
 * Add support to rebuild from specific range (CASSANDRA-10406)
 * Optimize the overlapping lookup by calculating all the
   bounds in advance (CASSANDRA-11571)
 * Support json/yaml output in nodetool tablestats (CASSANDRA-5977)
 * (stress) Add datacenter option to -node options (CASSANDRA-11591)
 * Fix handling of empty slices (CASSANDRA-11513)
 * Make number of cores used by cqlsh COPY visible to testing code (CASSANDRA-11437)
 * Allow filtering on clustering columns for queries without secondary indexes (CASSANDRA-11310)
 * Refactor Restriction hierarchy (CASSANDRA-11354)
 * Eliminate allocations in R/W path (CASSANDRA-11421)
 * Update Netty to 4.0.36 (CASSANDRA-11567)
 * Fix PER PARTITION LIMIT for queries requiring post-query ordering (CASSANDRA-11556)
 * Allow instantiation of UDTs and tuples in UDFs (CASSANDRA-10818)
 * Support UDT in CQLSSTableWriter (CASSANDRA-10624)
 * Support for non-frozen user-defined types, updating
   individual fields of user-defined types (CASSANDRA-7423)
 * Make LZ4 compression level configurable (CASSANDRA-11051)
 * Allow per-partition LIMIT clause in CQL (CASSANDRA-7017)
 * Make custom filtering more extensible with UserExpression (CASSANDRA-11295)
 * Improve field-checking and error reporting in cassandra.yaml (CASSANDRA-10649)
 * Print CAS stats in nodetool proxyhistograms (CASSANDRA-11507)
 * More user friendly error when providing an invalid token to nodetool (CASSANDRA-9348)
 * Add static column support to SASI index (CASSANDRA-11183)
 * Support EQ/PREFIX queries in SASI CONTAINS mode without tokenization (CASSANDRA-11434)
 * Support LIKE operator in prepared statements (CASSANDRA-11456)
 * Add a command to see if a Materialized View has finished building (CASSANDRA-9967)
 * Log endpoint and port associated with streaming operation (CASSANDRA-8777)
 * Print sensible units for all log messages (CASSANDRA-9692)
 * Upgrade Netty to version 4.0.34 (CASSANDRA-11096)
 * Break the CQL grammar into separate Parser and Lexer (CASSANDRA-11372)
 * Compress only inter-dc traffic by default (CASSANDRA-8888)
 * Add metrics to track write amplification (CASSANDRA-11420)
 * cassandra-stress: cannot handle "value-less" tables (CASSANDRA-7739)
 * Add/drop multiple columns in one ALTER TABLE statement (CASSANDRA-10411)
 * Add require_endpoint_verification opt for internode encryption (CASSANDRA-9220)
 * Add auto import java.util for UDF code block (CASSANDRA-11392)
 * Add --hex-format option to nodetool getsstables (CASSANDRA-11337)
 * sstablemetadata should print sstable min/max token (CASSANDRA-7159)
 * Do not wrap CassandraException in TriggerExecutor (CASSANDRA-9421)
 * COPY TO should have higher double precision (CASSANDRA-11255)
 * Stress should exit with non-zero status after failure (CASSANDRA-10340)
 * Add client to cqlsh SHOW_SESSION (CASSANDRA-8958)
 * Fix nodetool tablestats keyspace level metrics (CASSANDRA-11226)
 * Store repair options in parent_repair_history (CASSANDRA-11244)
 * Print current leveling in sstableofflinerelevel (CASSANDRA-9588)
 * Change repair message for keyspaces with RF 1 (CASSANDRA-11203)
 * Remove hard-coded SSL cipher suites and protocols (CASSANDRA-10508)
 * Improve concurrency in CompactionStrategyManager (CASSANDRA-10099)
 * (cqlsh) interpret CQL type for formatting blobs (CASSANDRA-11274)
 * Refuse to start and print txn log information in case of disk
   corruption (CASSANDRA-10112)
 * Resolve some eclipse-warnings (CASSANDRA-11086)
 * (cqlsh) Show static columns in a different color (CASSANDRA-11059)
 * Allow to remove TTLs on table with default_time_to_live (CASSANDRA-11207)
Merged from 3.0:
 * Disallow creating view with a static column (CASSANDRA-11602)
 * Reduce the amount of object allocations caused by the getFunctions methods (CASSANDRA-11593)
 * Potential error replaying commitlog with smallint/tinyint/date/time types (CASSANDRA-11618)
 * Fix queries with filtering on counter columns (CASSANDRA-11629)
 * Improve tombstone printing in sstabledump (CASSANDRA-11655)
 * Fix paging for range queries where all clustering columns are specified (CASSANDRA-11669)
 * Don't require HEAP_NEW_SIZE to be set when using G1 (CASSANDRA-11600)
 * Fix sstabledump not showing cells after tombstone marker (CASSANDRA-11654)
 * Ignore all LocalStrategy keyspaces for streaming and other related
   operations (CASSANDRA-11627)
 * Ensure columnfilter covers indexed columns for thrift 2i queries (CASSANDRA-11523)
 * Only open one sstable scanner per sstable (CASSANDRA-11412)
 * Option to specify ProtocolVersion in cassandra-stress (CASSANDRA-11410)
 * ArithmeticException in avgFunctionForDecimal (CASSANDRA-11485)
 * LogAwareFileLister should only use OLD sstable files in current folder to determine disk consistency (CASSANDRA-11470)
 * Notify indexers of expired rows during compaction (CASSANDRA-11329)
 * Properly respond with ProtocolError when a v1/v2 native protocol
   header is received (CASSANDRA-11464)
 * Validate that num_tokens and initial_token are consistent with one another (CASSANDRA-10120)
Merged from 2.2:
 * Exit JVM if JMX server fails to startup (CASSANDRA-11540)
 * Produce a heap dump when exiting on OOM (CASSANDRA-9861)
 * Restore ability to filter on clustering columns when using a 2i (CASSANDRA-11510)
 * JSON datetime formatting needs timezone (CASSANDRA-11137)
 * Fix is_dense recalculation for Thrift-updated tables (CASSANDRA-11502)
 * Remove unnescessary file existence check during anticompaction (CASSANDRA-11660)
 * Add missing files to debian packages (CASSANDRA-11642)
 * Avoid calling Iterables::concat in loops during ModificationStatement::getFunctions (CASSANDRA-11621)
 * cqlsh: COPY FROM should use regular inserts for single statement batches and
   report errors correctly if workers processes crash on initialization (CASSANDRA-11474)
 * Always close cluster with connection in CqlRecordWriter (CASSANDRA-11553)
 * Allow only DISTINCT queries with partition keys restrictions (CASSANDRA-11339)
 * CqlConfigHelper no longer requires both a keystore and truststore to work (CASSANDRA-11532)
 * Make deprecated repair methods backward-compatible with previous notification service (CASSANDRA-11430)
 * IncomingStreamingConnection version check message wrong (CASSANDRA-11462)
Merged from 2.1:
 * Support mlockall on IBM POWER arch (CASSANDRA-11576)
 * Add option to disable use of severity in DynamicEndpointSnitch (CASSANDRA-11737)
 * cqlsh COPY FROM fails for null values with non-prepared statements (CASSANDRA-11631)
 * Make cython optional in pylib/setup.py (CASSANDRA-11630)
 * Change order of directory searching for cassandra.in.sh to favor local one (CASSANDRA-11628)
 * cqlsh COPY FROM fails with []{} chars in UDT/tuple fields/values (CASSANDRA-11633)
 * clqsh: COPY FROM throws TypeError with Cython extensions enabled (CASSANDRA-11574)
 * cqlsh: COPY FROM ignores NULL values in conversion (CASSANDRA-11549)
 * Validate levels when building LeveledScanner to avoid overlaps with orphaned sstables (CASSANDRA-9935)


3.5
 * StaticTokenTreeBuilder should respect posibility of duplicate tokens (CASSANDRA-11525)
 * Correctly fix potential assertion error during compaction (CASSANDRA-11353)
 * Avoid index segment stitching in RAM which lead to OOM on big SSTable files (CASSANDRA-11383)
 * Fix clustering and row filters for LIKE queries on clustering columns (CASSANDRA-11397)
Merged from 3.0:
 * Fix rare NPE on schema upgrade from 2.x to 3.x (CASSANDRA-10943)
 * Improve backoff policy for cqlsh COPY FROM (CASSANDRA-11320)
 * Improve IF NOT EXISTS check in CREATE INDEX (CASSANDRA-11131)
 * Upgrade ohc to 0.4.3
 * Enable SO_REUSEADDR for JMX RMI server sockets (CASSANDRA-11093)
 * Allocate merkletrees with the correct size (CASSANDRA-11390)
 * Support streaming pre-3.0 sstables (CASSANDRA-10990)
 * Add backpressure to compressed or encrypted commit log (CASSANDRA-10971)
 * SSTableExport supports secondary index tables (CASSANDRA-11330)
 * Fix sstabledump to include missing info in debug output (CASSANDRA-11321)
 * Establish and implement canonical bulk reading workload(s) (CASSANDRA-10331)
 * Fix paging for IN queries on tables without clustering columns (CASSANDRA-11208)
 * Remove recursive call from CompositesSearcher (CASSANDRA-11304)
 * Fix filtering on non-primary key columns for queries without index (CASSANDRA-6377)
 * Fix sstableloader fail when using materialized view (CASSANDRA-11275)
Merged from 2.2:
 * DatabaseDescriptor should log stacktrace in case of Eception during seed provider creation (CASSANDRA-11312)
 * Use canonical path for directory in SSTable descriptor (CASSANDRA-10587)
 * Add cassandra-stress keystore option (CASSANDRA-9325)
 * Dont mark sstables as repairing with sub range repairs (CASSANDRA-11451)
 * Notify when sstables change after cancelling compaction (CASSANDRA-11373)
 * cqlsh: COPY FROM should check that explicit column names are valid (CASSANDRA-11333)
 * Add -Dcassandra.start_gossip startup option (CASSANDRA-10809)
 * Fix UTF8Validator.validate() for modified UTF-8 (CASSANDRA-10748)
 * Clarify that now() function is calculated on the coordinator node in CQL documentation (CASSANDRA-10900)
 * Fix bloom filter sizing with LCS (CASSANDRA-11344)
 * (cqlsh) Fix error when result is 0 rows with EXPAND ON (CASSANDRA-11092)
 * Add missing newline at end of bin/cqlsh (CASSANDRA-11325)
 * Unresolved hostname leads to replace being ignored (CASSANDRA-11210)
 * Only log yaml config once, at startup (CASSANDRA-11217)
 * Reference leak with parallel repairs on the same table (CASSANDRA-11215)
Merged from 2.1:
 * Add a -j parameter to scrub/cleanup/upgradesstables to state how
   many threads to use (CASSANDRA-11179)
 * COPY FROM on large datasets: fix progress report and debug performance (CASSANDRA-11053)
 * InvalidateKeys should have a weak ref to key cache (CASSANDRA-11176)


3.4
 * (cqlsh) add cqlshrc option to always connect using ssl (CASSANDRA-10458)
 * Cleanup a few resource warnings (CASSANDRA-11085)
 * Allow custom tracing implementations (CASSANDRA-10392)
 * Extract LoaderOptions to be able to be used from outside (CASSANDRA-10637)
 * fix OnDiskIndexTest to properly treat empty ranges (CASSANDRA-11205)
 * fix TrackerTest to handle new notifications (CASSANDRA-11178)
 * add SASI validation for partitioner and complex columns (CASSANDRA-11169)
 * Add caching of encrypted credentials in PasswordAuthenticator (CASSANDRA-7715)
 * fix SASI memtable switching on flush (CASSANDRA-11159)
 * Remove duplicate offline compaction tracking (CASSANDRA-11148)
 * fix EQ semantics of analyzed SASI indexes (CASSANDRA-11130)
 * Support long name output for nodetool commands (CASSANDRA-7950)
 * Encrypted hints (CASSANDRA-11040)
 * SASI index options validation (CASSANDRA-11136)
 * Optimize disk seek using min/max column name meta data when the LIMIT clause is used
   (CASSANDRA-8180)
 * Add LIKE support to CQL3 (CASSANDRA-11067)
 * Generic Java UDF types (CASSANDRA-10819)
 * cqlsh: Include sub-second precision in timestamps by default (CASSANDRA-10428)
 * Set javac encoding to utf-8 (CASSANDRA-11077)
 * Integrate SASI index into Cassandra (CASSANDRA-10661)
 * Add --skip-flush option to nodetool snapshot
 * Skip values for non-queried columns (CASSANDRA-10657)
 * Add support for secondary indexes on static columns (CASSANDRA-8103)
 * CommitLogUpgradeTestMaker creates broken commit logs (CASSANDRA-11051)
 * Add metric for number of dropped mutations (CASSANDRA-10866)
 * Simplify row cache invalidation code (CASSANDRA-10396)
 * Support user-defined compaction through nodetool (CASSANDRA-10660)
 * Stripe view locks by key and table ID to reduce contention (CASSANDRA-10981)
 * Add nodetool gettimeout and settimeout commands (CASSANDRA-10953)
 * Add 3.0 metadata to sstablemetadata output (CASSANDRA-10838)
Merged from 3.0:
 * MV should only query complex columns included in the view (CASSANDRA-11069)
 * Failed aggregate creation breaks server permanently (CASSANDRA-11064)
 * Add sstabledump tool (CASSANDRA-7464)
 * Introduce backpressure for hints (CASSANDRA-10972)
 * Fix ClusteringPrefix not being able to read tombstone range boundaries (CASSANDRA-11158)
 * Prevent logging in sandboxed state (CASSANDRA-11033)
 * Disallow drop/alter operations of UDTs used by UDAs (CASSANDRA-10721)
 * Add query time validation method on Index (CASSANDRA-11043)
 * Avoid potential AssertionError in mixed version cluster (CASSANDRA-11128)
 * Properly handle hinted handoff after topology changes (CASSANDRA-5902)
 * AssertionError when listing sstable files on inconsistent disk state (CASSANDRA-11156)
 * Fix wrong rack counting and invalid conditions check for TokenAllocation
   (CASSANDRA-11139)
 * Avoid creating empty hint files (CASSANDRA-11090)
 * Fix leak detection strong reference loop using weak reference (CASSANDRA-11120)
 * Configurie BatchlogManager to stop delayed tasks on shutdown (CASSANDRA-11062)
 * Hadoop integration is incompatible with Cassandra Driver 3.0.0 (CASSANDRA-11001)
 * Add dropped_columns to the list of schema table so it gets handled
   properly (CASSANDRA-11050)
 * Fix NPE when using forceRepairRangeAsync without DC (CASSANDRA-11239)
Merged from 2.2:
 * Preserve order for preferred SSL cipher suites (CASSANDRA-11164)
 * Range.compareTo() violates the contract of Comparable (CASSANDRA-11216)
 * Avoid NPE when serializing ErrorMessage with null message (CASSANDRA-11167)
 * Replacing an aggregate with a new version doesn't reset INITCOND (CASSANDRA-10840)
 * (cqlsh) cqlsh cannot be called through symlink (CASSANDRA-11037)
 * fix ohc and java-driver pom dependencies in build.xml (CASSANDRA-10793)
 * Protect from keyspace dropped during repair (CASSANDRA-11065)
 * Handle adding fields to a UDT in SELECT JSON and toJson() (CASSANDRA-11146)
 * Better error message for cleanup (CASSANDRA-10991)
 * cqlsh pg-style-strings broken if line ends with ';' (CASSANDRA-11123)
 * Always persist upsampled index summaries (CASSANDRA-10512)
 * (cqlsh) Fix inconsistent auto-complete (CASSANDRA-10733)
 * Make SELECT JSON and toJson() threadsafe (CASSANDRA-11048)
 * Fix SELECT on tuple relations for mixed ASC/DESC clustering order (CASSANDRA-7281)
 * Use cloned TokenMetadata in size estimates to avoid race against membership check
   (CASSANDRA-10736)
 * (cqlsh) Support utf-8/cp65001 encoding on Windows (CASSANDRA-11030)
 * Fix paging on DISTINCT queries repeats result when first row in partition changes
   (CASSANDRA-10010)
 * (cqlsh) Support timezone conversion using pytz (CASSANDRA-10397)
 * cqlsh: change default encoding to UTF-8 (CASSANDRA-11124)
Merged from 2.1:
 * Checking if an unlogged batch is local is inefficient (CASSANDRA-11529)
 * Fix out-of-space error treatment in memtable flushing (CASSANDRA-11448).
 * Don't do defragmentation if reading from repaired sstables (CASSANDRA-10342)
 * Fix streaming_socket_timeout_in_ms not enforced (CASSANDRA-11286)
 * Avoid dropping message too quickly due to missing unit conversion (CASSANDRA-11302)
 * Don't remove FailureDetector history on removeEndpoint (CASSANDRA-10371)
 * Only notify if repair status changed (CASSANDRA-11172)
 * Use logback setting for 'cassandra -v' command (CASSANDRA-10767)
 * Fix sstableloader to unthrottle streaming by default (CASSANDRA-9714)
 * Fix incorrect warning in 'nodetool status' (CASSANDRA-10176)
 * Properly release sstable ref when doing offline scrub (CASSANDRA-10697)
 * Improve nodetool status performance for large cluster (CASSANDRA-7238)
 * Gossiper#isEnabled is not thread safe (CASSANDRA-11116)
 * Avoid major compaction mixing repaired and unrepaired sstables in DTCS (CASSANDRA-11113)
 * Make it clear what DTCS timestamp_resolution is used for (CASSANDRA-11041)
 * (cqlsh) Display milliseconds when datetime overflows (CASSANDRA-10625)


3.3
 * Avoid infinite loop if owned range is smaller than number of
   data dirs (CASSANDRA-11034)
 * Avoid bootstrap hanging when existing nodes have no data to stream (CASSANDRA-11010)
Merged from 3.0:
 * Remove double initialization of newly added tables (CASSANDRA-11027)
 * Filter keys searcher results by target range (CASSANDRA-11104)
 * Fix deserialization of legacy read commands (CASSANDRA-11087)
 * Fix incorrect computation of deletion time in sstable metadata (CASSANDRA-11102)
 * Avoid memory leak when collecting sstable metadata (CASSANDRA-11026)
 * Mutations do not block for completion under view lock contention (CASSANDRA-10779)
 * Invalidate legacy schema tables when unloading them (CASSANDRA-11071)
 * (cqlsh) handle INSERT and UPDATE statements with LWT conditions correctly
   (CASSANDRA-11003)
 * Fix DISTINCT queries in mixed version clusters (CASSANDRA-10762)
 * Migrate build status for indexes along with legacy schema (CASSANDRA-11046)
 * Ensure SSTables for legacy KEYS indexes can be read (CASSANDRA-11045)
 * Added support for IBM zSystems architecture (CASSANDRA-11054)
 * Update CQL documentation (CASSANDRA-10899)
 * Check the column name, not cell name, for dropped columns when reading
   legacy sstables (CASSANDRA-11018)
 * Don't attempt to index clustering values of static rows (CASSANDRA-11021)
 * Remove checksum files after replaying hints (CASSANDRA-10947)
 * Support passing base table metadata to custom 2i validation (CASSANDRA-10924)
 * Ensure stale index entries are purged during reads (CASSANDRA-11013)
 * (cqlsh) Also apply --connect-timeout to control connection
   timeout (CASSANDRA-10959)
 * Fix AssertionError when removing from list using UPDATE (CASSANDRA-10954)
 * Fix UnsupportedOperationException when reading old sstable with range
   tombstone (CASSANDRA-10743)
 * MV should use the maximum timestamp of the primary key (CASSANDRA-10910)
 * Fix potential assertion error during compaction (CASSANDRA-10944)
Merged from 2.2:
 * maxPurgeableTimestamp needs to check memtables too (CASSANDRA-9949)
 * Apply change to compaction throughput in real time (CASSANDRA-10025)
 * (cqlsh) encode input correctly when saving history
 * Fix potential NPE on ORDER BY queries with IN (CASSANDRA-10955)
 * Start L0 STCS-compactions even if there is a L0 -> L1 compaction
   going (CASSANDRA-10979)
 * Make UUID LSB unique per process (CASSANDRA-7925)
 * Avoid NPE when performing sstable tasks (scrub etc.) (CASSANDRA-10980)
 * Make sure client gets tombstone overwhelmed warning (CASSANDRA-9465)
 * Fix error streaming section more than 2GB (CASSANDRA-10961)
 * Histogram buckets exposed in jmx are sorted incorrectly (CASSANDRA-10975)
 * Enable GC logging by default (CASSANDRA-10140)
 * Optimize pending range computation (CASSANDRA-9258)
 * Skip commit log and saved cache directories in SSTable version startup check (CASSANDRA-10902)
 * drop/alter user should be case sensitive (CASSANDRA-10817)
Merged from 2.1:
 * test_bulk_round_trip_blogposts is failing occasionally (CASSANDRA-10938)
 * Fix isJoined return true only after becoming cluster member (CASANDRA-11007)
 * Fix bad gossip generation seen in long-running clusters (CASSANDRA-10969)
 * Avoid NPE when incremental repair fails (CASSANDRA-10909)
 * Unmark sstables compacting once they are done in cleanup/scrub/upgradesstables (CASSANDRA-10829)
 * Allow simultaneous bootstrapping with strict consistency when no vnodes are used (CASSANDRA-11005)
 * Log a message when major compaction does not result in a single file (CASSANDRA-10847)
 * (cqlsh) fix cqlsh_copy_tests when vnodes are disabled (CASSANDRA-10997)
 * (cqlsh) Add request timeout option to cqlsh (CASSANDRA-10686)
 * Avoid AssertionError while submitting hint with LWT (CASSANDRA-10477)
 * If CompactionMetadata is not in stats file, use index summary instead (CASSANDRA-10676)
 * Retry sending gossip syn multiple times during shadow round (CASSANDRA-8072)
 * Fix pending range calculation during moves (CASSANDRA-10887)
 * Sane default (200Mbps) for inter-DC streaming througput (CASSANDRA-8708)



3.2
 * Make sure tokens don't exist in several data directories (CASSANDRA-6696)
 * Add requireAuthorization method to IAuthorizer (CASSANDRA-10852)
 * Move static JVM options to conf/jvm.options file (CASSANDRA-10494)
 * Fix CassandraVersion to accept x.y version string (CASSANDRA-10931)
 * Add forceUserDefinedCleanup to allow more flexible cleanup (CASSANDRA-10708)
 * (cqlsh) allow setting TTL with COPY (CASSANDRA-9494)
 * Fix counting of received sstables in streaming (CASSANDRA-10949)
 * Implement hints compression (CASSANDRA-9428)
 * Fix potential assertion error when reading static columns (CASSANDRA-10903)
 * Fix EstimatedHistogram creation in nodetool tablehistograms (CASSANDRA-10859)
 * Establish bootstrap stream sessions sequentially (CASSANDRA-6992)
 * Sort compactionhistory output by timestamp (CASSANDRA-10464)
 * More efficient BTree removal (CASSANDRA-9991)
 * Make tablehistograms accept the same syntax as tablestats (CASSANDRA-10149)
 * Group pending compactions based on table (CASSANDRA-10718)
 * Add compressor name in sstablemetadata output (CASSANDRA-9879)
 * Fix type casting for counter columns (CASSANDRA-10824)
 * Prevent running Cassandra as root (CASSANDRA-8142)
 * bound maximum in-flight commit log replay mutation bytes to 64 megabytes (CASSANDRA-8639)
 * Normalize all scripts (CASSANDRA-10679)
 * Make compression ratio much more accurate (CASSANDRA-10225)
 * Optimize building of Clustering object when only one is created (CASSANDRA-10409)
 * Make index building pluggable (CASSANDRA-10681)
 * Add sstable flush observer (CASSANDRA-10678)
 * Improve NTS endpoints calculation (CASSANDRA-10200)
 * Improve performance of the folderSize function (CASSANDRA-10677)
 * Add support for type casting in selection clause (CASSANDRA-10310)
 * Added graphing option to cassandra-stress (CASSANDRA-7918)
 * Abort in-progress queries that time out (CASSANDRA-7392)
 * Add transparent data encryption core classes (CASSANDRA-9945)
Merged from 3.0:
 * Better handling of SSL connection errors inter-node (CASSANDRA-10816)
 * Avoid NoSuchElementException when executing empty batch (CASSANDRA-10711)
 * Avoid building PartitionUpdate in toString (CASSANDRA-10897)
 * Reduce heap spent when receiving many SSTables (CASSANDRA-10797)
 * Add back support for 3rd party auth providers to bulk loader (CASSANDRA-10873)
 * Eliminate the dependency on jgrapht for UDT resolution (CASSANDRA-10653)
 * (Hadoop) Close Clusters and Sessions in Hadoop Input/Output classes (CASSANDRA-10837)
 * Fix sstableloader not working with upper case keyspace name (CASSANDRA-10806)
Merged from 2.2:
 * jemalloc detection fails due to quoting issues in regexv (CASSANDRA-10946)
 * (cqlsh) show correct column names for empty result sets (CASSANDRA-9813)
 * Add new types to Stress (CASSANDRA-9556)
 * Add property to allow listening on broadcast interface (CASSANDRA-9748)
Merged from 2.1:
 * Match cassandra-loader options in COPY FROM (CASSANDRA-9303)
 * Fix binding to any address in CqlBulkRecordWriter (CASSANDRA-9309)
 * cqlsh fails to decode utf-8 characters for text typed columns (CASSANDRA-10875)
 * Log error when stream session fails (CASSANDRA-9294)
 * Fix bugs in commit log archiving startup behavior (CASSANDRA-10593)
 * (cqlsh) further optimise COPY FROM (CASSANDRA-9302)
 * Allow CREATE TABLE WITH ID (CASSANDRA-9179)
 * Make Stress compiles within eclipse (CASSANDRA-10807)
 * Cassandra Daemon should print JVM arguments (CASSANDRA-10764)
 * Allow cancellation of index summary redistribution (CASSANDRA-8805)


3.1.1
Merged from 3.0:
  * Fix upgrade data loss due to range tombstone deleting more data than then should
    (CASSANDRA-10822)


3.1
Merged from 3.0:
 * Avoid MV race during node decommission (CASSANDRA-10674)
 * Disable reloading of GossipingPropertyFileSnitch (CASSANDRA-9474)
 * Handle single-column deletions correction in materialized views
   when the column is part of the view primary key (CASSANDRA-10796)
 * Fix issue with datadir migration on upgrade (CASSANDRA-10788)
 * Fix bug with range tombstones on reverse queries and test coverage for
   AbstractBTreePartition (CASSANDRA-10059)
 * Remove 64k limit on collection elements (CASSANDRA-10374)
 * Remove unclear Indexer.indexes() method (CASSANDRA-10690)
 * Fix NPE on stream read error (CASSANDRA-10771)
 * Normalize cqlsh DESC output (CASSANDRA-10431)
 * Rejects partition range deletions when columns are specified (CASSANDRA-10739)
 * Fix error when saving cached key for old format sstable (CASSANDRA-10778)
 * Invalidate prepared statements on DROP INDEX (CASSANDRA-10758)
 * Fix SELECT statement with IN restrictions on partition key,
   ORDER BY and LIMIT (CASSANDRA-10729)
 * Improve stress performance over 1k threads (CASSANDRA-7217)
 * Wait for migration responses to complete before bootstrapping (CASSANDRA-10731)
 * Unable to create a function with argument of type Inet (CASSANDRA-10741)
 * Fix backward incompatibiliy in CqlInputFormat (CASSANDRA-10717)
 * Correctly preserve deletion info on updated rows when notifying indexers
   of single-row deletions (CASSANDRA-10694)
 * Notify indexers of partition delete during cleanup (CASSANDRA-10685)
 * Keep the file open in trySkipCache (CASSANDRA-10669)
 * Updated trigger example (CASSANDRA-10257)
Merged from 2.2:
 * Verify tables in pseudo-system keyspaces at startup (CASSANDRA-10761)
 * Fix IllegalArgumentException in DataOutputBuffer.reallocate for large buffers (CASSANDRA-10592)
 * Show CQL help in cqlsh in web browser (CASSANDRA-7225)
 * Serialize on disk the proper SSTable compression ratio (CASSANDRA-10775)
 * Reject index queries while the index is building (CASSANDRA-8505)
 * CQL.textile syntax incorrectly includes optional keyspace for aggregate SFUNC and FINALFUNC (CASSANDRA-10747)
 * Fix JSON update with prepared statements (CASSANDRA-10631)
 * Don't do anticompaction after subrange repair (CASSANDRA-10422)
 * Fix SimpleDateType type compatibility (CASSANDRA-10027)
 * (Hadoop) fix splits calculation (CASSANDRA-10640)
 * (Hadoop) ensure that Cluster instances are always closed (CASSANDRA-10058)
Merged from 2.1:
 * Fix Stress profile parsing on Windows (CASSANDRA-10808)
 * Fix incremental repair hang when replica is down (CASSANDRA-10288)
 * Optimize the way we check if a token is repaired in anticompaction (CASSANDRA-10768)
 * Add proper error handling to stream receiver (CASSANDRA-10774)
 * Warn or fail when changing cluster topology live (CASSANDRA-10243)
 * Status command in debian/ubuntu init script doesn't work (CASSANDRA-10213)
 * Some DROP ... IF EXISTS incorrectly result in exceptions on non-existing KS (CASSANDRA-10658)
 * DeletionTime.compareTo wrong in rare cases (CASSANDRA-10749)
 * Force encoding when computing statement ids (CASSANDRA-10755)
 * Properly reject counters as map keys (CASSANDRA-10760)
 * Fix the sstable-needs-cleanup check (CASSANDRA-10740)
 * (cqlsh) Print column names before COPY operation (CASSANDRA-8935)
 * Fix CompressedInputStream for proper cleanup (CASSANDRA-10012)
 * (cqlsh) Support counters in COPY commands (CASSANDRA-9043)
 * Try next replica if not possible to connect to primary replica on
   ColumnFamilyRecordReader (CASSANDRA-2388)
 * Limit window size in DTCS (CASSANDRA-10280)
 * sstableloader does not use MAX_HEAP_SIZE env parameter (CASSANDRA-10188)
 * (cqlsh) Improve COPY TO performance and error handling (CASSANDRA-9304)
 * Create compression chunk for sending file only (CASSANDRA-10680)
 * Forbid compact clustering column type changes in ALTER TABLE (CASSANDRA-8879)
 * Reject incremental repair with subrange repair (CASSANDRA-10422)
 * Add a nodetool command to refresh size_estimates (CASSANDRA-9579)
 * Invalidate cache after stream receive task is completed (CASSANDRA-10341)
 * Reject counter writes in CQLSSTableWriter (CASSANDRA-10258)
 * Remove superfluous COUNTER_MUTATION stage mapping (CASSANDRA-10605)


3.0
 * Fix AssertionError while flushing memtable due to materialized views
   incorrectly inserting empty rows (CASSANDRA-10614)
 * Store UDA initcond as CQL literal in the schema table, instead of a blob (CASSANDRA-10650)
 * Don't use -1 for the position of partition key in schema (CASSANDRA-10491)
 * Fix distinct queries in mixed version cluster (CASSANDRA-10573)
 * Skip sstable on clustering in names query (CASSANDRA-10571)
 * Remove value skipping as it breaks read-repair (CASSANDRA-10655)
 * Fix bootstrapping with MVs (CASSANDRA-10621)
 * Make sure EACH_QUORUM reads are using NTS (CASSANDRA-10584)
 * Fix MV replica filtering for non-NetworkTopologyStrategy (CASSANDRA-10634)
 * (Hadoop) fix CIF describeSplits() not handling 0 size estimates (CASSANDRA-10600)
 * Fix reading of legacy sstables (CASSANDRA-10590)
 * Use CQL type names in schema metadata tables (CASSANDRA-10365)
 * Guard batchlog replay against integer division by zero (CASSANDRA-9223)
 * Fix bug when adding a column to thrift with the same name than a primary key (CASSANDRA-10608)
 * Add client address argument to IAuthenticator::newSaslNegotiator (CASSANDRA-8068)
 * Fix implementation of LegacyLayout.LegacyBoundComparator (CASSANDRA-10602)
 * Don't use 'names query' read path for counters (CASSANDRA-10572)
 * Fix backward compatibility for counters (CASSANDRA-10470)
 * Remove memory_allocator paramter from cassandra.yaml (CASSANDRA-10581,10628)
 * Execute the metadata reload task of all registered indexes on CFS::reload (CASSANDRA-10604)
 * Fix thrift cas operations with defined columns (CASSANDRA-10576)
 * Fix PartitionUpdate.operationCount()for updates with static column operations (CASSANDRA-10606)
 * Fix thrift get() queries with defined columns (CASSANDRA-10586)
 * Fix marking of indexes as built and removed (CASSANDRA-10601)
 * Skip initialization of non-registered 2i instances, remove Index::getIndexName (CASSANDRA-10595)
 * Fix batches on multiple tables (CASSANDRA-10554)
 * Ensure compaction options are validated when updating KeyspaceMetadata (CASSANDRA-10569)
 * Flatten Iterator Transformation Hierarchy (CASSANDRA-9975)
 * Remove token generator (CASSANDRA-5261)
 * RolesCache should not be created for any authenticator that does not requireAuthentication (CASSANDRA-10562)
 * Fix LogTransaction checking only a single directory for files (CASSANDRA-10421)
 * Fix handling of range tombstones when reading old format sstables (CASSANDRA-10360)
 * Aggregate with Initial Condition fails with C* 3.0 (CASSANDRA-10367)
Merged from 2.2:
 * (cqlsh) show partial trace if incomplete after max_trace_wait (CASSANDRA-7645)
 * Use most up-to-date version of schema for system tables (CASSANDRA-10652)
 * Deprecate memory_allocator in cassandra.yaml (CASSANDRA-10581,10628)
 * Expose phi values from failure detector via JMX and tweak debug
   and trace logging (CASSANDRA-9526)
 * Fix IllegalArgumentException in DataOutputBuffer.reallocate for large buffers (CASSANDRA-10592)
Merged from 2.1:
 * Shutdown compaction in drain to prevent leak (CASSANDRA-10079)
 * (cqlsh) fix COPY using wrong variable name for time_format (CASSANDRA-10633)
 * Do not run SizeEstimatesRecorder if a node is not a member of the ring (CASSANDRA-9912)
 * Improve handling of dead nodes in gossip (CASSANDRA-10298)
 * Fix logback-tools.xml incorrectly configured for outputing to System.err
   (CASSANDRA-9937)
 * Fix streaming to catch exception so retry not fail (CASSANDRA-10557)
 * Add validation method to PerRowSecondaryIndex (CASSANDRA-10092)
 * Support encrypted and plain traffic on the same port (CASSANDRA-10559)
 * Do STCS in DTCS windows (CASSANDRA-10276)
 * Avoid repetition of JVM_OPTS in debian package (CASSANDRA-10251)
 * Fix potential NPE from handling result of SIM.highestSelectivityIndex (CASSANDRA-10550)
 * Fix paging issues with partitions containing only static columns data (CASSANDRA-10381)
 * Fix conditions on static columns (CASSANDRA-10264)
 * AssertionError: attempted to delete non-existing file CommitLog (CASSANDRA-10377)
 * Fix sorting for queries with an IN condition on partition key columns (CASSANDRA-10363)


3.0-rc2
 * Fix SELECT DISTINCT queries between 2.2.2 nodes and 3.0 nodes (CASSANDRA-10473)
 * Remove circular references in SegmentedFile (CASSANDRA-10543)
 * Ensure validation of indexed values only occurs once per-partition (CASSANDRA-10536)
 * Fix handling of static columns for range tombstones in thrift (CASSANDRA-10174)
 * Support empty ColumnFilter for backward compatility on empty IN (CASSANDRA-10471)
 * Remove Pig support (CASSANDRA-10542)
 * Fix LogFile throws Exception when assertion is disabled (CASSANDRA-10522)
 * Revert CASSANDRA-7486, make CMS default GC, move GC config to
   conf/jvm.options (CASSANDRA-10403)
 * Fix TeeingAppender causing some logs to be truncated/empty (CASSANDRA-10447)
 * Allow EACH_QUORUM for reads (CASSANDRA-9602)
 * Fix potential ClassCastException while upgrading (CASSANDRA-10468)
 * Fix NPE in MVs on update (CASSANDRA-10503)
 * Only include modified cell data in indexing deltas (CASSANDRA-10438)
 * Do not load keyspace when creating sstable writer (CASSANDRA-10443)
 * If node is not yet gossiping write all MV updates to batchlog only (CASSANDRA-10413)
 * Re-populate token metadata after commit log recovery (CASSANDRA-10293)
 * Provide additional metrics for materialized views (CASSANDRA-10323)
 * Flush system schema tables after local schema changes (CASSANDRA-10429)
Merged from 2.2:
 * Reduce contention getting instances of CompositeType (CASSANDRA-10433)
 * Fix the regression when using LIMIT with aggregates (CASSANDRA-10487)
 * Avoid NoClassDefFoundError during DataDescriptor initialization on windows (CASSANDRA-10412)
 * Preserve case of quoted Role & User names (CASSANDRA-10394)
 * cqlsh pg-style-strings broken (CASSANDRA-10484)
 * cqlsh prompt includes name of keyspace after failed `use` statement (CASSANDRA-10369)
Merged from 2.1:
 * (cqlsh) Distinguish negative and positive infinity in output (CASSANDRA-10523)
 * (cqlsh) allow custom time_format for COPY TO (CASSANDRA-8970)
 * Don't allow startup if the node's rack has changed (CASSANDRA-10242)
 * (cqlsh) show partial trace if incomplete after max_trace_wait (CASSANDRA-7645)
 * Allow LOCAL_JMX to be easily overridden (CASSANDRA-10275)
 * Mark nodes as dead even if they've already left (CASSANDRA-10205)


3.0.0-rc1
 * Fix mixed version read request compatibility for compact static tables
   (CASSANDRA-10373)
 * Fix paging of DISTINCT with static and IN (CASSANDRA-10354)
 * Allow MATERIALIZED VIEW's SELECT statement to restrict primary key
   columns (CASSANDRA-9664)
 * Move crc_check_chance out of compression options (CASSANDRA-9839)
 * Fix descending iteration past end of BTreeSearchIterator (CASSANDRA-10301)
 * Transfer hints to a different node on decommission (CASSANDRA-10198)
 * Check partition keys for CAS operations during stmt validation (CASSANDRA-10338)
 * Add custom query expressions to SELECT (CASSANDRA-10217)
 * Fix minor bugs in MV handling (CASSANDRA-10362)
 * Allow custom indexes with 0,1 or multiple target columns (CASSANDRA-10124)
 * Improve MV schema representation (CASSANDRA-9921)
 * Add flag to enable/disable coordinator batchlog for MV writes (CASSANDRA-10230)
 * Update cqlsh COPY for new internal driver serialization interface (CASSANDRA-10318)
 * Give index implementations more control over rebuild operations (CASSANDRA-10312)
 * Update index file format (CASSANDRA-10314)
 * Add "shadowable" row tombstones to deal with mv timestamp issues (CASSANDRA-10261)
 * CFS.loadNewSSTables() broken for pre-3.0 sstables
 * Cache selected index in read command to reduce lookups (CASSANDRA-10215)
 * Small optimizations of sstable index serialization (CASSANDRA-10232)
 * Support for both encrypted and unencrypted native transport connections (CASSANDRA-9590)
Merged from 2.2:
 * Configurable page size in cqlsh (CASSANDRA-9855)
 * Defer default role manager setup until all nodes are on 2.2+ (CASSANDRA-9761)
 * Handle missing RoleManager in config after upgrade to 2.2 (CASSANDRA-10209)
Merged from 2.1:
 * Bulk Loader API could not tolerate even node failure (CASSANDRA-10347)
 * Avoid misleading pushed notifications when multiple nodes
   share an rpc_address (CASSANDRA-10052)
 * Fix dropping undroppable when message queue is full (CASSANDRA-10113)
 * Fix potential ClassCastException during paging (CASSANDRA-10352)
 * Prevent ALTER TYPE from creating circular references (CASSANDRA-10339)
 * Fix cache handling of 2i and base tables (CASSANDRA-10155, 10359)
 * Fix NPE in nodetool compactionhistory (CASSANDRA-9758)
 * (Pig) support BulkOutputFormat as a URL parameter (CASSANDRA-7410)
 * BATCH statement is broken in cqlsh (CASSANDRA-10272)
 * (cqlsh) Make cqlsh PEP8 Compliant (CASSANDRA-10066)
 * (cqlsh) Fix error when starting cqlsh with --debug (CASSANDRA-10282)
 * Scrub, Cleanup and Upgrade do not unmark compacting until all operations
   have completed, regardless of the occurence of exceptions (CASSANDRA-10274)


3.0.0-beta2
 * Fix columns returned by AbstractBtreePartitions (CASSANDRA-10220)
 * Fix backward compatibility issue due to AbstractBounds serialization bug (CASSANDRA-9857)
 * Fix startup error when upgrading nodes (CASSANDRA-10136)
 * Base table PRIMARY KEY can be assumed to be NOT NULL in MV creation (CASSANDRA-10147)
 * Improve batchlog write patch (CASSANDRA-9673)
 * Re-apply MaterializedView updates on commitlog replay (CASSANDRA-10164)
 * Require AbstractType.isByteOrderComparable declaration in constructor (CASSANDRA-9901)
 * Avoid digest mismatch on upgrade to 3.0 (CASSANDRA-9554)
 * Fix Materialized View builder when adding multiple MVs (CASSANDRA-10156)
 * Choose better poolingOptions for protocol v4 in cassandra-stress (CASSANDRA-10182)
 * Fix LWW bug affecting Materialized Views (CASSANDRA-10197)
 * Ensures frozen sets and maps are always sorted (CASSANDRA-10162)
 * Don't deadlock when flushing CFS backed custom indexes (CASSANDRA-10181)
 * Fix double flushing of secondary index tables (CASSANDRA-10180)
 * Fix incorrect handling of range tombstones in thrift (CASSANDRA-10046)
 * Only use batchlog when paired materialized view replica is remote (CASSANDRA-10061)
 * Reuse TemporalRow when updating multiple MaterializedViews (CASSANDRA-10060)
 * Validate gc_grace_seconds for batchlog writes and MVs (CASSANDRA-9917)
 * Fix sstablerepairedset (CASSANDRA-10132)
Merged from 2.2:
 * Cancel transaction for sstables we wont redistribute index summary
   for (CASSANDRA-10270)
 * Retry snapshot deletion after compaction and gc on Windows (CASSANDRA-10222)
 * Fix failure to start with space in directory path on Windows (CASSANDRA-10239)
 * Fix repair hang when snapshot failed (CASSANDRA-10057)
 * Fall back to 1/4 commitlog volume for commitlog_total_space on small disks
   (CASSANDRA-10199)
Merged from 2.1:
 * Added configurable warning threshold for GC duration (CASSANDRA-8907)
 * Fix handling of streaming EOF (CASSANDRA-10206)
 * Only check KeyCache when it is enabled
 * Change streaming_socket_timeout_in_ms default to 1 hour (CASSANDRA-8611)
 * (cqlsh) update list of CQL keywords (CASSANDRA-9232)
 * Add nodetool gettraceprobability command (CASSANDRA-10234)
Merged from 2.0:
 * Fix rare race where older gossip states can be shadowed (CASSANDRA-10366)
 * Fix consolidating racks violating the RF contract (CASSANDRA-10238)
 * Disallow decommission when node is in drained state (CASSANDRA-8741)


2.2.1
 * Fix race during construction of commit log (CASSANDRA-10049)
 * Fix LeveledCompactionStrategyTest (CASSANDRA-9757)
 * Fix broken UnbufferedDataOutputStreamPlus.writeUTF (CASSANDRA-10203)
 * (cqlsh) default load-from-file encoding to utf-8 (CASSANDRA-9898)
 * Avoid returning Permission.NONE when failing to query users table (CASSANDRA-10168)
 * (cqlsh) add CLEAR command (CASSANDRA-10086)
 * Support string literals as Role names for compatibility (CASSANDRA-10135)
Merged from 2.1:
 * Only check KeyCache when it is enabled
 * Change streaming_socket_timeout_in_ms default to 1 hour (CASSANDRA-8611)
 * (cqlsh) update list of CQL keywords (CASSANDRA-9232)


3.0.0-beta1
 * Redesign secondary index API (CASSANDRA-9459, 7771, 9041)
 * Fix throwing ReadFailure instead of ReadTimeout on range queries (CASSANDRA-10125)
 * Rewrite hinted handoff (CASSANDRA-6230)
 * Fix query on static compact tables (CASSANDRA-10093)
 * Fix race during construction of commit log (CASSANDRA-10049)
 * Add option to only purge repaired tombstones (CASSANDRA-6434)
 * Change authorization handling for MVs (CASSANDRA-9927)
 * Add custom JMX enabled executor for UDF sandbox (CASSANDRA-10026)
 * Fix row deletion bug for Materialized Views (CASSANDRA-10014)
 * Support mixed-version clusters with Cassandra 2.1 and 2.2 (CASSANDRA-9704)
 * Fix multiple slices on RowSearchers (CASSANDRA-10002)
 * Fix bug in merging of collections (CASSANDRA-10001)
 * Optimize batchlog replay to avoid full scans (CASSANDRA-7237)
 * Repair improvements when using vnodes (CASSANDRA-5220)
 * Disable scripted UDFs by default (CASSANDRA-9889)
 * Bytecode inspection for Java-UDFs (CASSANDRA-9890)
 * Use byte to serialize MT hash length (CASSANDRA-9792)
 * Replace usage of Adler32 with CRC32 (CASSANDRA-8684)
 * Fix migration to new format from 2.1 SSTable (CASSANDRA-10006)
 * SequentialWriter should extend BufferedDataOutputStreamPlus (CASSANDRA-9500)
 * Use the same repairedAt timestamp within incremental repair session (CASSANDRA-9111)
Merged from 2.2:
 * Allow count(*) and count(1) to be use as normal aggregation (CASSANDRA-10114)
 * An NPE is thrown if the column name is unknown for an IN relation (CASSANDRA-10043)
 * Apply commit_failure_policy to more errors on startup (CASSANDRA-9749)
 * Fix histogram overflow exception (CASSANDRA-9973)
 * Route gossip messages over dedicated socket (CASSANDRA-9237)
 * Add checksum to saved cache files (CASSANDRA-9265)
 * Log warning when using an aggregate without partition key (CASSANDRA-9737)
Merged from 2.1:
 * (cqlsh) Allow encoding to be set through command line (CASSANDRA-10004)
 * Add new JMX methods to change local compaction strategy (CASSANDRA-9965)
 * Write hints for paxos commits (CASSANDRA-7342)
 * (cqlsh) Fix timestamps before 1970 on Windows, always
   use UTC for timestamp display (CASSANDRA-10000)
 * (cqlsh) Avoid overwriting new config file with old config
   when both exist (CASSANDRA-9777)
 * Release snapshot selfRef when doing snapshot repair (CASSANDRA-9998)
 * Cannot replace token does not exist - DN node removed as Fat Client (CASSANDRA-9871)
Merged from 2.0:
 * Don't cast expected bf size to an int (CASSANDRA-9959)
 * Make getFullyExpiredSSTables less expensive (CASSANDRA-9882)


3.0.0-alpha1
 * Implement proper sandboxing for UDFs (CASSANDRA-9402)
 * Simplify (and unify) cleanup of compaction leftovers (CASSANDRA-7066)
 * Allow extra schema definitions in cassandra-stress yaml (CASSANDRA-9850)
 * Metrics should use up to date nomenclature (CASSANDRA-9448)
 * Change CREATE/ALTER TABLE syntax for compression (CASSANDRA-8384)
 * Cleanup crc and adler code for java 8 (CASSANDRA-9650)
 * Storage engine refactor (CASSANDRA-8099, 9743, 9746, 9759, 9781, 9808, 9825,
   9848, 9705, 9859, 9867, 9874, 9828, 9801)
 * Update Guava to 18.0 (CASSANDRA-9653)
 * Bloom filter false positive ratio is not honoured (CASSANDRA-8413)
 * New option for cassandra-stress to leave a ratio of columns null (CASSANDRA-9522)
 * Change hinted_handoff_enabled yaml setting, JMX (CASSANDRA-9035)
 * Add algorithmic token allocation (CASSANDRA-7032)
 * Add nodetool command to replay batchlog (CASSANDRA-9547)
 * Make file buffer cache independent of paths being read (CASSANDRA-8897)
 * Remove deprecated legacy Hadoop code (CASSANDRA-9353)
 * Decommissioned nodes will not rejoin the cluster (CASSANDRA-8801)
 * Change gossip stabilization to use endpoit size (CASSANDRA-9401)
 * Change default garbage collector to G1 (CASSANDRA-7486)
 * Populate TokenMetadata early during startup (CASSANDRA-9317)
 * Undeprecate cache recentHitRate (CASSANDRA-6591)
 * Add support for selectively varint encoding fields (CASSANDRA-9499, 9865)
 * Materialized Views (CASSANDRA-6477)
Merged from 2.2:
 * Avoid grouping sstables for anticompaction with DTCS (CASSANDRA-9900)
 * UDF / UDA execution time in trace (CASSANDRA-9723)
 * Fix broken internode SSL (CASSANDRA-9884)
Merged from 2.1:
 * Add new JMX methods to change local compaction strategy (CASSANDRA-9965)
 * Fix handling of enable/disable autocompaction (CASSANDRA-9899)
 * Add consistency level to tracing ouput (CASSANDRA-9827)
 * Remove repair snapshot leftover on startup (CASSANDRA-7357)
 * Use random nodes for batch log when only 2 racks (CASSANDRA-8735)
 * Ensure atomicity inside thrift and stream session (CASSANDRA-7757)
 * Fix nodetool info error when the node is not joined (CASSANDRA-9031)
Merged from 2.0:
 * Log when messages are dropped due to cross_node_timeout (CASSANDRA-9793)
 * Don't track hotness when opening from snapshot for validation (CASSANDRA-9382)


2.2.0
 * Allow the selection of columns together with aggregates (CASSANDRA-9767)
 * Fix cqlsh copy methods and other windows specific issues (CASSANDRA-9795)
 * Don't wrap byte arrays in SequentialWriter (CASSANDRA-9797)
 * sum() and avg() functions missing for smallint and tinyint types (CASSANDRA-9671)
 * Revert CASSANDRA-9542 (allow native functions in UDA) (CASSANDRA-9771)
Merged from 2.1:
 * Fix MarshalException when upgrading superColumn family (CASSANDRA-9582)
 * Fix broken logging for "empty" flushes in Memtable (CASSANDRA-9837)
 * Handle corrupt files on startup (CASSANDRA-9686)
 * Fix clientutil jar and tests (CASSANDRA-9760)
 * (cqlsh) Allow the SSL protocol version to be specified through the
    config file or environment variables (CASSANDRA-9544)
Merged from 2.0:
 * Add tool to find why expired sstables are not getting dropped (CASSANDRA-10015)
 * Remove erroneous pending HH tasks from tpstats/jmx (CASSANDRA-9129)
 * Don't cast expected bf size to an int (CASSANDRA-9959)
 * checkForEndpointCollision fails for legitimate collisions (CASSANDRA-9765)
 * Complete CASSANDRA-8448 fix (CASSANDRA-9519)
 * Don't include auth credentials in debug log (CASSANDRA-9682)
 * Can't transition from write survey to normal mode (CASSANDRA-9740)
 * Scrub (recover) sstables even when -Index.db is missing (CASSANDRA-9591)
 * Fix growing pending background compaction (CASSANDRA-9662)


2.2.0-rc2
 * Re-enable memory-mapped I/O on Windows (CASSANDRA-9658)
 * Warn when an extra-large partition is compacted (CASSANDRA-9643)
 * (cqlsh) Allow setting the initial connection timeout (CASSANDRA-9601)
 * BulkLoader has --transport-factory option but does not use it (CASSANDRA-9675)
 * Allow JMX over SSL directly from nodetool (CASSANDRA-9090)
 * Update cqlsh for UDFs (CASSANDRA-7556)
 * Change Windows kernel default timer resolution (CASSANDRA-9634)
 * Deprected sstable2json and json2sstable (CASSANDRA-9618)
 * Allow native functions in user-defined aggregates (CASSANDRA-9542)
 * Don't repair system_distributed by default (CASSANDRA-9621)
 * Fix mixing min, max, and count aggregates for blob type (CASSANRA-9622)
 * Rename class for DATE type in Java driver (CASSANDRA-9563)
 * Duplicate compilation of UDFs on coordinator (CASSANDRA-9475)
 * Fix connection leak in CqlRecordWriter (CASSANDRA-9576)
 * Mlockall before opening system sstables & remove boot_without_jna option (CASSANDRA-9573)
 * Add functions to convert timeuuid to date or time, deprecate dateOf and unixTimestampOf (CASSANDRA-9229)
 * Make sure we cancel non-compacting sstables from LifecycleTransaction (CASSANDRA-9566)
 * Fix deprecated repair JMX API (CASSANDRA-9570)
 * Add logback metrics (CASSANDRA-9378)
 * Update and refactor ant test/test-compression to run the tests in parallel (CASSANDRA-9583)
 * Fix upgrading to new directory for secondary index (CASSANDRA-9687)
Merged from 2.1:
 * (cqlsh) Fix bad check for CQL compatibility when DESCRIBE'ing
   COMPACT STORAGE tables with no clustering columns
 * Eliminate strong self-reference chains in sstable ref tidiers (CASSANDRA-9656)
 * Ensure StreamSession uses canonical sstable reader instances (CASSANDRA-9700)
 * Ensure memtable book keeping is not corrupted in the event we shrink usage (CASSANDRA-9681)
 * Update internal python driver for cqlsh (CASSANDRA-9064)
 * Fix IndexOutOfBoundsException when inserting tuple with too many
   elements using the string literal notation (CASSANDRA-9559)
 * Enable describe on indices (CASSANDRA-7814)
 * Fix incorrect result for IN queries where column not found (CASSANDRA-9540)
 * ColumnFamilyStore.selectAndReference may block during compaction (CASSANDRA-9637)
 * Fix bug in cardinality check when compacting (CASSANDRA-9580)
 * Fix memory leak in Ref due to ConcurrentLinkedQueue.remove() behaviour (CASSANDRA-9549)
 * Make rebuild only run one at a time (CASSANDRA-9119)
Merged from 2.0:
 * Avoid NPE in AuthSuccess#decode (CASSANDRA-9727)
 * Add listen_address to system.local (CASSANDRA-9603)
 * Bug fixes to resultset metadata construction (CASSANDRA-9636)
 * Fix setting 'durable_writes' in ALTER KEYSPACE (CASSANDRA-9560)
 * Avoids ballot clash in Paxos (CASSANDRA-9649)
 * Improve trace messages for RR (CASSANDRA-9479)
 * Fix suboptimal secondary index selection when restricted
   clustering column is also indexed (CASSANDRA-9631)
 * (cqlsh) Add min_threshold to DTCS option autocomplete (CASSANDRA-9385)
 * Fix error message when attempting to create an index on a column
   in a COMPACT STORAGE table with clustering columns (CASSANDRA-9527)
 * 'WITH WITH' in alter keyspace statements causes NPE (CASSANDRA-9565)
 * Expose some internals of SelectStatement for inspection (CASSANDRA-9532)
 * ArrivalWindow should use primitives (CASSANDRA-9496)
 * Periodically submit background compaction tasks (CASSANDRA-9592)
 * Set HAS_MORE_PAGES flag to false when PagingState is null (CASSANDRA-9571)


2.2.0-rc1
 * Compressed commit log should measure compressed space used (CASSANDRA-9095)
 * Fix comparison bug in CassandraRoleManager#collectRoles (CASSANDRA-9551)
 * Add tinyint,smallint,time,date support for UDFs (CASSANDRA-9400)
 * Deprecates SSTableSimpleWriter and SSTableSimpleUnsortedWriter (CASSANDRA-9546)
 * Empty INITCOND treated as null in aggregate (CASSANDRA-9457)
 * Remove use of Cell in Thrift MapReduce classes (CASSANDRA-8609)
 * Integrate pre-release Java Driver 2.2-rc1, custom build (CASSANDRA-9493)
 * Clean up gossiper logic for old versions (CASSANDRA-9370)
 * Fix custom payload coding/decoding to match the spec (CASSANDRA-9515)
 * ant test-all results incomplete when parsed (CASSANDRA-9463)
 * Disallow frozen<> types in function arguments and return types for
   clarity (CASSANDRA-9411)
 * Static Analysis to warn on unsafe use of Autocloseable instances (CASSANDRA-9431)
 * Update commitlog archiving examples now that commitlog segments are
   not recycled (CASSANDRA-9350)
 * Extend Transactional API to sstable lifecycle management (CASSANDRA-8568)
 * (cqlsh) Add support for native protocol 4 (CASSANDRA-9399)
 * Ensure that UDF and UDAs are keyspace-isolated (CASSANDRA-9409)
 * Revert CASSANDRA-7807 (tracing completion client notifications) (CASSANDRA-9429)
 * Add ability to stop compaction by ID (CASSANDRA-7207)
 * Let CassandraVersion handle SNAPSHOT version (CASSANDRA-9438)
Merged from 2.1:
 * (cqlsh) Fix using COPY through SOURCE or -f (CASSANDRA-9083)
 * Fix occasional lack of `system` keyspace in schema tables (CASSANDRA-8487)
 * Use ProtocolError code instead of ServerError code for native protocol
   error responses to unsupported protocol versions (CASSANDRA-9451)
 * Default commitlog_sync_batch_window_in_ms changed to 2ms (CASSANDRA-9504)
 * Fix empty partition assertion in unsorted sstable writing tools (CASSANDRA-9071)
 * Ensure truncate without snapshot cannot produce corrupt responses (CASSANDRA-9388)
 * Consistent error message when a table mixes counter and non-counter
   columns (CASSANDRA-9492)
 * Avoid getting unreadable keys during anticompaction (CASSANDRA-9508)
 * (cqlsh) Better float precision by default (CASSANDRA-9224)
 * Improve estimated row count (CASSANDRA-9107)
 * Optimize range tombstone memory footprint (CASSANDRA-8603)
 * Use configured gcgs in anticompaction (CASSANDRA-9397)
Merged from 2.0:
 * Don't accumulate more range than necessary in RangeTombstone.Tracker (CASSANDRA-9486)
 * Add broadcast and rpc addresses to system.local (CASSANDRA-9436)
 * Always mark sstable suspect when corrupted (CASSANDRA-9478)
 * Add database users and permissions to CQL3 documentation (CASSANDRA-7558)
 * Allow JVM_OPTS to be passed to standalone tools (CASSANDRA-5969)
 * Fix bad condition in RangeTombstoneList (CASSANDRA-9485)
 * Fix potential StackOverflow when setting CrcCheckChance over JMX (CASSANDRA-9488)
 * Fix null static columns in pages after the first, paged reversed
   queries (CASSANDRA-8502)
 * Fix counting cache serialization in request metrics (CASSANDRA-9466)
 * Add option not to validate atoms during scrub (CASSANDRA-9406)


2.2.0-beta1
 * Introduce Transactional API for internal state changes (CASSANDRA-8984)
 * Add a flag in cassandra.yaml to enable UDFs (CASSANDRA-9404)
 * Better support of null for UDF (CASSANDRA-8374)
 * Use ecj instead of javassist for UDFs (CASSANDRA-8241)
 * faster async logback configuration for tests (CASSANDRA-9376)
 * Add `smallint` and `tinyint` data types (CASSANDRA-8951)
 * Avoid thrift schema creation when native driver is used in stress tool (CASSANDRA-9374)
 * Make Functions.declared thread-safe
 * Add client warnings to native protocol v4 (CASSANDRA-8930)
 * Allow roles cache to be invalidated (CASSANDRA-8967)
 * Upgrade Snappy (CASSANDRA-9063)
 * Don't start Thrift rpc by default (CASSANDRA-9319)
 * Only stream from unrepaired sstables with incremental repair (CASSANDRA-8267)
 * Aggregate UDFs allow SFUNC return type to differ from STYPE if FFUNC specified (CASSANDRA-9321)
 * Remove Thrift dependencies in bundled tools (CASSANDRA-8358)
 * Disable memory mapping of hsperfdata file for JVM statistics (CASSANDRA-9242)
 * Add pre-startup checks to detect potential incompatibilities (CASSANDRA-8049)
 * Distinguish between null and unset in protocol v4 (CASSANDRA-7304)
 * Add user/role permissions for user-defined functions (CASSANDRA-7557)
 * Allow cassandra config to be updated to restart daemon without unloading classes (CASSANDRA-9046)
 * Don't initialize compaction writer before checking if iter is empty (CASSANDRA-9117)
 * Don't execute any functions at prepare-time (CASSANDRA-9037)
 * Share file handles between all instances of a SegmentedFile (CASSANDRA-8893)
 * Make it possible to major compact LCS (CASSANDRA-7272)
 * Make FunctionExecutionException extend RequestExecutionException
   (CASSANDRA-9055)
 * Add support for SELECT JSON, INSERT JSON syntax and new toJson(), fromJson()
   functions (CASSANDRA-7970)
 * Optimise max purgeable timestamp calculation in compaction (CASSANDRA-8920)
 * Constrain internode message buffer sizes, and improve IO class hierarchy (CASSANDRA-8670)
 * New tool added to validate all sstables in a node (CASSANDRA-5791)
 * Push notification when tracing completes for an operation (CASSANDRA-7807)
 * Delay "node up" and "node added" notifications until native protocol server is started (CASSANDRA-8236)
 * Compressed Commit Log (CASSANDRA-6809)
 * Optimise IntervalTree (CASSANDRA-8988)
 * Add a key-value payload for third party usage (CASSANDRA-8553, 9212)
 * Bump metrics-reporter-config dependency for metrics 3.0 (CASSANDRA-8149)
 * Partition intra-cluster message streams by size, not type (CASSANDRA-8789)
 * Add WriteFailureException to native protocol, notify coordinator of
   write failures (CASSANDRA-8592)
 * Convert SequentialWriter to nio (CASSANDRA-8709)
 * Add role based access control (CASSANDRA-7653, 8650, 7216, 8760, 8849, 8761, 8850)
 * Record client ip address in tracing sessions (CASSANDRA-8162)
 * Indicate partition key columns in response metadata for prepared
   statements (CASSANDRA-7660)
 * Merge UUIDType and TimeUUIDType parse logic (CASSANDRA-8759)
 * Avoid memory allocation when searching index summary (CASSANDRA-8793)
 * Optimise (Time)?UUIDType Comparisons (CASSANDRA-8730)
 * Make CRC32Ex into a separate maven dependency (CASSANDRA-8836)
 * Use preloaded jemalloc w/ Unsafe (CASSANDRA-8714, 9197)
 * Avoid accessing partitioner through StorageProxy (CASSANDRA-8244, 8268)
 * Upgrade Metrics library and remove depricated metrics (CASSANDRA-5657)
 * Serializing Row cache alternative, fully off heap (CASSANDRA-7438)
 * Duplicate rows returned when in clause has repeated values (CASSANDRA-6706)
 * Make CassandraException unchecked, extend RuntimeException (CASSANDRA-8560)
 * Support direct buffer decompression for reads (CASSANDRA-8464)
 * DirectByteBuffer compatible LZ4 methods (CASSANDRA-7039)
 * Group sstables for anticompaction correctly (CASSANDRA-8578)
 * Add ReadFailureException to native protocol, respond
   immediately when replicas encounter errors while handling
   a read request (CASSANDRA-7886)
 * Switch CommitLogSegment from RandomAccessFile to nio (CASSANDRA-8308)
 * Allow mixing token and partition key restrictions (CASSANDRA-7016)
 * Support index key/value entries on map collections (CASSANDRA-8473)
 * Modernize schema tables (CASSANDRA-8261)
 * Support for user-defined aggregation functions (CASSANDRA-8053)
 * Fix NPE in SelectStatement with empty IN values (CASSANDRA-8419)
 * Refactor SelectStatement, return IN results in natural order instead
   of IN value list order and ignore duplicate values in partition key IN restrictions (CASSANDRA-7981)
 * Support UDTs, tuples, and collections in user-defined
   functions (CASSANDRA-7563)
 * Fix aggregate fn results on empty selection, result column name,
   and cqlsh parsing (CASSANDRA-8229)
 * Mark sstables as repaired after full repair (CASSANDRA-7586)
 * Extend Descriptor to include a format value and refactor reader/writer
   APIs (CASSANDRA-7443)
 * Integrate JMH for microbenchmarks (CASSANDRA-8151)
 * Keep sstable levels when bootstrapping (CASSANDRA-7460)
 * Add Sigar library and perform basic OS settings check on startup (CASSANDRA-7838)
 * Support for aggregation functions (CASSANDRA-4914)
 * Remove cassandra-cli (CASSANDRA-7920)
 * Accept dollar quoted strings in CQL (CASSANDRA-7769)
 * Make assassinate a first class command (CASSANDRA-7935)
 * Support IN clause on any partition key column (CASSANDRA-7855)
 * Support IN clause on any clustering column (CASSANDRA-4762)
 * Improve compaction logging (CASSANDRA-7818)
 * Remove YamlFileNetworkTopologySnitch (CASSANDRA-7917)
 * Do anticompaction in groups (CASSANDRA-6851)
 * Support user-defined functions (CASSANDRA-7395, 7526, 7562, 7740, 7781, 7929,
   7924, 7812, 8063, 7813, 7708)
 * Permit configurable timestamps with cassandra-stress (CASSANDRA-7416)
 * Move sstable RandomAccessReader to nio2, which allows using the
   FILE_SHARE_DELETE flag on Windows (CASSANDRA-4050)
 * Remove CQL2 (CASSANDRA-5918)
 * Optimize fetching multiple cells by name (CASSANDRA-6933)
 * Allow compilation in java 8 (CASSANDRA-7028)
 * Make incremental repair default (CASSANDRA-7250)
 * Enable code coverage thru JaCoCo (CASSANDRA-7226)
 * Switch external naming of 'column families' to 'tables' (CASSANDRA-4369)
 * Shorten SSTable path (CASSANDRA-6962)
 * Use unsafe mutations for most unit tests (CASSANDRA-6969)
 * Fix race condition during calculation of pending ranges (CASSANDRA-7390)
 * Fail on very large batch sizes (CASSANDRA-8011)
 * Improve concurrency of repair (CASSANDRA-6455, 8208, 9145)
 * Select optimal CRC32 implementation at runtime (CASSANDRA-8614)
 * Evaluate MurmurHash of Token once per query (CASSANDRA-7096)
 * Generalize progress reporting (CASSANDRA-8901)
 * Resumable bootstrap streaming (CASSANDRA-8838, CASSANDRA-8942)
 * Allow scrub for secondary index (CASSANDRA-5174)
 * Save repair data to system table (CASSANDRA-5839)
 * fix nodetool names that reference column families (CASSANDRA-8872)
 Merged from 2.1:
 * Warn on misuse of unlogged batches (CASSANDRA-9282)
 * Failure detector detects and ignores local pauses (CASSANDRA-9183)
 * Add utility class to support for rate limiting a given log statement (CASSANDRA-9029)
 * Add missing consistency levels to cassandra-stess (CASSANDRA-9361)
 * Fix commitlog getCompletedTasks to not increment (CASSANDRA-9339)
 * Fix for harmless exceptions logged as ERROR (CASSANDRA-8564)
 * Delete processed sstables in sstablesplit/sstableupgrade (CASSANDRA-8606)
 * Improve sstable exclusion from partition tombstones (CASSANDRA-9298)
 * Validate the indexed column rather than the cell's contents for 2i (CASSANDRA-9057)
 * Add support for top-k custom 2i queries (CASSANDRA-8717)
 * Fix error when dropping table during compaction (CASSANDRA-9251)
 * cassandra-stress supports validation operations over user profiles (CASSANDRA-8773)
 * Add support for rate limiting log messages (CASSANDRA-9029)
 * Log the partition key with tombstone warnings (CASSANDRA-8561)
 * Reduce runWithCompactionsDisabled poll interval to 1ms (CASSANDRA-9271)
 * Fix PITR commitlog replay (CASSANDRA-9195)
 * GCInspector logs very different times (CASSANDRA-9124)
 * Fix deleting from an empty list (CASSANDRA-9198)
 * Update tuple and collection types that use a user-defined type when that UDT
   is modified (CASSANDRA-9148, CASSANDRA-9192)
 * Use higher timeout for prepair and snapshot in repair (CASSANDRA-9261)
 * Fix anticompaction blocking ANTI_ENTROPY stage (CASSANDRA-9151)
 * Repair waits for anticompaction to finish (CASSANDRA-9097)
 * Fix streaming not holding ref when stream error (CASSANDRA-9295)
 * Fix canonical view returning early opened SSTables (CASSANDRA-9396)
Merged from 2.0:
 * (cqlsh) Add LOGIN command to switch users (CASSANDRA-7212)
 * Clone SliceQueryFilter in AbstractReadCommand implementations (CASSANDRA-8940)
 * Push correct protocol notification for DROP INDEX (CASSANDRA-9310)
 * token-generator - generated tokens too long (CASSANDRA-9300)
 * Fix counting of tombstones for TombstoneOverwhelmingException (CASSANDRA-9299)
 * Fix ReconnectableSnitch reconnecting to peers during upgrade (CASSANDRA-6702)
 * Include keyspace and table name in error log for collections over the size
   limit (CASSANDRA-9286)
 * Avoid potential overlap in LCS with single-partition sstables (CASSANDRA-9322)
 * Log warning message when a table is queried before the schema has fully
   propagated (CASSANDRA-9136)
 * Overload SecondaryIndex#indexes to accept the column definition (CASSANDRA-9314)
 * (cqlsh) Add SERIAL and LOCAL_SERIAL consistency levels (CASSANDRA-8051)
 * Fix index selection during rebuild with certain table layouts (CASSANDRA-9281)
 * Fix partition-level-delete-only workload accounting (CASSANDRA-9194)
 * Allow scrub to handle corrupted compressed chunks (CASSANDRA-9140)
 * Fix assertion error when resetlocalschema is run during repair (CASSANDRA-9249)
 * Disable single sstable tombstone compactions for DTCS by default (CASSANDRA-9234)
 * IncomingTcpConnection thread is not named (CASSANDRA-9262)
 * Close incoming connections when MessagingService is stopped (CASSANDRA-9238)
 * Fix streaming hang when retrying (CASSANDRA-9132)


2.1.5
 * Re-add deprecated cold_reads_to_omit param for backwards compat (CASSANDRA-9203)
 * Make anticompaction visible in compactionstats (CASSANDRA-9098)
 * Improve nodetool getendpoints documentation about the partition
   key parameter (CASSANDRA-6458)
 * Don't check other keyspaces for schema changes when an user-defined
   type is altered (CASSANDRA-9187)
 * Add generate-idea-files target to build.xml (CASSANDRA-9123)
 * Allow takeColumnFamilySnapshot to take a list of tables (CASSANDRA-8348)
 * Limit major sstable operations to their canonical representation (CASSANDRA-8669)
 * cqlsh: Add tests for INSERT and UPDATE tab completion (CASSANDRA-9125)
 * cqlsh: quote column names when needed in COPY FROM inserts (CASSANDRA-9080)
 * Do not load read meter for offline operations (CASSANDRA-9082)
 * cqlsh: Make CompositeType data readable (CASSANDRA-8919)
 * cqlsh: Fix display of triggers (CASSANDRA-9081)
 * Fix NullPointerException when deleting or setting an element by index on
   a null list collection (CASSANDRA-9077)
 * Buffer bloom filter serialization (CASSANDRA-9066)
 * Fix anti-compaction target bloom filter size (CASSANDRA-9060)
 * Make FROZEN and TUPLE unreserved keywords in CQL (CASSANDRA-9047)
 * Prevent AssertionError from SizeEstimatesRecorder (CASSANDRA-9034)
 * Avoid overwriting index summaries for sstables with an older format that
   does not support downsampling; rebuild summaries on startup when this
   is detected (CASSANDRA-8993)
 * Fix potential data loss in CompressedSequentialWriter (CASSANDRA-8949)
 * Make PasswordAuthenticator number of hashing rounds configurable (CASSANDRA-8085)
 * Fix AssertionError when binding nested collections in DELETE (CASSANDRA-8900)
 * Check for overlap with non-early sstables in LCS (CASSANDRA-8739)
 * Only calculate max purgable timestamp if we have to (CASSANDRA-8914)
 * (cqlsh) Greatly improve performance of COPY FROM (CASSANDRA-8225)
 * IndexSummary effectiveIndexInterval is now a guideline, not a rule (CASSANDRA-8993)
 * Use correct bounds for page cache eviction of compressed files (CASSANDRA-8746)
 * SSTableScanner enforces its bounds (CASSANDRA-8946)
 * Cleanup cell equality (CASSANDRA-8947)
 * Introduce intra-cluster message coalescing (CASSANDRA-8692)
 * DatabaseDescriptor throws NPE when rpc_interface is used (CASSANDRA-8839)
 * Don't check if an sstable is live for offline compactions (CASSANDRA-8841)
 * Don't set clientMode in SSTableLoader (CASSANDRA-8238)
 * Fix SSTableRewriter with disabled early open (CASSANDRA-8535)
 * Fix cassandra-stress so it respects the CL passed in user mode (CASSANDRA-8948)
 * Fix rare NPE in ColumnDefinition#hasIndexOption() (CASSANDRA-8786)
 * cassandra-stress reports per-operation statistics, plus misc (CASSANDRA-8769)
 * Add SimpleDate (cql date) and Time (cql time) types (CASSANDRA-7523)
 * Use long for key count in cfstats (CASSANDRA-8913)
 * Make SSTableRewriter.abort() more robust to failure (CASSANDRA-8832)
 * Remove cold_reads_to_omit from STCS (CASSANDRA-8860)
 * Make EstimatedHistogram#percentile() use ceil instead of floor (CASSANDRA-8883)
 * Fix top partitions reporting wrong cardinality (CASSANDRA-8834)
 * Fix rare NPE in KeyCacheSerializer (CASSANDRA-8067)
 * Pick sstables for validation as late as possible inc repairs (CASSANDRA-8366)
 * Fix commitlog getPendingTasks to not increment (CASSANDRA-8862)
 * Fix parallelism adjustment in range and secondary index queries
   when the first fetch does not satisfy the limit (CASSANDRA-8856)
 * Check if the filtered sstables is non-empty in STCS (CASSANDRA-8843)
 * Upgrade java-driver used for cassandra-stress (CASSANDRA-8842)
 * Fix CommitLog.forceRecycleAllSegments() memory access error (CASSANDRA-8812)
 * Improve assertions in Memory (CASSANDRA-8792)
 * Fix SSTableRewriter cleanup (CASSANDRA-8802)
 * Introduce SafeMemory for CompressionMetadata.Writer (CASSANDRA-8758)
 * 'nodetool info' prints exception against older node (CASSANDRA-8796)
 * Ensure SSTableReader.last corresponds exactly with the file end (CASSANDRA-8750)
 * Make SSTableWriter.openEarly more robust and obvious (CASSANDRA-8747)
 * Enforce SSTableReader.first/last (CASSANDRA-8744)
 * Cleanup SegmentedFile API (CASSANDRA-8749)
 * Avoid overlap with early compaction replacement (CASSANDRA-8683)
 * Safer Resource Management++ (CASSANDRA-8707)
 * Write partition size estimates into a system table (CASSANDRA-7688)
 * cqlsh: Fix keys() and full() collection indexes in DESCRIBE output
   (CASSANDRA-8154)
 * Show progress of streaming in nodetool netstats (CASSANDRA-8886)
 * IndexSummaryBuilder utilises offheap memory, and shares data between
   each IndexSummary opened from it (CASSANDRA-8757)
 * markCompacting only succeeds if the exact SSTableReader instances being
   marked are in the live set (CASSANDRA-8689)
 * cassandra-stress support for varint (CASSANDRA-8882)
 * Fix Adler32 digest for compressed sstables (CASSANDRA-8778)
 * Add nodetool statushandoff/statusbackup (CASSANDRA-8912)
 * Use stdout for progress and stats in sstableloader (CASSANDRA-8982)
 * Correctly identify 2i datadir from older versions (CASSANDRA-9116)
Merged from 2.0:
 * Ignore gossip SYNs after shutdown (CASSANDRA-9238)
 * Avoid overflow when calculating max sstable size in LCS (CASSANDRA-9235)
 * Make sstable blacklisting work with compression (CASSANDRA-9138)
 * Do not attempt to rebuild indexes if no index accepts any column (CASSANDRA-9196)
 * Don't initiate snitch reconnection for dead states (CASSANDRA-7292)
 * Fix ArrayIndexOutOfBoundsException in CQLSSTableWriter (CASSANDRA-8978)
 * Add shutdown gossip state to prevent timeouts during rolling restarts (CASSANDRA-8336)
 * Fix running with java.net.preferIPv6Addresses=true (CASSANDRA-9137)
 * Fix failed bootstrap/replace attempts being persisted in system.peers (CASSANDRA-9180)
 * Flush system.IndexInfo after marking index built (CASSANDRA-9128)
 * Fix updates to min/max_compaction_threshold through cassandra-cli
   (CASSANDRA-8102)
 * Don't include tmp files when doing offline relevel (CASSANDRA-9088)
 * Use the proper CAS WriteType when finishing a previous round during Paxos
   preparation (CASSANDRA-8672)
 * Avoid race in cancelling compactions (CASSANDRA-9070)
 * More aggressive check for expired sstables in DTCS (CASSANDRA-8359)
 * Fix ignored index_interval change in ALTER TABLE statements (CASSANDRA-7976)
 * Do more aggressive compaction in old time windows in DTCS (CASSANDRA-8360)
 * java.lang.AssertionError when reading saved cache (CASSANDRA-8740)
 * "disk full" when running cleanup (CASSANDRA-9036)
 * Lower logging level from ERROR to DEBUG when a scheduled schema pull
   cannot be completed due to a node being down (CASSANDRA-9032)
 * Fix MOVED_NODE client event (CASSANDRA-8516)
 * Allow overriding MAX_OUTSTANDING_REPLAY_COUNT (CASSANDRA-7533)
 * Fix malformed JMX ObjectName containing IPv6 addresses (CASSANDRA-9027)
 * (cqlsh) Allow increasing CSV field size limit through
   cqlshrc config option (CASSANDRA-8934)
 * Stop logging range tombstones when exceeding the threshold
   (CASSANDRA-8559)
 * Fix NullPointerException when nodetool getendpoints is run
   against invalid keyspaces or tables (CASSANDRA-8950)
 * Allow specifying the tmp dir (CASSANDRA-7712)
 * Improve compaction estimated tasks estimation (CASSANDRA-8904)
 * Fix duplicate up/down messages sent to native clients (CASSANDRA-7816)
 * Expose commit log archive status via JMX (CASSANDRA-8734)
 * Provide better exceptions for invalid replication strategy parameters
   (CASSANDRA-8909)
 * Fix regression in mixed single and multi-column relation support for
   SELECT statements (CASSANDRA-8613)
 * Add ability to limit number of native connections (CASSANDRA-8086)
 * Fix CQLSSTableWriter throwing exception and spawning threads
   (CASSANDRA-8808)
 * Fix MT mismatch between empty and GC-able data (CASSANDRA-8979)
 * Fix incorrect validation when snapshotting single table (CASSANDRA-8056)
 * Add offline tool to relevel sstables (CASSANDRA-8301)
 * Preserve stream ID for more protocol errors (CASSANDRA-8848)
 * Fix combining token() function with multi-column relations on
   clustering columns (CASSANDRA-8797)
 * Make CFS.markReferenced() resistant to bad refcounting (CASSANDRA-8829)
 * Fix StreamTransferTask abort/complete bad refcounting (CASSANDRA-8815)
 * Fix AssertionError when querying a DESC clustering ordered
   table with ASC ordering and paging (CASSANDRA-8767)
 * AssertionError: "Memory was freed" when running cleanup (CASSANDRA-8716)
 * Make it possible to set max_sstable_age to fractional days (CASSANDRA-8406)
 * Fix some multi-column relations with indexes on some clustering
   columns (CASSANDRA-8275)
 * Fix memory leak in SSTableSimple*Writer and SSTableReader.validate()
   (CASSANDRA-8748)
 * Throw OOM if allocating memory fails to return a valid pointer (CASSANDRA-8726)
 * Fix SSTableSimpleUnsortedWriter ConcurrentModificationException (CASSANDRA-8619)
 * 'nodetool info' prints exception against older node (CASSANDRA-8796)
 * Ensure SSTableSimpleUnsortedWriter.close() terminates if
   disk writer has crashed (CASSANDRA-8807)


2.1.4
 * Bind JMX to localhost unless explicitly configured otherwise (CASSANDRA-9085)


2.1.3
 * Fix HSHA/offheap_objects corruption (CASSANDRA-8719)
 * Upgrade libthrift to 0.9.2 (CASSANDRA-8685)
 * Don't use the shared ref in sstableloader (CASSANDRA-8704)
 * Purge internal prepared statements if related tables or
   keyspaces are dropped (CASSANDRA-8693)
 * (cqlsh) Handle unicode BOM at start of files (CASSANDRA-8638)
 * Stop compactions before exiting offline tools (CASSANDRA-8623)
 * Update tools/stress/README.txt to match current behaviour (CASSANDRA-7933)
 * Fix schema from Thrift conversion with empty metadata (CASSANDRA-8695)
 * Safer Resource Management (CASSANDRA-7705)
 * Make sure we compact highly overlapping cold sstables with
   STCS (CASSANDRA-8635)
 * rpc_interface and listen_interface generate NPE on startup when specified
   interface doesn't exist (CASSANDRA-8677)
 * Fix ArrayIndexOutOfBoundsException in nodetool cfhistograms (CASSANDRA-8514)
 * Switch from yammer metrics for nodetool cf/proxy histograms (CASSANDRA-8662)
 * Make sure we don't add tmplink files to the compaction
   strategy (CASSANDRA-8580)
 * (cqlsh) Handle maps with blob keys (CASSANDRA-8372)
 * (cqlsh) Handle DynamicCompositeType schemas correctly (CASSANDRA-8563)
 * Duplicate rows returned when in clause has repeated values (CASSANDRA-6706)
 * Add tooling to detect hot partitions (CASSANDRA-7974)
 * Fix cassandra-stress user-mode truncation of partition generation (CASSANDRA-8608)
 * Only stream from unrepaired sstables during inc repair (CASSANDRA-8267)
 * Don't allow starting multiple inc repairs on the same sstables (CASSANDRA-8316)
 * Invalidate prepared BATCH statements when related tables
   or keyspaces are dropped (CASSANDRA-8652)
 * Fix missing results in secondary index queries on collections
   with ALLOW FILTERING (CASSANDRA-8421)
 * Expose EstimatedHistogram metrics for range slices (CASSANDRA-8627)
 * (cqlsh) Escape clqshrc passwords properly (CASSANDRA-8618)
 * Fix NPE when passing wrong argument in ALTER TABLE statement (CASSANDRA-8355)
 * Pig: Refactor and deprecate CqlStorage (CASSANDRA-8599)
 * Don't reuse the same cleanup strategy for all sstables (CASSANDRA-8537)
 * Fix case-sensitivity of index name on CREATE and DROP INDEX
   statements (CASSANDRA-8365)
 * Better detection/logging for corruption in compressed sstables (CASSANDRA-8192)
 * Use the correct repairedAt value when closing writer (CASSANDRA-8570)
 * (cqlsh) Handle a schema mismatch being detected on startup (CASSANDRA-8512)
 * Properly calculate expected write size during compaction (CASSANDRA-8532)
 * Invalidate affected prepared statements when a table's columns
   are altered (CASSANDRA-7910)
 * Stress - user defined writes should populate sequentally (CASSANDRA-8524)
 * Fix regression in SSTableRewriter causing some rows to become unreadable
   during compaction (CASSANDRA-8429)
 * Run major compactions for repaired/unrepaired in parallel (CASSANDRA-8510)
 * (cqlsh) Fix compression options in DESCRIBE TABLE output when compression
   is disabled (CASSANDRA-8288)
 * (cqlsh) Fix DESCRIBE output after keyspaces are altered (CASSANDRA-7623)
 * Make sure we set lastCompactedKey correctly (CASSANDRA-8463)
 * (cqlsh) Fix output of CONSISTENCY command (CASSANDRA-8507)
 * (cqlsh) Fixed the handling of LIST statements (CASSANDRA-8370)
 * Make sstablescrub check leveled manifest again (CASSANDRA-8432)
 * Check first/last keys in sstable when giving out positions (CASSANDRA-8458)
 * Disable mmap on Windows (CASSANDRA-6993)
 * Add missing ConsistencyLevels to cassandra-stress (CASSANDRA-8253)
 * Add auth support to cassandra-stress (CASSANDRA-7985)
 * Fix ArrayIndexOutOfBoundsException when generating error message
   for some CQL syntax errors (CASSANDRA-8455)
 * Scale memtable slab allocation logarithmically (CASSANDRA-7882)
 * cassandra-stress simultaneous inserts over same seed (CASSANDRA-7964)
 * Reduce cassandra-stress sampling memory requirements (CASSANDRA-7926)
 * Ensure memtable flush cannot expire commit log entries from its future (CASSANDRA-8383)
 * Make read "defrag" async to reclaim memtables (CASSANDRA-8459)
 * Remove tmplink files for offline compactions (CASSANDRA-8321)
 * Reduce maxHintsInProgress (CASSANDRA-8415)
 * BTree updates may call provided update function twice (CASSANDRA-8018)
 * Release sstable references after anticompaction (CASSANDRA-8386)
 * Handle abort() in SSTableRewriter properly (CASSANDRA-8320)
 * Centralize shared executors (CASSANDRA-8055)
 * Fix filtering for CONTAINS (KEY) relations on frozen collection
   clustering columns when the query is restricted to a single
   partition (CASSANDRA-8203)
 * Do more aggressive entire-sstable TTL expiry checks (CASSANDRA-8243)
 * Add more log info if readMeter is null (CASSANDRA-8238)
 * add check of the system wall clock time at startup (CASSANDRA-8305)
 * Support for frozen collections (CASSANDRA-7859)
 * Fix overflow on histogram computation (CASSANDRA-8028)
 * Have paxos reuse the timestamp generation of normal queries (CASSANDRA-7801)
 * Fix incremental repair not remove parent session on remote (CASSANDRA-8291)
 * Improve JBOD disk utilization (CASSANDRA-7386)
 * Log failed host when preparing incremental repair (CASSANDRA-8228)
 * Force config client mode in CQLSSTableWriter (CASSANDRA-8281)
 * Fix sstableupgrade throws exception (CASSANDRA-8688)
 * Fix hang when repairing empty keyspace (CASSANDRA-8694)
Merged from 2.0:
 * Fix IllegalArgumentException in dynamic snitch (CASSANDRA-8448)
 * Add support for UPDATE ... IF EXISTS (CASSANDRA-8610)
 * Fix reversal of list prepends (CASSANDRA-8733)
 * Prevent non-zero default_time_to_live on tables with counters
   (CASSANDRA-8678)
 * Fix SSTableSimpleUnsortedWriter ConcurrentModificationException
   (CASSANDRA-8619)
 * Round up time deltas lower than 1ms in BulkLoader (CASSANDRA-8645)
 * Add batch remove iterator to ABSC (CASSANDRA-8414, 8666)
 * Round up time deltas lower than 1ms in BulkLoader (CASSANDRA-8645)
 * Fix isClientMode check in Keyspace (CASSANDRA-8687)
 * Use more efficient slice size for querying internal secondary
   index tables (CASSANDRA-8550)
 * Fix potentially returning deleted rows with range tombstone (CASSANDRA-8558)
 * Check for available disk space before starting a compaction (CASSANDRA-8562)
 * Fix DISTINCT queries with LIMITs or paging when some partitions
   contain only tombstones (CASSANDRA-8490)
 * Introduce background cache refreshing to permissions cache
   (CASSANDRA-8194)
 * Fix race condition in StreamTransferTask that could lead to
   infinite loops and premature sstable deletion (CASSANDRA-7704)
 * Add an extra version check to MigrationTask (CASSANDRA-8462)
 * Ensure SSTableWriter cleans up properly after failure (CASSANDRA-8499)
 * Increase bf true positive count on key cache hit (CASSANDRA-8525)
 * Move MeteredFlusher to its own thread (CASSANDRA-8485)
 * Fix non-distinct results in DISTNCT queries on static columns when
   paging is enabled (CASSANDRA-8087)
 * Move all hints related tasks to hints internal executor (CASSANDRA-8285)
 * Fix paging for multi-partition IN queries (CASSANDRA-8408)
 * Fix MOVED_NODE topology event never being emitted when a node
   moves its token (CASSANDRA-8373)
 * Fix validation of indexes in COMPACT tables (CASSANDRA-8156)
 * Avoid StackOverflowError when a large list of IN values
   is used for a clustering column (CASSANDRA-8410)
 * Fix NPE when writetime() or ttl() calls are wrapped by
   another function call (CASSANDRA-8451)
 * Fix NPE after dropping a keyspace (CASSANDRA-8332)
 * Fix error message on read repair timeouts (CASSANDRA-7947)
 * Default DTCS base_time_seconds changed to 60 (CASSANDRA-8417)
 * Refuse Paxos operation with more than one pending endpoint (CASSANDRA-8346, 8640)
 * Throw correct exception when trying to bind a keyspace or table
   name (CASSANDRA-6952)
 * Make HHOM.compact synchronized (CASSANDRA-8416)
 * cancel latency-sampling task when CF is dropped (CASSANDRA-8401)
 * don't block SocketThread for MessagingService (CASSANDRA-8188)
 * Increase quarantine delay on replacement (CASSANDRA-8260)
 * Expose off-heap memory usage stats (CASSANDRA-7897)
 * Ignore Paxos commits for truncated tables (CASSANDRA-7538)
 * Validate size of indexed column values (CASSANDRA-8280)
 * Make LCS split compaction results over all data directories (CASSANDRA-8329)
 * Fix some failing queries that use multi-column relations
   on COMPACT STORAGE tables (CASSANDRA-8264)
 * Fix InvalidRequestException with ORDER BY (CASSANDRA-8286)
 * Disable SSLv3 for POODLE (CASSANDRA-8265)
 * Fix millisecond timestamps in Tracing (CASSANDRA-8297)
 * Include keyspace name in error message when there are insufficient
   live nodes to stream from (CASSANDRA-8221)
 * Avoid overlap in L1 when L0 contains many nonoverlapping
   sstables (CASSANDRA-8211)
 * Improve PropertyFileSnitch logging (CASSANDRA-8183)
 * Add DC-aware sequential repair (CASSANDRA-8193)
 * Use live sstables in snapshot repair if possible (CASSANDRA-8312)
 * Fix hints serialized size calculation (CASSANDRA-8587)


2.1.2
 * (cqlsh) parse_for_table_meta errors out on queries with undefined
   grammars (CASSANDRA-8262)
 * (cqlsh) Fix SELECT ... TOKEN() function broken in C* 2.1.1 (CASSANDRA-8258)
 * Fix Cassandra crash when running on JDK8 update 40 (CASSANDRA-8209)
 * Optimize partitioner tokens (CASSANDRA-8230)
 * Improve compaction of repaired/unrepaired sstables (CASSANDRA-8004)
 * Make cache serializers pluggable (CASSANDRA-8096)
 * Fix issues with CONTAINS (KEY) queries on secondary indexes
   (CASSANDRA-8147)
 * Fix read-rate tracking of sstables for some queries (CASSANDRA-8239)
 * Fix default timestamp in QueryOptions (CASSANDRA-8246)
 * Set socket timeout when reading remote version (CASSANDRA-8188)
 * Refactor how we track live size (CASSANDRA-7852)
 * Make sure unfinished compaction files are removed (CASSANDRA-8124)
 * Fix shutdown when run as Windows service (CASSANDRA-8136)
 * Fix DESCRIBE TABLE with custom indexes (CASSANDRA-8031)
 * Fix race in RecoveryManagerTest (CASSANDRA-8176)
 * Avoid IllegalArgumentException while sorting sstables in
   IndexSummaryManager (CASSANDRA-8182)
 * Shutdown JVM on file descriptor exhaustion (CASSANDRA-7579)
 * Add 'die' policy for commit log and disk failure (CASSANDRA-7927)
 * Fix installing as service on Windows (CASSANDRA-8115)
 * Fix CREATE TABLE for CQL2 (CASSANDRA-8144)
 * Avoid boxing in ColumnStats min/max trackers (CASSANDRA-8109)
Merged from 2.0:
 * Correctly handle non-text column names in cql3 (CASSANDRA-8178)
 * Fix deletion for indexes on primary key columns (CASSANDRA-8206)
 * Add 'nodetool statusgossip' (CASSANDRA-8125)
 * Improve client notification that nodes are ready for requests (CASSANDRA-7510)
 * Handle negative timestamp in writetime method (CASSANDRA-8139)
 * Pig: Remove errant LIMIT clause in CqlNativeStorage (CASSANDRA-8166)
 * Throw ConfigurationException when hsha is used with the default
   rpc_max_threads setting of 'unlimited' (CASSANDRA-8116)
 * Allow concurrent writing of the same table in the same JVM using
   CQLSSTableWriter (CASSANDRA-7463)
 * Fix totalDiskSpaceUsed calculation (CASSANDRA-8205)


2.1.1
 * Fix spin loop in AtomicSortedColumns (CASSANDRA-7546)
 * Dont notify when replacing tmplink files (CASSANDRA-8157)
 * Fix validation with multiple CONTAINS clause (CASSANDRA-8131)
 * Fix validation of collections in TriggerExecutor (CASSANDRA-8146)
 * Fix IllegalArgumentException when a list of IN values containing tuples
   is passed as a single arg to a prepared statement with the v1 or v2
   protocol (CASSANDRA-8062)
 * Fix ClassCastException in DISTINCT query on static columns with
   query paging (CASSANDRA-8108)
 * Fix NPE on null nested UDT inside a set (CASSANDRA-8105)
 * Fix exception when querying secondary index on set items or map keys
   when some clustering columns are specified (CASSANDRA-8073)
 * Send proper error response when there is an error during native
   protocol message decode (CASSANDRA-8118)
 * Gossip should ignore generation numbers too far in the future (CASSANDRA-8113)
 * Fix NPE when creating a table with frozen sets, lists (CASSANDRA-8104)
 * Fix high memory use due to tracking reads on incrementally opened sstable
   readers (CASSANDRA-8066)
 * Fix EXECUTE request with skipMetadata=false returning no metadata
   (CASSANDRA-8054)
 * Allow concurrent use of CQLBulkOutputFormat (CASSANDRA-7776)
 * Shutdown JVM on OOM (CASSANDRA-7507)
 * Upgrade netty version and enable epoll event loop (CASSANDRA-7761)
 * Don't duplicate sstables smaller than split size when using
   the sstablesplitter tool (CASSANDRA-7616)
 * Avoid re-parsing already prepared statements (CASSANDRA-7923)
 * Fix some Thrift slice deletions and updates of COMPACT STORAGE
   tables with some clustering columns omitted (CASSANDRA-7990)
 * Fix filtering for CONTAINS on sets (CASSANDRA-8033)
 * Properly track added size (CASSANDRA-7239)
 * Allow compilation in java 8 (CASSANDRA-7208)
 * Fix Assertion error on RangeTombstoneList diff (CASSANDRA-8013)
 * Release references to overlapping sstables during compaction (CASSANDRA-7819)
 * Send notification when opening compaction results early (CASSANDRA-8034)
 * Make native server start block until properly bound (CASSANDRA-7885)
 * (cqlsh) Fix IPv6 support (CASSANDRA-7988)
 * Ignore fat clients when checking for endpoint collision (CASSANDRA-7939)
 * Make sstablerepairedset take a list of files (CASSANDRA-7995)
 * (cqlsh) Tab completeion for indexes on map keys (CASSANDRA-7972)
 * (cqlsh) Fix UDT field selection in select clause (CASSANDRA-7891)
 * Fix resource leak in event of corrupt sstable
 * (cqlsh) Add command line option for cqlshrc file path (CASSANDRA-7131)
 * Provide visibility into prepared statements churn (CASSANDRA-7921, CASSANDRA-7930)
 * Invalidate prepared statements when their keyspace or table is
   dropped (CASSANDRA-7566)
 * cassandra-stress: fix support for NetworkTopologyStrategy (CASSANDRA-7945)
 * Fix saving caches when a table is dropped (CASSANDRA-7784)
 * Add better error checking of new stress profile (CASSANDRA-7716)
 * Use ThreadLocalRandom and remove FBUtilities.threadLocalRandom (CASSANDRA-7934)
 * Prevent operator mistakes due to simultaneous bootstrap (CASSANDRA-7069)
 * cassandra-stress supports whitelist mode for node config (CASSANDRA-7658)
 * GCInspector more closely tracks GC; cassandra-stress and nodetool report it (CASSANDRA-7916)
 * nodetool won't output bogus ownership info without a keyspace (CASSANDRA-7173)
 * Add human readable option to nodetool commands (CASSANDRA-5433)
 * Don't try to set repairedAt on old sstables (CASSANDRA-7913)
 * Add metrics for tracking PreparedStatement use (CASSANDRA-7719)
 * (cqlsh) tab-completion for triggers (CASSANDRA-7824)
 * (cqlsh) Support for query paging (CASSANDRA-7514)
 * (cqlsh) Show progress of COPY operations (CASSANDRA-7789)
 * Add syntax to remove multiple elements from a map (CASSANDRA-6599)
 * Support non-equals conditions in lightweight transactions (CASSANDRA-6839)
 * Add IF [NOT] EXISTS to create/drop triggers (CASSANDRA-7606)
 * (cqlsh) Display the current logged-in user (CASSANDRA-7785)
 * (cqlsh) Don't ignore CTRL-C during COPY FROM execution (CASSANDRA-7815)
 * (cqlsh) Order UDTs according to cross-type dependencies in DESCRIBE
   output (CASSANDRA-7659)
 * (cqlsh) Fix handling of CAS statement results (CASSANDRA-7671)
 * (cqlsh) COPY TO/FROM improvements (CASSANDRA-7405)
 * Support list index operations with conditions (CASSANDRA-7499)
 * Add max live/tombstoned cells to nodetool cfstats output (CASSANDRA-7731)
 * Validate IPv6 wildcard addresses properly (CASSANDRA-7680)
 * (cqlsh) Error when tracing query (CASSANDRA-7613)
 * Avoid IOOBE when building SyntaxError message snippet (CASSANDRA-7569)
 * SSTableExport uses correct validator to create string representation of partition
   keys (CASSANDRA-7498)
 * Avoid NPEs when receiving type changes for an unknown keyspace (CASSANDRA-7689)
 * Add support for custom 2i validation (CASSANDRA-7575)
 * Pig support for hadoop CqlInputFormat (CASSANDRA-6454)
 * Add duration mode to cassandra-stress (CASSANDRA-7468)
 * Add listen_interface and rpc_interface options (CASSANDRA-7417)
 * Improve schema merge performance (CASSANDRA-7444)
 * Adjust MT depth based on # of partition validating (CASSANDRA-5263)
 * Optimise NativeCell comparisons (CASSANDRA-6755)
 * Configurable client timeout for cqlsh (CASSANDRA-7516)
 * Include snippet of CQL query near syntax error in messages (CASSANDRA-7111)
 * Make repair -pr work with -local (CASSANDRA-7450)
 * Fix error in sstableloader with -cph > 1 (CASSANDRA-8007)
 * Fix snapshot repair error on indexed tables (CASSANDRA-8020)
 * Do not exit nodetool repair when receiving JMX NOTIF_LOST (CASSANDRA-7909)
 * Stream to private IP when available (CASSANDRA-8084)
Merged from 2.0:
 * Reject conditions on DELETE unless full PK is given (CASSANDRA-6430)
 * Properly reject the token function DELETE (CASSANDRA-7747)
 * Force batchlog replay before decommissioning a node (CASSANDRA-7446)
 * Fix hint replay with many accumulated expired hints (CASSANDRA-6998)
 * Fix duplicate results in DISTINCT queries on static columns with query
   paging (CASSANDRA-8108)
 * Add DateTieredCompactionStrategy (CASSANDRA-6602)
 * Properly validate ascii and utf8 string literals in CQL queries (CASSANDRA-8101)
 * (cqlsh) Fix autocompletion for alter keyspace (CASSANDRA-8021)
 * Create backup directories for commitlog archiving during startup (CASSANDRA-8111)
 * Reduce totalBlockFor() for LOCAL_* consistency levels (CASSANDRA-8058)
 * Fix merging schemas with re-dropped keyspaces (CASSANDRA-7256)
 * Fix counters in supercolumns during live upgrades from 1.2 (CASSANDRA-7188)
 * Notify DT subscribers when a column family is truncated (CASSANDRA-8088)
 * Add sanity check of $JAVA on startup (CASSANDRA-7676)
 * Schedule fat client schema pull on join (CASSANDRA-7993)
 * Don't reset nodes' versions when closing IncomingTcpConnections
   (CASSANDRA-7734)
 * Record the real messaging version in all cases in OutboundTcpConnection
   (CASSANDRA-8057)
 * SSL does not work in cassandra-cli (CASSANDRA-7899)
 * Fix potential exception when using ReversedType in DynamicCompositeType
   (CASSANDRA-7898)
 * Better validation of collection values (CASSANDRA-7833)
 * Track min/max timestamps correctly (CASSANDRA-7969)
 * Fix possible overflow while sorting CL segments for replay (CASSANDRA-7992)
 * Increase nodetool Xmx (CASSANDRA-7956)
 * Archive any commitlog segments present at startup (CASSANDRA-6904)
 * CrcCheckChance should adjust based on live CFMetadata not
   sstable metadata (CASSANDRA-7978)
 * token() should only accept columns in the partitioning
   key order (CASSANDRA-6075)
 * Add method to invalidate permission cache via JMX (CASSANDRA-7977)
 * Allow propagating multiple gossip states atomically (CASSANDRA-6125)
 * Log exceptions related to unclean native protocol client disconnects
   at DEBUG or INFO (CASSANDRA-7849)
 * Allow permissions cache to be set via JMX (CASSANDRA-7698)
 * Include schema_triggers CF in readable system resources (CASSANDRA-7967)
 * Fix RowIndexEntry to report correct serializedSize (CASSANDRA-7948)
 * Make CQLSSTableWriter sync within partitions (CASSANDRA-7360)
 * Potentially use non-local replicas in CqlConfigHelper (CASSANDRA-7906)
 * Explicitly disallow mixing multi-column and single-column
   relations on clustering columns (CASSANDRA-7711)
 * Better error message when condition is set on PK column (CASSANDRA-7804)
 * Don't send schema change responses and events for no-op DDL
   statements (CASSANDRA-7600)
 * (Hadoop) fix cluster initialisation for a split fetching (CASSANDRA-7774)
 * Throw InvalidRequestException when queries contain relations on entire
   collection columns (CASSANDRA-7506)
 * (cqlsh) enable CTRL-R history search with libedit (CASSANDRA-7577)
 * (Hadoop) allow ACFRW to limit nodes to local DC (CASSANDRA-7252)
 * (cqlsh) cqlsh should automatically disable tracing when selecting
   from system_traces (CASSANDRA-7641)
 * (Hadoop) Add CqlOutputFormat (CASSANDRA-6927)
 * Don't depend on cassandra config for nodetool ring (CASSANDRA-7508)
 * (cqlsh) Fix failing cqlsh formatting tests (CASSANDRA-7703)
 * Fix IncompatibleClassChangeError from hadoop2 (CASSANDRA-7229)
 * Add 'nodetool sethintedhandoffthrottlekb' (CASSANDRA-7635)
 * (cqlsh) Add tab-completion for CREATE/DROP USER IF [NOT] EXISTS (CASSANDRA-7611)
 * Catch errors when the JVM pulls the rug out from GCInspector (CASSANDRA-5345)
 * cqlsh fails when version number parts are not int (CASSANDRA-7524)
 * Fix NPE when table dropped during streaming (CASSANDRA-7946)
 * Fix wrong progress when streaming uncompressed (CASSANDRA-7878)
 * Fix possible infinite loop in creating repair range (CASSANDRA-7983)
 * Fix unit in nodetool for streaming throughput (CASSANDRA-7375)
Merged from 1.2:
 * Don't index tombstones (CASSANDRA-7828)
 * Improve PasswordAuthenticator default super user setup (CASSANDRA-7788)


2.1.0
 * (cqlsh) Removed "ALTER TYPE <name> RENAME TO <name>" from tab-completion
   (CASSANDRA-7895)
 * Fixed IllegalStateException in anticompaction (CASSANDRA-7892)
 * cqlsh: DESCRIBE support for frozen UDTs, tuples (CASSANDRA-7863)
 * Avoid exposing internal classes over JMX (CASSANDRA-7879)
 * Add null check for keys when freezing collection (CASSANDRA-7869)
 * Improve stress workload realism (CASSANDRA-7519)
Merged from 2.0:
 * Configure system.paxos with LeveledCompactionStrategy (CASSANDRA-7753)
 * Fix ALTER clustering column type from DateType to TimestampType when
   using DESC clustering order (CASSANRDA-7797)
 * Throw EOFException if we run out of chunks in compressed datafile
   (CASSANDRA-7664)
 * Fix PRSI handling of CQL3 row markers for row cleanup (CASSANDRA-7787)
 * Fix dropping collection when it's the last regular column (CASSANDRA-7744)
 * Make StreamReceiveTask thread safe and gc friendly (CASSANDRA-7795)
 * Validate empty cell names from counter updates (CASSANDRA-7798)
Merged from 1.2:
 * Don't allow compacted sstables to be marked as compacting (CASSANDRA-7145)
 * Track expired tombstones (CASSANDRA-7810)


2.1.0-rc7
 * Add frozen keyword and require UDT to be frozen (CASSANDRA-7857)
 * Track added sstable size correctly (CASSANDRA-7239)
 * (cqlsh) Fix case insensitivity (CASSANDRA-7834)
 * Fix failure to stream ranges when moving (CASSANDRA-7836)
 * Correctly remove tmplink files (CASSANDRA-7803)
 * (cqlsh) Fix column name formatting for functions, CAS operations,
   and UDT field selections (CASSANDRA-7806)
 * (cqlsh) Fix COPY FROM handling of null/empty primary key
   values (CASSANDRA-7792)
 * Fix ordering of static cells (CASSANDRA-7763)
Merged from 2.0:
 * Forbid re-adding dropped counter columns (CASSANDRA-7831)
 * Fix CFMetaData#isThriftCompatible() for PK-only tables (CASSANDRA-7832)
 * Always reject inequality on the partition key without token()
   (CASSANDRA-7722)
 * Always send Paxos commit to all replicas (CASSANDRA-7479)
 * Make disruptor_thrift_server invocation pool configurable (CASSANDRA-7594)
 * Make repair no-op when RF=1 (CASSANDRA-7864)


2.1.0-rc6
 * Fix OOM issue from netty caching over time (CASSANDRA-7743)
 * json2sstable couldn't import JSON for CQL table (CASSANDRA-7477)
 * Invalidate all caches on table drop (CASSANDRA-7561)
 * Skip strict endpoint selection for ranges if RF == nodes (CASSANRA-7765)
 * Fix Thrift range filtering without 2ary index lookups (CASSANDRA-7741)
 * Add tracing entries about concurrent range requests (CASSANDRA-7599)
 * (cqlsh) Fix DESCRIBE for NTS keyspaces (CASSANDRA-7729)
 * Remove netty buffer ref-counting (CASSANDRA-7735)
 * Pass mutated cf to index updater for use by PRSI (CASSANDRA-7742)
 * Include stress yaml example in release and deb (CASSANDRA-7717)
 * workaround for netty issue causing corrupted data off the wire (CASSANDRA-7695)
 * cqlsh DESC CLUSTER fails retrieving ring information (CASSANDRA-7687)
 * Fix binding null values inside UDT (CASSANDRA-7685)
 * Fix UDT field selection with empty fields (CASSANDRA-7670)
 * Bogus deserialization of static cells from sstable (CASSANDRA-7684)
 * Fix NPE on compaction leftover cleanup for dropped table (CASSANDRA-7770)
Merged from 2.0:
 * Fix race condition in StreamTransferTask that could lead to
   infinite loops and premature sstable deletion (CASSANDRA-7704)
 * (cqlsh) Wait up to 10 sec for a tracing session (CASSANDRA-7222)
 * Fix NPE in FileCacheService.sizeInBytes (CASSANDRA-7756)
 * Remove duplicates from StorageService.getJoiningNodes (CASSANDRA-7478)
 * Clone token map outside of hot gossip loops (CASSANDRA-7758)
 * Fix MS expiring map timeout for Paxos messages (CASSANDRA-7752)
 * Do not flush on truncate if durable_writes is false (CASSANDRA-7750)
 * Give CRR a default input_cql Statement (CASSANDRA-7226)
 * Better error message when adding a collection with the same name
   than a previously dropped one (CASSANDRA-6276)
 * Fix validation when adding static columns (CASSANDRA-7730)
 * (Thrift) fix range deletion of supercolumns (CASSANDRA-7733)
 * Fix potential AssertionError in RangeTombstoneList (CASSANDRA-7700)
 * Validate arguments of blobAs* functions (CASSANDRA-7707)
 * Fix potential AssertionError with 2ndary indexes (CASSANDRA-6612)
 * Avoid logging CompactionInterrupted at ERROR (CASSANDRA-7694)
 * Minor leak in sstable2jon (CASSANDRA-7709)
 * Add cassandra.auto_bootstrap system property (CASSANDRA-7650)
 * Update java driver (for hadoop) (CASSANDRA-7618)
 * Remove CqlPagingRecordReader/CqlPagingInputFormat (CASSANDRA-7570)
 * Support connecting to ipv6 jmx with nodetool (CASSANDRA-7669)


2.1.0-rc5
 * Reject counters inside user types (CASSANDRA-7672)
 * Switch to notification-based GCInspector (CASSANDRA-7638)
 * (cqlsh) Handle nulls in UDTs and tuples correctly (CASSANDRA-7656)
 * Don't use strict consistency when replacing (CASSANDRA-7568)
 * Fix min/max cell name collection on 2.0 SSTables with range
   tombstones (CASSANDRA-7593)
 * Tolerate min/max cell names of different lengths (CASSANDRA-7651)
 * Filter cached results correctly (CASSANDRA-7636)
 * Fix tracing on the new SEPExecutor (CASSANDRA-7644)
 * Remove shuffle and taketoken (CASSANDRA-7601)
 * Clean up Windows batch scripts (CASSANDRA-7619)
 * Fix native protocol drop user type notification (CASSANDRA-7571)
 * Give read access to system.schema_usertypes to all authenticated users
   (CASSANDRA-7578)
 * (cqlsh) Fix cqlsh display when zero rows are returned (CASSANDRA-7580)
 * Get java version correctly when JAVA_TOOL_OPTIONS is set (CASSANDRA-7572)
 * Fix NPE when dropping index from non-existent keyspace, AssertionError when
   dropping non-existent index with IF EXISTS (CASSANDRA-7590)
 * Fix sstablelevelresetter hang (CASSANDRA-7614)
 * (cqlsh) Fix deserialization of blobs (CASSANDRA-7603)
 * Use "keyspace updated" schema change message for UDT changes in v1 and
   v2 protocols (CASSANDRA-7617)
 * Fix tracing of range slices and secondary index lookups that are local
   to the coordinator (CASSANDRA-7599)
 * Set -Dcassandra.storagedir for all tool shell scripts (CASSANDRA-7587)
 * Don't swap max/min col names when mutating sstable metadata (CASSANDRA-7596)
 * (cqlsh) Correctly handle paged result sets (CASSANDRA-7625)
 * (cqlsh) Improve waiting for a trace to complete (CASSANDRA-7626)
 * Fix tracing of concurrent range slices and 2ary index queries (CASSANDRA-7626)
 * Fix scrub against collection type (CASSANDRA-7665)
Merged from 2.0:
 * Set gc_grace_seconds to seven days for system schema tables (CASSANDRA-7668)
 * SimpleSeedProvider no longer caches seeds forever (CASSANDRA-7663)
 * Always flush on truncate (CASSANDRA-7511)
 * Fix ReversedType(DateType) mapping to native protocol (CASSANDRA-7576)
 * Always merge ranges owned by a single node (CASSANDRA-6930)
 * Track max/min timestamps for range tombstones (CASSANDRA-7647)
 * Fix NPE when listing saved caches dir (CASSANDRA-7632)


2.1.0-rc4
 * Fix word count hadoop example (CASSANDRA-7200)
 * Updated memtable_cleanup_threshold and memtable_flush_writers defaults
   (CASSANDRA-7551)
 * (Windows) fix startup when WMI memory query fails (CASSANDRA-7505)
 * Anti-compaction proceeds if any part of the repair failed (CASSANDRA-7521)
 * Add missing table name to DROP INDEX responses and notifications (CASSANDRA-7539)
 * Bump CQL version to 3.2.0 and update CQL documentation (CASSANDRA-7527)
 * Fix configuration error message when running nodetool ring (CASSANDRA-7508)
 * Support conditional updates, tuple type, and the v3 protocol in cqlsh (CASSANDRA-7509)
 * Handle queries on multiple secondary index types (CASSANDRA-7525)
 * Fix cqlsh authentication with v3 native protocol (CASSANDRA-7564)
 * Fix NPE when unknown prepared statement ID is used (CASSANDRA-7454)
Merged from 2.0:
 * (Windows) force range-based repair to non-sequential mode (CASSANDRA-7541)
 * Fix range merging when DES scores are zero (CASSANDRA-7535)
 * Warn when SSL certificates have expired (CASSANDRA-7528)
 * Fix error when doing reversed queries with static columns (CASSANDRA-7490)
Merged from 1.2:
 * Set correct stream ID on responses when non-Exception Throwables
   are thrown while handling native protocol messages (CASSANDRA-7470)


2.1.0-rc3
 * Consider expiry when reconciling otherwise equal cells (CASSANDRA-7403)
 * Introduce CQL support for stress tool (CASSANDRA-6146)
 * Fix ClassCastException processing expired messages (CASSANDRA-7496)
 * Fix prepared marker for collections inside UDT (CASSANDRA-7472)
 * Remove left-over populate_io_cache_on_flush and replicate_on_write
   uses (CASSANDRA-7493)
 * (Windows) handle spaces in path names (CASSANDRA-7451)
 * Ensure writes have completed after dropping a table, before recycling
   commit log segments (CASSANDRA-7437)
 * Remove left-over rows_per_partition_to_cache (CASSANDRA-7493)
 * Fix error when CONTAINS is used with a bind marker (CASSANDRA-7502)
 * Properly reject unknown UDT field (CASSANDRA-7484)
Merged from 2.0:
 * Fix CC#collectTimeOrderedData() tombstone optimisations (CASSANDRA-7394)
 * Support DISTINCT for static columns and fix behaviour when DISTINC is
   not use (CASSANDRA-7305).
 * Workaround JVM NPE on JMX bind failure (CASSANDRA-7254)
 * Fix race in FileCacheService RemovalListener (CASSANDRA-7278)
 * Fix inconsistent use of consistencyForCommit that allowed LOCAL_QUORUM
   operations to incorrect become full QUORUM (CASSANDRA-7345)
 * Properly handle unrecognized opcodes and flags (CASSANDRA-7440)
 * (Hadoop) close CqlRecordWriter clients when finished (CASSANDRA-7459)
 * Commit disk failure policy (CASSANDRA-7429)
 * Make sure high level sstables get compacted (CASSANDRA-7414)
 * Fix AssertionError when using empty clustering columns and static columns
   (CASSANDRA-7455)
 * Add option to disable STCS in L0 (CASSANDRA-6621)
 * Upgrade to snappy-java 1.0.5.2 (CASSANDRA-7476)


2.1.0-rc2
 * Fix heap size calculation for CompoundSparseCellName and
   CompoundSparseCellName.WithCollection (CASSANDRA-7421)
 * Allow counter mutations in UNLOGGED batches (CASSANDRA-7351)
 * Modify reconcile logic to always pick a tombstone over a counter cell
   (CASSANDRA-7346)
 * Avoid incremental compaction on Windows (CASSANDRA-7365)
 * Fix exception when querying a composite-keyed table with a collection index
   (CASSANDRA-7372)
 * Use node's host id in place of counter ids (CASSANDRA-7366)
 * Fix error when doing reversed queries with static columns (CASSANDRA-7490)
 * Backport CASSANDRA-6747 (CASSANDRA-7560)
 * Track max/min timestamps for range tombstones (CASSANDRA-7647)
 * Fix NPE when listing saved caches dir (CASSANDRA-7632)
 * Fix sstableloader unable to connect encrypted node (CASSANDRA-7585)
Merged from 1.2:
 * Clone token map outside of hot gossip loops (CASSANDRA-7758)
 * Add stop method to EmbeddedCassandraService (CASSANDRA-7595)
 * Support connecting to ipv6 jmx with nodetool (CASSANDRA-7669)
 * Set gc_grace_seconds to seven days for system schema tables (CASSANDRA-7668)
 * SimpleSeedProvider no longer caches seeds forever (CASSANDRA-7663)
 * Set correct stream ID on responses when non-Exception Throwables
   are thrown while handling native protocol messages (CASSANDRA-7470)
 * Fix row size miscalculation in LazilyCompactedRow (CASSANDRA-7543)
 * Fix race in background compaction check (CASSANDRA-7745)
 * Don't clear out range tombstones during compaction (CASSANDRA-7808)


2.1.0-rc1
 * Revert flush directory (CASSANDRA-6357)
 * More efficient executor service for fast operations (CASSANDRA-4718)
 * Move less common tools into a new cassandra-tools package (CASSANDRA-7160)
 * Support more concurrent requests in native protocol (CASSANDRA-7231)
 * Add tab-completion to debian nodetool packaging (CASSANDRA-6421)
 * Change concurrent_compactors defaults (CASSANDRA-7139)
 * Add PowerShell Windows launch scripts (CASSANDRA-7001)
 * Make commitlog archive+restore more robust (CASSANDRA-6974)
 * Fix marking commitlogsegments clean (CASSANDRA-6959)
 * Add snapshot "manifest" describing files included (CASSANDRA-6326)
 * Parallel streaming for sstableloader (CASSANDRA-3668)
 * Fix bugs in supercolumns handling (CASSANDRA-7138)
 * Fix ClassClassException on composite dense tables (CASSANDRA-7112)
 * Cleanup and optimize collation and slice iterators (CASSANDRA-7107)
 * Upgrade NBHM lib (CASSANDRA-7128)
 * Optimize netty server (CASSANDRA-6861)
 * Fix repair hang when given CF does not exist (CASSANDRA-7189)
 * Allow c* to be shutdown in an embedded mode (CASSANDRA-5635)
 * Add server side batching to native transport (CASSANDRA-5663)
 * Make batchlog replay asynchronous (CASSANDRA-6134)
 * remove unused classes (CASSANDRA-7197)
 * Limit user types to the keyspace they are defined in (CASSANDRA-6643)
 * Add validate method to CollectionType (CASSANDRA-7208)
 * New serialization format for UDT values (CASSANDRA-7209, CASSANDRA-7261)
 * Fix nodetool netstats (CASSANDRA-7270)
 * Fix potential ClassCastException in HintedHandoffManager (CASSANDRA-7284)
 * Use prepared statements internally (CASSANDRA-6975)
 * Fix broken paging state with prepared statement (CASSANDRA-7120)
 * Fix IllegalArgumentException in CqlStorage (CASSANDRA-7287)
 * Allow nulls/non-existant fields in UDT (CASSANDRA-7206)
 * Add Thrift MultiSliceRequest (CASSANDRA-6757, CASSANDRA-7027)
 * Handle overlapping MultiSlices (CASSANDRA-7279)
 * Fix DataOutputTest on Windows (CASSANDRA-7265)
 * Embedded sets in user defined data-types are not updating (CASSANDRA-7267)
 * Add tuple type to CQL/native protocol (CASSANDRA-7248)
 * Fix CqlPagingRecordReader on tables with few rows (CASSANDRA-7322)
Merged from 2.0:
 * Copy compaction options to make sure they are reloaded (CASSANDRA-7290)
 * Add option to do more aggressive tombstone compactions (CASSANDRA-6563)
 * Don't try to compact already-compacting files in HHOM (CASSANDRA-7288)
 * Always reallocate buffers in HSHA (CASSANDRA-6285)
 * (Hadoop) support authentication in CqlRecordReader (CASSANDRA-7221)
 * (Hadoop) Close java driver Cluster in CQLRR.close (CASSANDRA-7228)
 * Warn when 'USING TIMESTAMP' is used on a CAS BATCH (CASSANDRA-7067)
 * return all cpu values from BackgroundActivityMonitor.readAndCompute (CASSANDRA-7183)
 * Correctly delete scheduled range xfers (CASSANDRA-7143)
 * return all cpu values from BackgroundActivityMonitor.readAndCompute (CASSANDRA-7183)
 * reduce garbage creation in calculatePendingRanges (CASSANDRA-7191)
 * fix c* launch issues on Russian os's due to output of linux 'free' cmd (CASSANDRA-6162)
 * Fix disabling autocompaction (CASSANDRA-7187)
 * Fix potential NumberFormatException when deserializing IntegerType (CASSANDRA-7088)
 * cqlsh can't tab-complete disabling compaction (CASSANDRA-7185)
 * cqlsh: Accept and execute CQL statement(s) from command-line parameter (CASSANDRA-7172)
 * Fix IllegalStateException in CqlPagingRecordReader (CASSANDRA-7198)
 * Fix the InvertedIndex trigger example (CASSANDRA-7211)
 * Add --resolve-ip option to 'nodetool ring' (CASSANDRA-7210)
 * reduce garbage on codec flag deserialization (CASSANDRA-7244)
 * Fix duplicated error messages on directory creation error at startup (CASSANDRA-5818)
 * Proper null handle for IF with map element access (CASSANDRA-7155)
 * Improve compaction visibility (CASSANDRA-7242)
 * Correctly delete scheduled range xfers (CASSANDRA-7143)
 * Make batchlog replica selection rack-aware (CASSANDRA-6551)
 * Fix CFMetaData#getColumnDefinitionFromColumnName() (CASSANDRA-7074)
 * Fix writetime/ttl functions for static columns (CASSANDRA-7081)
 * Suggest CTRL-C or semicolon after three blank lines in cqlsh (CASSANDRA-7142)
 * Fix 2ndary index queries with DESC clustering order (CASSANDRA-6950)
 * Invalid key cache entries on DROP (CASSANDRA-6525)
 * Fix flapping RecoveryManagerTest (CASSANDRA-7084)
 * Add missing iso8601 patterns for date strings (CASSANDRA-6973)
 * Support selecting multiple rows in a partition using IN (CASSANDRA-6875)
 * Add authentication support to shuffle (CASSANDRA-6484)
 * Swap local and global default read repair chances (CASSANDRA-7320)
 * Add conditional CREATE/DROP USER support (CASSANDRA-7264)
 * Cqlsh counts non-empty lines for "Blank lines" warning (CASSANDRA-7325)
Merged from 1.2:
 * Add Cloudstack snitch (CASSANDRA-7147)
 * Update system.peers correctly when relocating tokens (CASSANDRA-7126)
 * Add Google Compute Engine snitch (CASSANDRA-7132)
 * remove duplicate query for local tokens (CASSANDRA-7182)
 * exit CQLSH with error status code if script fails (CASSANDRA-6344)
 * Fix bug with some IN queries missig results (CASSANDRA-7105)
 * Fix availability validation for LOCAL_ONE CL (CASSANDRA-7319)
 * Hint streaming can cause decommission to fail (CASSANDRA-7219)


2.1.0-beta2
 * Increase default CL space to 8GB (CASSANDRA-7031)
 * Add range tombstones to read repair digests (CASSANDRA-6863)
 * Fix BTree.clear for large updates (CASSANDRA-6943)
 * Fail write instead of logging a warning when unable to append to CL
   (CASSANDRA-6764)
 * Eliminate possibility of CL segment appearing twice in active list
   (CASSANDRA-6557)
 * Apply DONTNEED fadvise to commitlog segments (CASSANDRA-6759)
 * Switch CRC component to Adler and include it for compressed sstables
   (CASSANDRA-4165)
 * Allow cassandra-stress to set compaction strategy options (CASSANDRA-6451)
 * Add broadcast_rpc_address option to cassandra.yaml (CASSANDRA-5899)
 * Auto reload GossipingPropertyFileSnitch config (CASSANDRA-5897)
 * Fix overflow of memtable_total_space_in_mb (CASSANDRA-6573)
 * Fix ABTC NPE and apply update function correctly (CASSANDRA-6692)
 * Allow nodetool to use a file or prompt for password (CASSANDRA-6660)
 * Fix AIOOBE when concurrently accessing ABSC (CASSANDRA-6742)
 * Fix assertion error in ALTER TYPE RENAME (CASSANDRA-6705)
 * Scrub should not always clear out repaired status (CASSANDRA-5351)
 * Improve handling of range tombstone for wide partitions (CASSANDRA-6446)
 * Fix ClassCastException for compact table with composites (CASSANDRA-6738)
 * Fix potentially repairing with wrong nodes (CASSANDRA-6808)
 * Change caching option syntax (CASSANDRA-6745)
 * Fix stress to do proper counter reads (CASSANDRA-6835)
 * Fix help message for stress counter_write (CASSANDRA-6824)
 * Fix stress smart Thrift client to pick servers correctly (CASSANDRA-6848)
 * Add logging levels (minimal, normal or verbose) to stress tool (CASSANDRA-6849)
 * Fix race condition in Batch CLE (CASSANDRA-6860)
 * Improve cleanup/scrub/upgradesstables failure handling (CASSANDRA-6774)
 * ByteBuffer write() methods for serializing sstables (CASSANDRA-6781)
 * Proper compare function for CollectionType (CASSANDRA-6783)
 * Update native server to Netty 4 (CASSANDRA-6236)
 * Fix off-by-one error in stress (CASSANDRA-6883)
 * Make OpOrder AutoCloseable (CASSANDRA-6901)
 * Remove sync repair JMX interface (CASSANDRA-6900)
 * Add multiple memory allocation options for memtables (CASSANDRA-6689, 6694)
 * Remove adjusted op rate from stress output (CASSANDRA-6921)
 * Add optimized CF.hasColumns() implementations (CASSANDRA-6941)
 * Serialize batchlog mutations with the version of the target node
   (CASSANDRA-6931)
 * Optimize CounterColumn#reconcile() (CASSANDRA-6953)
 * Properly remove 1.2 sstable support in 2.1 (CASSANDRA-6869)
 * Lock counter cells, not partitions (CASSANDRA-6880)
 * Track presence of legacy counter shards in sstables (CASSANDRA-6888)
 * Ensure safe resource cleanup when replacing sstables (CASSANDRA-6912)
 * Add failure handler to async callback (CASSANDRA-6747)
 * Fix AE when closing SSTable without releasing reference (CASSANDRA-7000)
 * Clean up IndexInfo on keyspace/table drops (CASSANDRA-6924)
 * Only snapshot relative SSTables when sequential repair (CASSANDRA-7024)
 * Require nodetool rebuild_index to specify index names (CASSANDRA-7038)
 * fix cassandra stress errors on reads with native protocol (CASSANDRA-7033)
 * Use OpOrder to guard sstable references for reads (CASSANDRA-6919)
 * Preemptive opening of compaction result (CASSANDRA-6916)
 * Multi-threaded scrub/cleanup/upgradesstables (CASSANDRA-5547)
 * Optimize cellname comparison (CASSANDRA-6934)
 * Native protocol v3 (CASSANDRA-6855)
 * Optimize Cell liveness checks and clean up Cell (CASSANDRA-7119)
 * Support consistent range movements (CASSANDRA-2434)
 * Display min timestamp in sstablemetadata viewer (CASSANDRA-6767)
Merged from 2.0:
 * Avoid race-prone second "scrub" of system keyspace (CASSANDRA-6797)
 * Pool CqlRecordWriter clients by inetaddress rather than Range
   (CASSANDRA-6665)
 * Fix compaction_history timestamps (CASSANDRA-6784)
 * Compare scores of full replica ordering in DES (CASSANDRA-6683)
 * fix CME in SessionInfo updateProgress affecting netstats (CASSANDRA-6577)
 * Allow repairing between specific replicas (CASSANDRA-6440)
 * Allow per-dc enabling of hints (CASSANDRA-6157)
 * Add compatibility for Hadoop 0.2.x (CASSANDRA-5201)
 * Fix EstimatedHistogram races (CASSANDRA-6682)
 * Failure detector correctly converts initial value to nanos (CASSANDRA-6658)
 * Add nodetool taketoken to relocate vnodes (CASSANDRA-4445)
 * Expose bulk loading progress over JMX (CASSANDRA-4757)
 * Correctly handle null with IF conditions and TTL (CASSANDRA-6623)
 * Account for range/row tombstones in tombstone drop
   time histogram (CASSANDRA-6522)
 * Stop CommitLogSegment.close() from calling sync() (CASSANDRA-6652)
 * Make commitlog failure handling configurable (CASSANDRA-6364)
 * Avoid overlaps in LCS (CASSANDRA-6688)
 * Improve support for paginating over composites (CASSANDRA-4851)
 * Fix count(*) queries in a mixed cluster (CASSANDRA-6707)
 * Improve repair tasks(snapshot, differencing) concurrency (CASSANDRA-6566)
 * Fix replaying pre-2.0 commit logs (CASSANDRA-6714)
 * Add static columns to CQL3 (CASSANDRA-6561)
 * Optimize single partition batch statements (CASSANDRA-6737)
 * Disallow post-query re-ordering when paging (CASSANDRA-6722)
 * Fix potential paging bug with deleted columns (CASSANDRA-6748)
 * Fix NPE on BulkLoader caused by losing StreamEvent (CASSANDRA-6636)
 * Fix truncating compression metadata (CASSANDRA-6791)
 * Add CMSClassUnloadingEnabled JVM option (CASSANDRA-6541)
 * Catch memtable flush exceptions during shutdown (CASSANDRA-6735)
 * Fix upgradesstables NPE for non-CF-based indexes (CASSANDRA-6645)
 * Fix UPDATE updating PRIMARY KEY columns implicitly (CASSANDRA-6782)
 * Fix IllegalArgumentException when updating from 1.2 with SuperColumns
   (CASSANDRA-6733)
 * FBUtilities.singleton() should use the CF comparator (CASSANDRA-6778)
 * Fix CQLSStableWriter.addRow(Map<String, Object>) (CASSANDRA-6526)
 * Fix HSHA server introducing corrupt data (CASSANDRA-6285)
 * Fix CAS conditions for COMPACT STORAGE tables (CASSANDRA-6813)
 * Starting threads in OutboundTcpConnectionPool constructor causes race conditions (CASSANDRA-7177)
 * Allow overriding cassandra-rackdc.properties file (CASSANDRA-7072)
 * Set JMX RMI port to 7199 (CASSANDRA-7087)
 * Use LOCAL_QUORUM for data reads at LOCAL_SERIAL (CASSANDRA-6939)
 * Log a warning for large batches (CASSANDRA-6487)
 * Put nodes in hibernate when join_ring is false (CASSANDRA-6961)
 * Avoid early loading of non-system keyspaces before compaction-leftovers
   cleanup at startup (CASSANDRA-6913)
 * Restrict Windows to parallel repairs (CASSANDRA-6907)
 * (Hadoop) Allow manually specifying start/end tokens in CFIF (CASSANDRA-6436)
 * Fix NPE in MeteredFlusher (CASSANDRA-6820)
 * Fix race processing range scan responses (CASSANDRA-6820)
 * Allow deleting snapshots from dropped keyspaces (CASSANDRA-6821)
 * Add uuid() function (CASSANDRA-6473)
 * Omit tombstones from schema digests (CASSANDRA-6862)
 * Include correct consistencyLevel in LWT timeout (CASSANDRA-6884)
 * Lower chances for losing new SSTables during nodetool refresh and
   ColumnFamilyStore.loadNewSSTables (CASSANDRA-6514)
 * Add support for DELETE ... IF EXISTS to CQL3 (CASSANDRA-5708)
 * Update hadoop_cql3_word_count example (CASSANDRA-6793)
 * Fix handling of RejectedExecution in sync Thrift server (CASSANDRA-6788)
 * Log more information when exceeding tombstone_warn_threshold (CASSANDRA-6865)
 * Fix truncate to not abort due to unreachable fat clients (CASSANDRA-6864)
 * Fix schema concurrency exceptions (CASSANDRA-6841)
 * Fix leaking validator FH in StreamWriter (CASSANDRA-6832)
 * Fix saving triggers to schema (CASSANDRA-6789)
 * Fix trigger mutations when base mutation list is immutable (CASSANDRA-6790)
 * Fix accounting in FileCacheService to allow re-using RAR (CASSANDRA-6838)
 * Fix static counter columns (CASSANDRA-6827)
 * Restore expiring->deleted (cell) compaction optimization (CASSANDRA-6844)
 * Fix CompactionManager.needsCleanup (CASSANDRA-6845)
 * Correctly compare BooleanType values other than 0 and 1 (CASSANDRA-6779)
 * Read message id as string from earlier versions (CASSANDRA-6840)
 * Properly use the Paxos consistency for (non-protocol) batch (CASSANDRA-6837)
 * Add paranoid disk failure option (CASSANDRA-6646)
 * Improve PerRowSecondaryIndex performance (CASSANDRA-6876)
 * Extend triggers to support CAS updates (CASSANDRA-6882)
 * Static columns with IF NOT EXISTS don't always work as expected (CASSANDRA-6873)
 * Fix paging with SELECT DISTINCT (CASSANDRA-6857)
 * Fix UnsupportedOperationException on CAS timeout (CASSANDRA-6923)
 * Improve MeteredFlusher handling of MF-unaffected column families
   (CASSANDRA-6867)
 * Add CqlRecordReader using native pagination (CASSANDRA-6311)
 * Add QueryHandler interface (CASSANDRA-6659)
 * Track liveRatio per-memtable, not per-CF (CASSANDRA-6945)
 * Make sure upgradesstables keeps sstable level (CASSANDRA-6958)
 * Fix LIMIT with static columns (CASSANDRA-6956)
 * Fix clash with CQL column name in thrift validation (CASSANDRA-6892)
 * Fix error with super columns in mixed 1.2-2.0 clusters (CASSANDRA-6966)
 * Fix bad skip of sstables on slice query with composite start/finish (CASSANDRA-6825)
 * Fix unintended update with conditional statement (CASSANDRA-6893)
 * Fix map element access in IF (CASSANDRA-6914)
 * Avoid costly range calculations for range queries on system keyspaces
   (CASSANDRA-6906)
 * Fix SSTable not released if stream session fails (CASSANDRA-6818)
 * Avoid build failure due to ANTLR timeout (CASSANDRA-6991)
 * Queries on compact tables can return more rows that requested (CASSANDRA-7052)
 * USING TIMESTAMP for batches does not work (CASSANDRA-7053)
 * Fix performance regression from CASSANDRA-5614 (CASSANDRA-6949)
 * Ensure that batchlog and hint timeouts do not produce hints (CASSANDRA-7058)
 * Merge groupable mutations in TriggerExecutor#execute() (CASSANDRA-7047)
 * Plug holes in resource release when wiring up StreamSession (CASSANDRA-7073)
 * Re-add parameter columns to tracing session (CASSANDRA-6942)
 * Preserves CQL metadata when updating table from thrift (CASSANDRA-6831)
Merged from 1.2:
 * Fix nodetool display with vnodes (CASSANDRA-7082)
 * Add UNLOGGED, COUNTER options to BATCH documentation (CASSANDRA-6816)
 * add extra SSL cipher suites (CASSANDRA-6613)
 * fix nodetool getsstables for blob PK (CASSANDRA-6803)
 * Fix BatchlogManager#deleteBatch() use of millisecond timestamps
   (CASSANDRA-6822)
 * Continue assassinating even if the endpoint vanishes (CASSANDRA-6787)
 * Schedule schema pulls on change (CASSANDRA-6971)
 * Non-droppable verbs shouldn't be dropped from OTC (CASSANDRA-6980)
 * Shutdown batchlog executor in SS#drain() (CASSANDRA-7025)
 * Fix batchlog to account for CF truncation records (CASSANDRA-6999)
 * Fix CQLSH parsing of functions and BLOB literals (CASSANDRA-7018)
 * Properly load trustore in the native protocol (CASSANDRA-6847)
 * Always clean up references in SerializingCache (CASSANDRA-6994)
 * Don't shut MessagingService down when replacing a node (CASSANDRA-6476)
 * fix npe when doing -Dcassandra.fd_initial_value_ms (CASSANDRA-6751)


2.1.0-beta1
 * Add flush directory distinct from compaction directories (CASSANDRA-6357)
 * Require JNA by default (CASSANDRA-6575)
 * add listsnapshots command to nodetool (CASSANDRA-5742)
 * Introduce AtomicBTreeColumns (CASSANDRA-6271, 6692)
 * Multithreaded commitlog (CASSANDRA-3578)
 * allocate fixed index summary memory pool and resample cold index summaries
   to use less memory (CASSANDRA-5519)
 * Removed multithreaded compaction (CASSANDRA-6142)
 * Parallelize fetching rows for low-cardinality indexes (CASSANDRA-1337)
 * change logging from log4j to logback (CASSANDRA-5883)
 * switch to LZ4 compression for internode communication (CASSANDRA-5887)
 * Stop using Thrift-generated Index* classes internally (CASSANDRA-5971)
 * Remove 1.2 network compatibility code (CASSANDRA-5960)
 * Remove leveled json manifest migration code (CASSANDRA-5996)
 * Remove CFDefinition (CASSANDRA-6253)
 * Use AtomicIntegerFieldUpdater in RefCountedMemory (CASSANDRA-6278)
 * User-defined types for CQL3 (CASSANDRA-5590)
 * Use of o.a.c.metrics in nodetool (CASSANDRA-5871, 6406)
 * Batch read from OTC's queue and cleanup (CASSANDRA-1632)
 * Secondary index support for collections (CASSANDRA-4511, 6383)
 * SSTable metadata(Stats.db) format change (CASSANDRA-6356)
 * Push composites support in the storage engine
   (CASSANDRA-5417, CASSANDRA-6520)
 * Add snapshot space used to cfstats (CASSANDRA-6231)
 * Add cardinality estimator for key count estimation (CASSANDRA-5906)
 * CF id is changed to be non-deterministic. Data dir/key cache are created
   uniquely for CF id (CASSANDRA-5202)
 * New counters implementation (CASSANDRA-6504)
 * Replace UnsortedColumns, EmptyColumns, TreeMapBackedSortedColumns with new
   ArrayBackedSortedColumns (CASSANDRA-6630, CASSANDRA-6662, CASSANDRA-6690)
 * Add option to use row cache with a given amount of rows (CASSANDRA-5357)
 * Avoid repairing already repaired data (CASSANDRA-5351)
 * Reject counter updates with USING TTL/TIMESTAMP (CASSANDRA-6649)
 * Replace index_interval with min/max_index_interval (CASSANDRA-6379)
 * Lift limitation that order by columns must be selected for IN queries (CASSANDRA-4911)


2.0.5
 * Reduce garbage generated by bloom filter lookups (CASSANDRA-6609)
 * Add ks.cf names to tombstone logging (CASSANDRA-6597)
 * Use LOCAL_QUORUM for LWT operations at LOCAL_SERIAL (CASSANDRA-6495)
 * Wait for gossip to settle before accepting client connections (CASSANDRA-4288)
 * Delete unfinished compaction incrementally (CASSANDRA-6086)
 * Allow specifying custom secondary index options in CQL3 (CASSANDRA-6480)
 * Improve replica pinning for cache efficiency in DES (CASSANDRA-6485)
 * Fix LOCAL_SERIAL from thrift (CASSANDRA-6584)
 * Don't special case received counts in CAS timeout exceptions (CASSANDRA-6595)
 * Add support for 2.1 global counter shards (CASSANDRA-6505)
 * Fix NPE when streaming connection is not yet established (CASSANDRA-6210)
 * Avoid rare duplicate read repair triggering (CASSANDRA-6606)
 * Fix paging discardFirst (CASSANDRA-6555)
 * Fix ArrayIndexOutOfBoundsException in 2ndary index query (CASSANDRA-6470)
 * Release sstables upon rebuilding 2i (CASSANDRA-6635)
 * Add AbstractCompactionStrategy.startup() method (CASSANDRA-6637)
 * SSTableScanner may skip rows during cleanup (CASSANDRA-6638)
 * sstables from stalled repair sessions can resurrect deleted data (CASSANDRA-6503)
 * Switch stress to use ITransportFactory (CASSANDRA-6641)
 * Fix IllegalArgumentException during prepare (CASSANDRA-6592)
 * Fix possible loss of 2ndary index entries during compaction (CASSANDRA-6517)
 * Fix direct Memory on architectures that do not support unaligned long access
   (CASSANDRA-6628)
 * Let scrub optionally skip broken counter partitions (CASSANDRA-5930)
Merged from 1.2:
 * fsync compression metadata (CASSANDRA-6531)
 * Validate CF existence on execution for prepared statement (CASSANDRA-6535)
 * Add ability to throttle batchlog replay (CASSANDRA-6550)
 * Fix executing LOCAL_QUORUM with SimpleStrategy (CASSANDRA-6545)
 * Avoid StackOverflow when using large IN queries (CASSANDRA-6567)
 * Nodetool upgradesstables includes secondary indexes (CASSANDRA-6598)
 * Paginate batchlog replay (CASSANDRA-6569)
 * skip blocking on streaming during drain (CASSANDRA-6603)
 * Improve error message when schema doesn't match loaded sstable (CASSANDRA-6262)
 * Add properties to adjust FD initial value and max interval (CASSANDRA-4375)
 * Fix preparing with batch and delete from collection (CASSANDRA-6607)
 * Fix ABSC reverse iterator's remove() method (CASSANDRA-6629)
 * Handle host ID conflicts properly (CASSANDRA-6615)
 * Move handling of migration event source to solve bootstrap race. (CASSANDRA-6648)
 * Make sure compaction throughput value doesn't overflow with int math (CASSANDRA-6647)


2.0.4
 * Allow removing snapshots of no-longer-existing CFs (CASSANDRA-6418)
 * add StorageService.stopDaemon() (CASSANDRA-4268)
 * add IRE for invalid CF supplied to get_count (CASSANDRA-5701)
 * add client encryption support to sstableloader (CASSANDRA-6378)
 * Fix accept() loop for SSL sockets post-shutdown (CASSANDRA-6468)
 * Fix size-tiered compaction in LCS L0 (CASSANDRA-6496)
 * Fix assertion failure in filterColdSSTables (CASSANDRA-6483)
 * Fix row tombstones in larger-than-memory compactions (CASSANDRA-6008)
 * Fix cleanup ClassCastException (CASSANDRA-6462)
 * Reduce gossip memory use by interning VersionedValue strings (CASSANDRA-6410)
 * Allow specifying datacenters to participate in a repair (CASSANDRA-6218)
 * Fix divide-by-zero in PCI (CASSANDRA-6403)
 * Fix setting last compacted key in the wrong level for LCS (CASSANDRA-6284)
 * Add millisecond precision formats to the timestamp parser (CASSANDRA-6395)
 * Expose a total memtable size metric for a CF (CASSANDRA-6391)
 * cqlsh: handle symlinks properly (CASSANDRA-6425)
 * Fix potential infinite loop when paging query with IN (CASSANDRA-6464)
 * Fix assertion error in AbstractQueryPager.discardFirst (CASSANDRA-6447)
 * Fix streaming older SSTable yields unnecessary tombstones (CASSANDRA-6527)
Merged from 1.2:
 * Improved error message on bad properties in DDL queries (CASSANDRA-6453)
 * Randomize batchlog candidates selection (CASSANDRA-6481)
 * Fix thundering herd on endpoint cache invalidation (CASSANDRA-6345, 6485)
 * Improve batchlog write performance with vnodes (CASSANDRA-6488)
 * cqlsh: quote single quotes in strings inside collections (CASSANDRA-6172)
 * Improve gossip performance for typical messages (CASSANDRA-6409)
 * Throw IRE if a prepared statement has more markers than supported
   (CASSANDRA-5598)
 * Expose Thread metrics for the native protocol server (CASSANDRA-6234)
 * Change snapshot response message verb to INTERNAL to avoid dropping it
   (CASSANDRA-6415)
 * Warn when collection read has > 65K elements (CASSANDRA-5428)
 * Fix cache persistence when both row and key cache are enabled
   (CASSANDRA-6413)
 * (Hadoop) add describe_local_ring (CASSANDRA-6268)
 * Fix handling of concurrent directory creation failure (CASSANDRA-6459)
 * Allow executing CREATE statements multiple times (CASSANDRA-6471)
 * Don't send confusing info with timeouts (CASSANDRA-6491)
 * Don't resubmit counter mutation runnables internally (CASSANDRA-6427)
 * Don't drop local mutations without a hint (CASSANDRA-6510)
 * Don't allow null max_hint_window_in_ms (CASSANDRA-6419)
 * Validate SliceRange start and finish lengths (CASSANDRA-6521)


2.0.3
 * Fix FD leak on slice read path (CASSANDRA-6275)
 * Cancel read meter task when closing SSTR (CASSANDRA-6358)
 * free off-heap IndexSummary during bulk (CASSANDRA-6359)
 * Recover from IOException in accept() thread (CASSANDRA-6349)
 * Improve Gossip tolerance of abnormally slow tasks (CASSANDRA-6338)
 * Fix trying to hint timed out counter writes (CASSANDRA-6322)
 * Allow restoring specific columnfamilies from archived CL (CASSANDRA-4809)
 * Avoid flushing compaction_history after each operation (CASSANDRA-6287)
 * Fix repair assertion error when tombstones expire (CASSANDRA-6277)
 * Skip loading corrupt key cache (CASSANDRA-6260)
 * Fixes for compacting larger-than-memory rows (CASSANDRA-6274)
 * Compact hottest sstables first and optionally omit coldest from
   compaction entirely (CASSANDRA-6109)
 * Fix modifying column_metadata from thrift (CASSANDRA-6182)
 * cqlsh: fix LIST USERS output (CASSANDRA-6242)
 * Add IRequestSink interface (CASSANDRA-6248)
 * Update memtable size while flushing (CASSANDRA-6249)
 * Provide hooks around CQL2/CQL3 statement execution (CASSANDRA-6252)
 * Require Permission.SELECT for CAS updates (CASSANDRA-6247)
 * New CQL-aware SSTableWriter (CASSANDRA-5894)
 * Reject CAS operation when the protocol v1 is used (CASSANDRA-6270)
 * Correctly throw error when frame too large (CASSANDRA-5981)
 * Fix serialization bug in PagedRange with 2ndary indexes (CASSANDRA-6299)
 * Fix CQL3 table validation in Thrift (CASSANDRA-6140)
 * Fix bug missing results with IN clauses (CASSANDRA-6327)
 * Fix paging with reversed slices (CASSANDRA-6343)
 * Set minTimestamp correctly to be able to drop expired sstables (CASSANDRA-6337)
 * Support NaN and Infinity as float literals (CASSANDRA-6003)
 * Remove RF from nodetool ring output (CASSANDRA-6289)
 * Fix attempting to flush empty rows (CASSANDRA-6374)
 * Fix potential out of bounds exception when paging (CASSANDRA-6333)
Merged from 1.2:
 * Optimize FD phi calculation (CASSANDRA-6386)
 * Improve initial FD phi estimate when starting up (CASSANDRA-6385)
 * Don't list CQL3 table in CLI describe even if named explicitely
   (CASSANDRA-5750)
 * Invalidate row cache when dropping CF (CASSANDRA-6351)
 * add non-jamm path for cached statements (CASSANDRA-6293)
 * add windows bat files for shell commands (CASSANDRA-6145)
 * Require logging in for Thrift CQL2/3 statement preparation (CASSANDRA-6254)
 * restrict max_num_tokens to 1536 (CASSANDRA-6267)
 * Nodetool gets default JMX port from cassandra-env.sh (CASSANDRA-6273)
 * make calculatePendingRanges asynchronous (CASSANDRA-6244)
 * Remove blocking flushes in gossip thread (CASSANDRA-6297)
 * Fix potential socket leak in connectionpool creation (CASSANDRA-6308)
 * Allow LOCAL_ONE/LOCAL_QUORUM to work with SimpleStrategy (CASSANDRA-6238)
 * cqlsh: handle 'null' as session duration (CASSANDRA-6317)
 * Fix json2sstable handling of range tombstones (CASSANDRA-6316)
 * Fix missing one row in reverse query (CASSANDRA-6330)
 * Fix reading expired row value from row cache (CASSANDRA-6325)
 * Fix AssertionError when doing set element deletion (CASSANDRA-6341)
 * Make CL code for the native protocol match the one in C* 2.0
   (CASSANDRA-6347)
 * Disallow altering CQL3 table from thrift (CASSANDRA-6370)
 * Fix size computation of prepared statement (CASSANDRA-6369)


2.0.2
 * Update FailureDetector to use nanontime (CASSANDRA-4925)
 * Fix FileCacheService regressions (CASSANDRA-6149)
 * Never return WriteTimeout for CL.ANY (CASSANDRA-6132)
 * Fix race conditions in bulk loader (CASSANDRA-6129)
 * Add configurable metrics reporting (CASSANDRA-4430)
 * drop queries exceeding a configurable number of tombstones (CASSANDRA-6117)
 * Track and persist sstable read activity (CASSANDRA-5515)
 * Fixes for speculative retry (CASSANDRA-5932, CASSANDRA-6194)
 * Improve memory usage of metadata min/max column names (CASSANDRA-6077)
 * Fix thrift validation refusing row markers on CQL3 tables (CASSANDRA-6081)
 * Fix insertion of collections with CAS (CASSANDRA-6069)
 * Correctly send metadata on SELECT COUNT (CASSANDRA-6080)
 * Track clients' remote addresses in ClientState (CASSANDRA-6070)
 * Create snapshot dir if it does not exist when migrating
   leveled manifest (CASSANDRA-6093)
 * make sequential nodetool repair the default (CASSANDRA-5950)
 * Add more hooks for compaction strategy implementations (CASSANDRA-6111)
 * Fix potential NPE on composite 2ndary indexes (CASSANDRA-6098)
 * Delete can potentially be skipped in batch (CASSANDRA-6115)
 * Allow alter keyspace on system_traces (CASSANDRA-6016)
 * Disallow empty column names in cql (CASSANDRA-6136)
 * Use Java7 file-handling APIs and fix file moving on Windows (CASSANDRA-5383)
 * Save compaction history to system keyspace (CASSANDRA-5078)
 * Fix NPE if StorageService.getOperationMode() is executed before full startup (CASSANDRA-6166)
 * CQL3: support pre-epoch longs for TimestampType (CASSANDRA-6212)
 * Add reloadtriggers command to nodetool (CASSANDRA-4949)
 * cqlsh: ignore empty 'value alias' in DESCRIBE (CASSANDRA-6139)
 * Fix sstable loader (CASSANDRA-6205)
 * Reject bootstrapping if the node already exists in gossip (CASSANDRA-5571)
 * Fix NPE while loading paxos state (CASSANDRA-6211)
 * cqlsh: add SHOW SESSION <tracing-session> command (CASSANDRA-6228)
Merged from 1.2:
 * (Hadoop) Require CFRR batchSize to be at least 2 (CASSANDRA-6114)
 * Add a warning for small LCS sstable size (CASSANDRA-6191)
 * Add ability to list specific KS/CF combinations in nodetool cfstats (CASSANDRA-4191)
 * Mark CF clean if a mutation raced the drop and got it marked dirty (CASSANDRA-5946)
 * Add a LOCAL_ONE consistency level (CASSANDRA-6202)
 * Limit CQL prepared statement cache by size instead of count (CASSANDRA-6107)
 * Tracing should log write failure rather than raw exceptions (CASSANDRA-6133)
 * lock access to TM.endpointToHostIdMap (CASSANDRA-6103)
 * Allow estimated memtable size to exceed slab allocator size (CASSANDRA-6078)
 * Start MeteredFlusher earlier to prevent OOM during CL replay (CASSANDRA-6087)
 * Avoid sending Truncate command to fat clients (CASSANDRA-6088)
 * Allow where clause conditions to be in parenthesis (CASSANDRA-6037)
 * Do not open non-ssl storage port if encryption option is all (CASSANDRA-3916)
 * Move batchlog replay to its own executor (CASSANDRA-6079)
 * Add tombstone debug threshold and histogram (CASSANDRA-6042, 6057)
 * Enable tcp keepalive on incoming connections (CASSANDRA-4053)
 * Fix fat client schema pull NPE (CASSANDRA-6089)
 * Fix memtable flushing for indexed tables (CASSANDRA-6112)
 * Fix skipping columns with multiple slices (CASSANDRA-6119)
 * Expose connected thrift + native client counts (CASSANDRA-5084)
 * Optimize auth setup (CASSANDRA-6122)
 * Trace index selection (CASSANDRA-6001)
 * Update sstablesPerReadHistogram to use biased sampling (CASSANDRA-6164)
 * Log UnknownColumnfamilyException when closing socket (CASSANDRA-5725)
 * Properly error out on CREATE INDEX for counters table (CASSANDRA-6160)
 * Handle JMX notification failure for repair (CASSANDRA-6097)
 * (Hadoop) Fetch no more than 128 splits in parallel (CASSANDRA-6169)
 * stress: add username/password authentication support (CASSANDRA-6068)
 * Fix indexed queries with row cache enabled on parent table (CASSANDRA-5732)
 * Fix compaction race during columnfamily drop (CASSANDRA-5957)
 * Fix validation of empty column names for compact tables (CASSANDRA-6152)
 * Skip replaying mutations that pass CRC but fail to deserialize (CASSANDRA-6183)
 * Rework token replacement to use replace_address (CASSANDRA-5916)
 * Fix altering column types (CASSANDRA-6185)
 * cqlsh: fix CREATE/ALTER WITH completion (CASSANDRA-6196)
 * add windows bat files for shell commands (CASSANDRA-6145)
 * Fix potential stack overflow during range tombstones insertion (CASSANDRA-6181)
 * (Hadoop) Make LOCAL_ONE the default consistency level (CASSANDRA-6214)


2.0.1
 * Fix bug that could allow reading deleted data temporarily (CASSANDRA-6025)
 * Improve memory use defaults (CASSANDRA-6059)
 * Make ThriftServer more easlly extensible (CASSANDRA-6058)
 * Remove Hadoop dependency from ITransportFactory (CASSANDRA-6062)
 * add file_cache_size_in_mb setting (CASSANDRA-5661)
 * Improve error message when yaml contains invalid properties (CASSANDRA-5958)
 * Improve leveled compaction's ability to find non-overlapping L0 compactions
   to work on concurrently (CASSANDRA-5921)
 * Notify indexer of columns shadowed by range tombstones (CASSANDRA-5614)
 * Log Merkle tree stats (CASSANDRA-2698)
 * Switch from crc32 to adler32 for compressed sstable checksums (CASSANDRA-5862)
 * Improve offheap memcpy performance (CASSANDRA-5884)
 * Use a range aware scanner for cleanup (CASSANDRA-2524)
 * Cleanup doesn't need to inspect sstables that contain only local data
   (CASSANDRA-5722)
 * Add ability for CQL3 to list partition keys (CASSANDRA-4536)
 * Improve native protocol serialization (CASSANDRA-5664)
 * Upgrade Thrift to 0.9.1 (CASSANDRA-5923)
 * Require superuser status for adding triggers (CASSANDRA-5963)
 * Make standalone scrubber handle old and new style leveled manifest
   (CASSANDRA-6005)
 * Fix paxos bugs (CASSANDRA-6012, 6013, 6023)
 * Fix paged ranges with multiple replicas (CASSANDRA-6004)
 * Fix potential AssertionError during tracing (CASSANDRA-6041)
 * Fix NPE in sstablesplit (CASSANDRA-6027)
 * Migrate pre-2.0 key/value/column aliases to system.schema_columns
   (CASSANDRA-6009)
 * Paging filter empty rows too agressively (CASSANDRA-6040)
 * Support variadic parameters for IN clauses (CASSANDRA-4210)
 * cqlsh: return the result of CAS writes (CASSANDRA-5796)
 * Fix validation of IN clauses with 2ndary indexes (CASSANDRA-6050)
 * Support named bind variables in CQL (CASSANDRA-6033)
Merged from 1.2:
 * Allow cache-keys-to-save to be set at runtime (CASSANDRA-5980)
 * Avoid second-guessing out-of-space state (CASSANDRA-5605)
 * Tuning knobs for dealing with large blobs and many CFs (CASSANDRA-5982)
 * (Hadoop) Fix CQLRW for thrift tables (CASSANDRA-6002)
 * Fix possible divide-by-zero in HHOM (CASSANDRA-5990)
 * Allow local batchlog writes for CL.ANY (CASSANDRA-5967)
 * Upgrade metrics-core to version 2.2.0 (CASSANDRA-5947)
 * Fix CqlRecordWriter with composite keys (CASSANDRA-5949)
 * Add snitch, schema version, cluster, partitioner to JMX (CASSANDRA-5881)
 * Allow disabling SlabAllocator (CASSANDRA-5935)
 * Make user-defined compaction JMX blocking (CASSANDRA-4952)
 * Fix streaming does not transfer wrapped range (CASSANDRA-5948)
 * Fix loading index summary containing empty key (CASSANDRA-5965)
 * Correctly handle limits in CompositesSearcher (CASSANDRA-5975)
 * Pig: handle CQL collections (CASSANDRA-5867)
 * Pass the updated cf to the PRSI index() method (CASSANDRA-5999)
 * Allow empty CQL3 batches (as no-op) (CASSANDRA-5994)
 * Support null in CQL3 functions (CASSANDRA-5910)
 * Replace the deprecated MapMaker with CacheLoader (CASSANDRA-6007)
 * Add SSTableDeletingNotification to DataTracker (CASSANDRA-6010)
 * Fix snapshots in use get deleted during snapshot repair (CASSANDRA-6011)
 * Move hints and exception count to o.a.c.metrics (CASSANDRA-6017)
 * Fix memory leak in snapshot repair (CASSANDRA-6047)
 * Fix sstable2sjon for CQL3 tables (CASSANDRA-5852)


2.0.0
 * Fix thrift validation when inserting into CQL3 tables (CASSANDRA-5138)
 * Fix periodic memtable flushing behavior with clean memtables (CASSANDRA-5931)
 * Fix dateOf() function for pre-2.0 timestamp columns (CASSANDRA-5928)
 * Fix SSTable unintentionally loads BF when opened for batch (CASSANDRA-5938)
 * Add stream session progress to JMX (CASSANDRA-4757)
 * Fix NPE during CAS operation (CASSANDRA-5925)
Merged from 1.2:
 * Fix getBloomFilterDiskSpaceUsed for AlwaysPresentFilter (CASSANDRA-5900)
 * Don't announce schema version until we've loaded the changes locally
   (CASSANDRA-5904)
 * Fix to support off heap bloom filters size greater than 2 GB (CASSANDRA-5903)
 * Properly handle parsing huge map and set literals (CASSANDRA-5893)


2.0.0-rc2
 * enable vnodes by default (CASSANDRA-5869)
 * fix CAS contention timeout (CASSANDRA-5830)
 * fix HsHa to respect max frame size (CASSANDRA-4573)
 * Fix (some) 2i on composite components omissions (CASSANDRA-5851)
 * cqlsh: add DESCRIBE FULL SCHEMA variant (CASSANDRA-5880)
Merged from 1.2:
 * Correctly validate sparse composite cells in scrub (CASSANDRA-5855)
 * Add KeyCacheHitRate metric to CF metrics (CASSANDRA-5868)
 * cqlsh: add support for multiline comments (CASSANDRA-5798)
 * Handle CQL3 SELECT duplicate IN restrictions on clustering columns
   (CASSANDRA-5856)


2.0.0-rc1
 * improve DecimalSerializer performance (CASSANDRA-5837)
 * fix potential spurious wakeup in AsyncOneResponse (CASSANDRA-5690)
 * fix schema-related trigger issues (CASSANDRA-5774)
 * Better validation when accessing CQL3 table from thrift (CASSANDRA-5138)
 * Fix assertion error during repair (CASSANDRA-5801)
 * Fix range tombstone bug (CASSANDRA-5805)
 * DC-local CAS (CASSANDRA-5797)
 * Add a native_protocol_version column to the system.local table (CASSANRDA-5819)
 * Use index_interval from cassandra.yaml when upgraded (CASSANDRA-5822)
 * Fix buffer underflow on socket close (CASSANDRA-5792)
Merged from 1.2:
 * Fix reading DeletionTime from 1.1-format sstables (CASSANDRA-5814)
 * cqlsh: add collections support to COPY (CASSANDRA-5698)
 * retry important messages for any IOException (CASSANDRA-5804)
 * Allow empty IN relations in SELECT/UPDATE/DELETE statements (CASSANDRA-5626)
 * cqlsh: fix crashing on Windows due to libedit detection (CASSANDRA-5812)
 * fix bulk-loading compressed sstables (CASSANDRA-5820)
 * (Hadoop) fix quoting in CqlPagingRecordReader and CqlRecordWriter
   (CASSANDRA-5824)
 * update default LCS sstable size to 160MB (CASSANDRA-5727)
 * Allow compacting 2Is via nodetool (CASSANDRA-5670)
 * Hex-encode non-String keys in OPP (CASSANDRA-5793)
 * nodetool history logging (CASSANDRA-5823)
 * (Hadoop) fix support for Thrift tables in CqlPagingRecordReader
   (CASSANDRA-5752)
 * add "all time blocked" to StatusLogger output (CASSANDRA-5825)
 * Future-proof inter-major-version schema migrations (CASSANDRA-5845)
 * (Hadoop) add CqlPagingRecordReader support for ReversedType in Thrift table
   (CASSANDRA-5718)
 * Add -no-snapshot option to scrub (CASSANDRA-5891)
 * Fix to support off heap bloom filters size greater than 2 GB (CASSANDRA-5903)
 * Properly handle parsing huge map and set literals (CASSANDRA-5893)
 * Fix LCS L0 compaction may overlap in L1 (CASSANDRA-5907)
 * New sstablesplit tool to split large sstables offline (CASSANDRA-4766)
 * Fix potential deadlock in native protocol server (CASSANDRA-5926)
 * Disallow incompatible type change in CQL3 (CASSANDRA-5882)
Merged from 1.1:
 * Correctly validate sparse composite cells in scrub (CASSANDRA-5855)


2.0.0-beta2
 * Replace countPendingHints with Hints Created metric (CASSANDRA-5746)
 * Allow nodetool with no args, and with help to run without a server (CASSANDRA-5734)
 * Cleanup AbstractType/TypeSerializer classes (CASSANDRA-5744)
 * Remove unimplemented cli option schema-mwt (CASSANDRA-5754)
 * Support range tombstones in thrift (CASSANDRA-5435)
 * Normalize table-manipulating CQL3 statements' class names (CASSANDRA-5759)
 * cqlsh: add missing table options to DESCRIBE output (CASSANDRA-5749)
 * Fix assertion error during repair (CASSANDRA-5757)
 * Fix bulkloader (CASSANDRA-5542)
 * Add LZ4 compression to the native protocol (CASSANDRA-5765)
 * Fix bugs in the native protocol v2 (CASSANDRA-5770)
 * CAS on 'primary key only' table (CASSANDRA-5715)
 * Support streaming SSTables of old versions (CASSANDRA-5772)
 * Always respect protocol version in native protocol (CASSANDRA-5778)
 * Fix ConcurrentModificationException during streaming (CASSANDRA-5782)
 * Update deletion timestamp in Commit#updatesWithPaxosTime (CASSANDRA-5787)
 * Thrift cas() method crashes if input columns are not sorted (CASSANDRA-5786)
 * Order columns names correctly when querying for CAS (CASSANDRA-5788)
 * Fix streaming retry (CASSANDRA-5775)
Merged from 1.2:
 * if no seeds can be a reached a node won't start in a ring by itself (CASSANDRA-5768)
 * add cassandra.unsafesystem property (CASSANDRA-5704)
 * (Hadoop) quote identifiers in CqlPagingRecordReader (CASSANDRA-5763)
 * Add replace_node functionality for vnodes (CASSANDRA-5337)
 * Add timeout events to query traces (CASSANDRA-5520)
 * Fix serialization of the LEFT gossip value (CASSANDRA-5696)
 * Pig: support for cql3 tables (CASSANDRA-5234)
 * Fix skipping range tombstones with reverse queries (CASSANDRA-5712)
 * Expire entries out of ThriftSessionManager (CASSANDRA-5719)
 * Don't keep ancestor information in memory (CASSANDRA-5342)
 * Expose native protocol server status in nodetool info (CASSANDRA-5735)
 * Fix pathetic performance of range tombstones (CASSANDRA-5677)
 * Fix querying with an empty (impossible) range (CASSANDRA-5573)
 * cqlsh: handle CUSTOM 2i in DESCRIBE output (CASSANDRA-5760)
 * Fix minor bug in Range.intersects(Bound) (CASSANDRA-5771)
 * cqlsh: handle disabled compression in DESCRIBE output (CASSANDRA-5766)
 * Ensure all UP events are notified on the native protocol (CASSANDRA-5769)
 * Fix formatting of sstable2json with multiple -k arguments (CASSANDRA-5781)
 * Don't rely on row marker for queries in general to hide lost markers
   after TTL expires (CASSANDRA-5762)
 * Sort nodetool help output (CASSANDRA-5776)
 * Fix column expiring during 2 phases compaction (CASSANDRA-5799)
 * now() is being rejected in INSERTs when inside collections (CASSANDRA-5795)


2.0.0-beta1
 * Add support for indexing clustered columns (CASSANDRA-5125)
 * Removed on-heap row cache (CASSANDRA-5348)
 * use nanotime consistently for node-local timeouts (CASSANDRA-5581)
 * Avoid unnecessary second pass on name-based queries (CASSANDRA-5577)
 * Experimental triggers (CASSANDRA-1311)
 * JEMalloc support for off-heap allocation (CASSANDRA-3997)
 * Single-pass compaction (CASSANDRA-4180)
 * Removed token range bisection (CASSANDRA-5518)
 * Removed compatibility with pre-1.2.5 sstables and network messages
   (CASSANDRA-5511)
 * removed PBSPredictor (CASSANDRA-5455)
 * CAS support (CASSANDRA-5062, 5441, 5442, 5443, 5619, 5667)
 * Leveled compaction performs size-tiered compactions in L0
   (CASSANDRA-5371, 5439)
 * Add yaml network topology snitch for mixed ec2/other envs (CASSANDRA-5339)
 * Log when a node is down longer than the hint window (CASSANDRA-4554)
 * Optimize tombstone creation for ExpiringColumns (CASSANDRA-4917)
 * Improve LeveledScanner work estimation (CASSANDRA-5250, 5407)
 * Replace compaction lock with runWithCompactionsDisabled (CASSANDRA-3430)
 * Change Message IDs to ints (CASSANDRA-5307)
 * Move sstable level information into the Stats component, removing the
   need for a separate Manifest file (CASSANDRA-4872)
 * avoid serializing to byte[] on commitlog append (CASSANDRA-5199)
 * make index_interval configurable per columnfamily (CASSANDRA-3961, CASSANDRA-5650)
 * add default_time_to_live (CASSANDRA-3974)
 * add memtable_flush_period_in_ms (CASSANDRA-4237)
 * replace supercolumns internally by composites (CASSANDRA-3237, 5123)
 * upgrade thrift to 0.9.0 (CASSANDRA-3719)
 * drop unnecessary keyspace parameter from user-defined compaction API
   (CASSANDRA-5139)
 * more robust solution to incomplete compactions + counters (CASSANDRA-5151)
 * Change order of directory searching for c*.in.sh (CASSANDRA-3983)
 * Add tool to reset SSTable compaction level for LCS (CASSANDRA-5271)
 * Allow custom configuration loader (CASSANDRA-5045)
 * Remove memory emergency pressure valve logic (CASSANDRA-3534)
 * Reduce request latency with eager retry (CASSANDRA-4705)
 * cqlsh: Remove ASSUME command (CASSANDRA-5331)
 * Rebuild BF when loading sstables if bloom_filter_fp_chance
   has changed since compaction (CASSANDRA-5015)
 * remove row-level bloom filters (CASSANDRA-4885)
 * Change Kernel Page Cache skipping into row preheating (disabled by default)
   (CASSANDRA-4937)
 * Improve repair by deciding on a gcBefore before sending
   out TreeRequests (CASSANDRA-4932)
 * Add an official way to disable compactions (CASSANDRA-5074)
 * Reenable ALTER TABLE DROP with new semantics (CASSANDRA-3919)
 * Add binary protocol versioning (CASSANDRA-5436)
 * Swap THshaServer for TThreadedSelectorServer (CASSANDRA-5530)
 * Add alias support to SELECT statement (CASSANDRA-5075)
 * Don't create empty RowMutations in CommitLogReplayer (CASSANDRA-5541)
 * Use range tombstones when dropping cfs/columns from schema (CASSANDRA-5579)
 * cqlsh: drop CQL2/CQL3-beta support (CASSANDRA-5585)
 * Track max/min column names in sstables to be able to optimize slice
   queries (CASSANDRA-5514, CASSANDRA-5595, CASSANDRA-5600)
 * Binary protocol: allow batching already prepared statements (CASSANDRA-4693)
 * Allow preparing timestamp, ttl and limit in CQL3 queries (CASSANDRA-4450)
 * Support native link w/o JNA in Java7 (CASSANDRA-3734)
 * Use SASL authentication in binary protocol v2 (CASSANDRA-5545)
 * Replace Thrift HsHa with LMAX Disruptor based implementation (CASSANDRA-5582)
 * cqlsh: Add row count to SELECT output (CASSANDRA-5636)
 * Include a timestamp with all read commands to determine column expiration
   (CASSANDRA-5149)
 * Streaming 2.0 (CASSANDRA-5286, 5699)
 * Conditional create/drop ks/table/index statements in CQL3 (CASSANDRA-2737)
 * more pre-table creation property validation (CASSANDRA-5693)
 * Redesign repair messages (CASSANDRA-5426)
 * Fix ALTER RENAME post-5125 (CASSANDRA-5702)
 * Disallow renaming a 2ndary indexed column (CASSANDRA-5705)
 * Rename Table to Keyspace (CASSANDRA-5613)
 * Ensure changing column_index_size_in_kb on different nodes don't corrupt the
   sstable (CASSANDRA-5454)
 * Move resultset type information into prepare, not execute (CASSANDRA-5649)
 * Auto paging in binary protocol (CASSANDRA-4415, 5714)
 * Don't tie client side use of AbstractType to JDBC (CASSANDRA-4495)
 * Adds new TimestampType to replace DateType (CASSANDRA-5723, CASSANDRA-5729)
Merged from 1.2:
 * make starting native protocol server idempotent (CASSANDRA-5728)
 * Fix loading key cache when a saved entry is no longer valid (CASSANDRA-5706)
 * Fix serialization of the LEFT gossip value (CASSANDRA-5696)
 * cqlsh: Don't show 'null' in place of empty values (CASSANDRA-5675)
 * Race condition in detecting version on a mixed 1.1/1.2 cluster
   (CASSANDRA-5692)
 * Fix skipping range tombstones with reverse queries (CASSANDRA-5712)
 * Expire entries out of ThriftSessionManager (CASSANRDA-5719)
 * Don't keep ancestor information in memory (CASSANDRA-5342)
 * cqlsh: fix handling of semicolons inside BATCH queries (CASSANDRA-5697)


1.2.6
 * Fix tracing when operation completes before all responses arrive
   (CASSANDRA-5668)
 * Fix cross-DC mutation forwarding (CASSANDRA-5632)
 * Reduce SSTableLoader memory usage (CASSANDRA-5555)
 * Scale hinted_handoff_throttle_in_kb to cluster size (CASSANDRA-5272)
 * (Hadoop) Add CQL3 input/output formats (CASSANDRA-4421, 5622)
 * (Hadoop) Fix InputKeyRange in CFIF (CASSANDRA-5536)
 * Fix dealing with ridiculously large max sstable sizes in LCS (CASSANDRA-5589)
 * Ignore pre-truncate hints (CASSANDRA-4655)
 * Move System.exit on OOM into a separate thread (CASSANDRA-5273)
 * Write row markers when serializing schema (CASSANDRA-5572)
 * Check only SSTables for the requested range when streaming (CASSANDRA-5569)
 * Improve batchlog replay behavior and hint ttl handling (CASSANDRA-5314)
 * Exclude localTimestamp from validation for tombstones (CASSANDRA-5398)
 * cqlsh: add custom prompt support (CASSANDRA-5539)
 * Reuse prepared statements in hot auth queries (CASSANDRA-5594)
 * cqlsh: add vertical output option (see EXPAND) (CASSANDRA-5597)
 * Add a rate limit option to stress (CASSANDRA-5004)
 * have BulkLoader ignore snapshots directories (CASSANDRA-5587)
 * fix SnitchProperties logging context (CASSANDRA-5602)
 * Expose whether jna is enabled and memory is locked via JMX (CASSANDRA-5508)
 * cqlsh: fix COPY FROM with ReversedType (CASSANDRA-5610)
 * Allow creating CUSTOM indexes on collections (CASSANDRA-5615)
 * Evaluate now() function at execution time (CASSANDRA-5616)
 * Expose detailed read repair metrics (CASSANDRA-5618)
 * Correct blob literal + ReversedType parsing (CASSANDRA-5629)
 * Allow GPFS to prefer the internal IP like EC2MRS (CASSANDRA-5630)
 * fix help text for -tspw cassandra-cli (CASSANDRA-5643)
 * don't throw away initial causes exceptions for internode encryption issues
   (CASSANDRA-5644)
 * Fix message spelling errors for cql select statements (CASSANDRA-5647)
 * Suppress custom exceptions thru jmx (CASSANDRA-5652)
 * Update CREATE CUSTOM INDEX syntax (CASSANDRA-5639)
 * Fix PermissionDetails.equals() method (CASSANDRA-5655)
 * Never allow partition key ranges in CQL3 without token() (CASSANDRA-5666)
 * Gossiper incorrectly drops AppState for an upgrading node (CASSANDRA-5660)
 * Connection thrashing during multi-region ec2 during upgrade, due to
   messaging version (CASSANDRA-5669)
 * Avoid over reconnecting in EC2MRS (CASSANDRA-5678)
 * Fix ReadResponseSerializer.serializedSize() for digest reads (CASSANDRA-5476)
 * allow sstable2json on 2i CFs (CASSANDRA-5694)
Merged from 1.1:
 * Remove buggy thrift max message length option (CASSANDRA-5529)
 * Fix NPE in Pig's widerow mode (CASSANDRA-5488)
 * Add split size parameter to Pig and disable split combination (CASSANDRA-5544)


1.2.5
 * make BytesToken.toString only return hex bytes (CASSANDRA-5566)
 * Ensure that submitBackground enqueues at least one task (CASSANDRA-5554)
 * fix 2i updates with identical values and timestamps (CASSANDRA-5540)
 * fix compaction throttling bursty-ness (CASSANDRA-4316)
 * reduce memory consumption of IndexSummary (CASSANDRA-5506)
 * remove per-row column name bloom filters (CASSANDRA-5492)
 * Include fatal errors in trace events (CASSANDRA-5447)
 * Ensure that PerRowSecondaryIndex is notified of row-level deletes
   (CASSANDRA-5445)
 * Allow empty blob literals in CQL3 (CASSANDRA-5452)
 * Fix streaming RangeTombstones at column index boundary (CASSANDRA-5418)
 * Fix preparing statements when current keyspace is not set (CASSANDRA-5468)
 * Fix SemanticVersion.isSupportedBy minor/patch handling (CASSANDRA-5496)
 * Don't provide oldCfId for post-1.1 system cfs (CASSANDRA-5490)
 * Fix primary range ignores replication strategy (CASSANDRA-5424)
 * Fix shutdown of binary protocol server (CASSANDRA-5507)
 * Fix repair -snapshot not working (CASSANDRA-5512)
 * Set isRunning flag later in binary protocol server (CASSANDRA-5467)
 * Fix use of CQL3 functions with descending clustering order (CASSANDRA-5472)
 * Disallow renaming columns one at a time for thrift table in CQL3
   (CASSANDRA-5531)
 * cqlsh: add CLUSTERING ORDER BY support to DESCRIBE (CASSANDRA-5528)
 * Add custom secondary index support to CQL3 (CASSANDRA-5484)
 * Fix repair hanging silently on unexpected error (CASSANDRA-5229)
 * Fix Ec2Snitch regression introduced by CASSANDRA-5171 (CASSANDRA-5432)
 * Add nodetool enablebackup/disablebackup (CASSANDRA-5556)
 * cqlsh: fix DESCRIBE after case insensitive USE (CASSANDRA-5567)
Merged from 1.1
 * Add retry mechanism to OTC for non-droppable_verbs (CASSANDRA-5393)
 * Use allocator information to improve memtable memory usage estimate
   (CASSANDRA-5497)
 * Fix trying to load deleted row into row cache on startup (CASSANDRA-4463)
 * fsync leveled manifest to avoid corruption (CASSANDRA-5535)
 * Fix Bound intersection computation (CASSANDRA-5551)
 * sstablescrub now respects max memory size in cassandra.in.sh (CASSANDRA-5562)


1.2.4
 * Ensure that PerRowSecondaryIndex updates see the most recent values
   (CASSANDRA-5397)
 * avoid duplicate index entries ind PrecompactedRow and
   ParallelCompactionIterable (CASSANDRA-5395)
 * remove the index entry on oldColumn when new column is a tombstone
   (CASSANDRA-5395)
 * Change default stream throughput from 400 to 200 mbps (CASSANDRA-5036)
 * Gossiper logs DOWN for symmetry with UP (CASSANDRA-5187)
 * Fix mixing prepared statements between keyspaces (CASSANDRA-5352)
 * Fix consistency level during bootstrap - strike 3 (CASSANDRA-5354)
 * Fix transposed arguments in AlreadyExistsException (CASSANDRA-5362)
 * Improve asynchronous hint delivery (CASSANDRA-5179)
 * Fix Guava dependency version (12.0 -> 13.0.1) for Maven (CASSANDRA-5364)
 * Validate that provided CQL3 collection value are < 64K (CASSANDRA-5355)
 * Make upgradeSSTable skip current version sstables by default (CASSANDRA-5366)
 * Optimize min/max timestamp collection (CASSANDRA-5373)
 * Invalid streamId in cql binary protocol when using invalid CL
   (CASSANDRA-5164)
 * Fix validation for IN where clauses with collections (CASSANDRA-5376)
 * Copy resultSet on count query to avoid ConcurrentModificationException
   (CASSANDRA-5382)
 * Correctly typecheck in CQL3 even with ReversedType (CASSANDRA-5386)
 * Fix streaming compressed files when using encryption (CASSANDRA-5391)
 * cassandra-all 1.2.0 pom missing netty dependency (CASSANDRA-5392)
 * Fix writetime/ttl functions on null values (CASSANDRA-5341)
 * Fix NPE during cql3 select with token() (CASSANDRA-5404)
 * IndexHelper.skipBloomFilters won't skip non-SHA filters (CASSANDRA-5385)
 * cqlsh: Print maps ordered by key, sort sets (CASSANDRA-5413)
 * Add null syntax support in CQL3 for inserts (CASSANDRA-3783)
 * Allow unauthenticated set_keyspace() calls (CASSANDRA-5423)
 * Fix potential incremental backups race (CASSANDRA-5410)
 * Fix prepared BATCH statements with batch-level timestamps (CASSANDRA-5415)
 * Allow overriding superuser setup delay (CASSANDRA-5430)
 * cassandra-shuffle with JMX usernames and passwords (CASSANDRA-5431)
Merged from 1.1:
 * cli: Quote ks and cf names in schema output when needed (CASSANDRA-5052)
 * Fix bad default for min/max timestamp in SSTableMetadata (CASSANDRA-5372)
 * Fix cf name extraction from manifest in Directories.migrateFile()
   (CASSANDRA-5242)
 * Support pluggable internode authentication (CASSANDRA-5401)


1.2.3
 * add check for sstable overlap within a level on startup (CASSANDRA-5327)
 * replace ipv6 colons in jmx object names (CASSANDRA-5298, 5328)
 * Avoid allocating SSTableBoundedScanner during repair when the range does
   not intersect the sstable (CASSANDRA-5249)
 * Don't lowercase property map keys (this breaks NTS) (CASSANDRA-5292)
 * Fix composite comparator with super columns (CASSANDRA-5287)
 * Fix insufficient validation of UPDATE queries against counter cfs
   (CASSANDRA-5300)
 * Fix PropertyFileSnitch default DC/Rack behavior (CASSANDRA-5285)
 * Handle null values when executing prepared statement (CASSANDRA-5081)
 * Add netty to pom dependencies (CASSANDRA-5181)
 * Include type arguments in Thrift CQLPreparedResult (CASSANDRA-5311)
 * Fix compaction not removing columns when bf_fp_ratio is 1 (CASSANDRA-5182)
 * cli: Warn about missing CQL3 tables in schema descriptions (CASSANDRA-5309)
 * Re-enable unknown option in replication/compaction strategies option for
   backward compatibility (CASSANDRA-4795)
 * Add binary protocol support to stress (CASSANDRA-4993)
 * cqlsh: Fix COPY FROM value quoting and null handling (CASSANDRA-5305)
 * Fix repair -pr for vnodes (CASSANDRA-5329)
 * Relax CL for auth queries for non-default users (CASSANDRA-5310)
 * Fix AssertionError during repair (CASSANDRA-5245)
 * Don't announce migrations to pre-1.2 nodes (CASSANDRA-5334)
Merged from 1.1:
 * Update offline scrub for 1.0 -> 1.1 directory structure (CASSANDRA-5195)
 * add tmp flag to Descriptor hashcode (CASSANDRA-4021)
 * fix logging of "Found table data in data directories" when only system tables
   are present (CASSANDRA-5289)
 * cli: Add JMX authentication support (CASSANDRA-5080)
 * nodetool: ability to repair specific range (CASSANDRA-5280)
 * Fix possible assertion triggered in SliceFromReadCommand (CASSANDRA-5284)
 * cqlsh: Add inet type support on Windows (ipv4-only) (CASSANDRA-4801)
 * Fix race when initializing ColumnFamilyStore (CASSANDRA-5350)
 * Add UseTLAB JVM flag (CASSANDRA-5361)


1.2.2
 * fix potential for multiple concurrent compactions of the same sstables
   (CASSANDRA-5256)
 * avoid no-op caching of byte[] on commitlog append (CASSANDRA-5199)
 * fix symlinks under data dir not working (CASSANDRA-5185)
 * fix bug in compact storage metadata handling (CASSANDRA-5189)
 * Validate login for USE queries (CASSANDRA-5207)
 * cli: remove default username and password (CASSANDRA-5208)
 * configure populate_io_cache_on_flush per-CF (CASSANDRA-4694)
 * allow configuration of internode socket buffer (CASSANDRA-3378)
 * Make sstable directory picking blacklist-aware again (CASSANDRA-5193)
 * Correctly expire gossip states for edge cases (CASSANDRA-5216)
 * Improve handling of directory creation failures (CASSANDRA-5196)
 * Expose secondary indicies to the rest of nodetool (CASSANDRA-4464)
 * Binary protocol: avoid sending notification for 0.0.0.0 (CASSANDRA-5227)
 * add UseCondCardMark XX jvm settings on jdk 1.7 (CASSANDRA-4366)
 * CQL3 refactor to allow conversion function (CASSANDRA-5226)
 * Fix drop of sstables in some circumstance (CASSANDRA-5232)
 * Implement caching of authorization results (CASSANDRA-4295)
 * Add support for LZ4 compression (CASSANDRA-5038)
 * Fix missing columns in wide rows queries (CASSANDRA-5225)
 * Simplify auth setup and make system_auth ks alterable (CASSANDRA-5112)
 * Stop compactions from hanging during bootstrap (CASSANDRA-5244)
 * fix compressed streaming sending extra chunk (CASSANDRA-5105)
 * Add CQL3-based implementations of IAuthenticator and IAuthorizer
   (CASSANDRA-4898)
 * Fix timestamp-based tomstone removal logic (CASSANDRA-5248)
 * cli: Add JMX authentication support (CASSANDRA-5080)
 * Fix forceFlush behavior (CASSANDRA-5241)
 * cqlsh: Add username autocompletion (CASSANDRA-5231)
 * Fix CQL3 composite partition key error (CASSANDRA-5240)
 * Allow IN clause on last clustering key (CASSANDRA-5230)
Merged from 1.1:
 * fix start key/end token validation for wide row iteration (CASSANDRA-5168)
 * add ConfigHelper support for Thrift frame and max message sizes (CASSANDRA-5188)
 * fix nodetool repair not fail on node down (CASSANDRA-5203)
 * always collect tombstone hints (CASSANDRA-5068)
 * Fix error when sourcing file in cqlsh (CASSANDRA-5235)


1.2.1
 * stream undelivered hints on decommission (CASSANDRA-5128)
 * GossipingPropertyFileSnitch loads saved dc/rack info if needed (CASSANDRA-5133)
 * drain should flush system CFs too (CASSANDRA-4446)
 * add inter_dc_tcp_nodelay setting (CASSANDRA-5148)
 * re-allow wrapping ranges for start_token/end_token range pairitspwng (CASSANDRA-5106)
 * fix validation compaction of empty rows (CASSANDRA-5136)
 * nodetool methods to enable/disable hint storage/delivery (CASSANDRA-4750)
 * disallow bloom filter false positive chance of 0 (CASSANDRA-5013)
 * add threadpool size adjustment methods to JMXEnabledThreadPoolExecutor and
   CompactionManagerMBean (CASSANDRA-5044)
 * fix hinting for dropped local writes (CASSANDRA-4753)
 * off-heap cache doesn't need mutable column container (CASSANDRA-5057)
 * apply disk_failure_policy to bad disks on initial directory creation
   (CASSANDRA-4847)
 * Optimize name-based queries to use ArrayBackedSortedColumns (CASSANDRA-5043)
 * Fall back to old manifest if most recent is unparseable (CASSANDRA-5041)
 * pool [Compressed]RandomAccessReader objects on the partitioned read path
   (CASSANDRA-4942)
 * Add debug logging to list filenames processed by Directories.migrateFile
   method (CASSANDRA-4939)
 * Expose black-listed directories via JMX (CASSANDRA-4848)
 * Log compaction merge counts (CASSANDRA-4894)
 * Minimize byte array allocation by AbstractData{Input,Output} (CASSANDRA-5090)
 * Add SSL support for the binary protocol (CASSANDRA-5031)
 * Allow non-schema system ks modification for shuffle to work (CASSANDRA-5097)
 * cqlsh: Add default limit to SELECT statements (CASSANDRA-4972)
 * cqlsh: fix DESCRIBE for 1.1 cfs in CQL3 (CASSANDRA-5101)
 * Correctly gossip with nodes >= 1.1.7 (CASSANDRA-5102)
 * Ensure CL guarantees on digest mismatch (CASSANDRA-5113)
 * Validate correctly selects on composite partition key (CASSANDRA-5122)
 * Fix exception when adding collection (CASSANDRA-5117)
 * Handle states for non-vnode clusters correctly (CASSANDRA-5127)
 * Refuse unrecognized replication and compaction strategy options (CASSANDRA-4795)
 * Pick the correct value validator in sstable2json for cql3 tables (CASSANDRA-5134)
 * Validate login for describe_keyspace, describe_keyspaces and set_keyspace
   (CASSANDRA-5144)
 * Fix inserting empty maps (CASSANDRA-5141)
 * Don't remove tokens from System table for node we know (CASSANDRA-5121)
 * fix streaming progress report for compresed files (CASSANDRA-5130)
 * Coverage analysis for low-CL queries (CASSANDRA-4858)
 * Stop interpreting dates as valid timeUUID value (CASSANDRA-4936)
 * Adds E notation for floating point numbers (CASSANDRA-4927)
 * Detect (and warn) unintentional use of the cql2 thrift methods when cql3 was
   intended (CASSANDRA-5172)
 * cli: Quote ks and cf names in schema output when needed (CASSANDRA-5052)
 * Fix cf name extraction from manifest in Directories.migrateFile() (CASSANDRA-5242)
 * Replace mistaken usage of commons-logging with slf4j (CASSANDRA-5464)
 * Ensure Jackson dependency matches lib (CASSANDRA-5126)
 * Expose droppable tombstone ratio stats over JMX (CASSANDRA-5159)
Merged from 1.1:
 * Simplify CompressedRandomAccessReader to work around JDK FD bug (CASSANDRA-5088)
 * Improve handling a changing target throttle rate mid-compaction (CASSANDRA-5087)
 * Pig: correctly decode row keys in widerow mode (CASSANDRA-5098)
 * nodetool repair command now prints progress (CASSANDRA-4767)
 * fix user defined compaction to run against 1.1 data directory (CASSANDRA-5118)
 * Fix CQL3 BATCH authorization caching (CASSANDRA-5145)
 * fix get_count returns incorrect value with TTL (CASSANDRA-5099)
 * better handling for mid-compaction failure (CASSANDRA-5137)
 * convert default marshallers list to map for better readability (CASSANDRA-5109)
 * fix ConcurrentModificationException in getBootstrapSource (CASSANDRA-5170)
 * fix sstable maxtimestamp for row deletes and pre-1.1.1 sstables (CASSANDRA-5153)
 * Fix thread growth on node removal (CASSANDRA-5175)
 * Make Ec2Region's datacenter name configurable (CASSANDRA-5155)


1.2.0
 * Disallow counters in collections (CASSANDRA-5082)
 * cqlsh: add unit tests (CASSANDRA-3920)
 * fix default bloom_filter_fp_chance for LeveledCompactionStrategy (CASSANDRA-5093)
Merged from 1.1:
 * add validation for get_range_slices with start_key and end_token (CASSANDRA-5089)


1.2.0-rc2
 * fix nodetool ownership display with vnodes (CASSANDRA-5065)
 * cqlsh: add DESCRIBE KEYSPACES command (CASSANDRA-5060)
 * Fix potential infinite loop when reloading CFS (CASSANDRA-5064)
 * Fix SimpleAuthorizer example (CASSANDRA-5072)
 * cqlsh: force CL.ONE for tracing and system.schema* queries (CASSANDRA-5070)
 * Includes cassandra-shuffle in the debian package (CASSANDRA-5058)
Merged from 1.1:
 * fix multithreaded compaction deadlock (CASSANDRA-4492)
 * fix temporarily missing schema after upgrade from pre-1.1.5 (CASSANDRA-5061)
 * Fix ALTER TABLE overriding compression options with defaults
   (CASSANDRA-4996, 5066)
 * fix specifying and altering crc_check_chance (CASSANDRA-5053)
 * fix Murmur3Partitioner ownership% calculation (CASSANDRA-5076)
 * Don't expire columns sooner than they should in 2ndary indexes (CASSANDRA-5079)


1.2-rc1
 * rename rpc_timeout settings to request_timeout (CASSANDRA-5027)
 * add BF with 0.1 FP to LCS by default (CASSANDRA-5029)
 * Fix preparing insert queries (CASSANDRA-5016)
 * Fix preparing queries with counter increment (CASSANDRA-5022)
 * Fix preparing updates with collections (CASSANDRA-5017)
 * Don't generate UUID based on other node address (CASSANDRA-5002)
 * Fix message when trying to alter a clustering key type (CASSANDRA-5012)
 * Update IAuthenticator to match the new IAuthorizer (CASSANDRA-5003)
 * Fix inserting only a key in CQL3 (CASSANDRA-5040)
 * Fix CQL3 token() function when used with strings (CASSANDRA-5050)
Merged from 1.1:
 * reduce log spam from invalid counter shards (CASSANDRA-5026)
 * Improve schema propagation performance (CASSANDRA-5025)
 * Fix for IndexHelper.IndexFor throws OOB Exception (CASSANDRA-5030)
 * cqlsh: make it possible to describe thrift CFs (CASSANDRA-4827)
 * cqlsh: fix timestamp formatting on some platforms (CASSANDRA-5046)


1.2-beta3
 * make consistency level configurable in cqlsh (CASSANDRA-4829)
 * fix cqlsh rendering of blob fields (CASSANDRA-4970)
 * fix cqlsh DESCRIBE command (CASSANDRA-4913)
 * save truncation position in system table (CASSANDRA-4906)
 * Move CompressionMetadata off-heap (CASSANDRA-4937)
 * allow CLI to GET cql3 columnfamily data (CASSANDRA-4924)
 * Fix rare race condition in getExpireTimeForEndpoint (CASSANDRA-4402)
 * acquire references to overlapping sstables during compaction so bloom filter
   doesn't get free'd prematurely (CASSANDRA-4934)
 * Don't share slice query filter in CQL3 SelectStatement (CASSANDRA-4928)
 * Separate tracing from Log4J (CASSANDRA-4861)
 * Exclude gcable tombstones from merkle-tree computation (CASSANDRA-4905)
 * Better printing of AbstractBounds for tracing (CASSANDRA-4931)
 * Optimize mostRecentTombstone check in CC.collectAllData (CASSANDRA-4883)
 * Change stream session ID to UUID to avoid collision from same node (CASSANDRA-4813)
 * Use Stats.db when bulk loading if present (CASSANDRA-4957)
 * Skip repair on system_trace and keyspaces with RF=1 (CASSANDRA-4956)
 * (cql3) Remove arbitrary SELECT limit (CASSANDRA-4918)
 * Correctly handle prepared operation on collections (CASSANDRA-4945)
 * Fix CQL3 LIMIT (CASSANDRA-4877)
 * Fix Stress for CQL3 (CASSANDRA-4979)
 * Remove cassandra specific exceptions from JMX interface (CASSANDRA-4893)
 * (CQL3) Force using ALLOW FILTERING on potentially inefficient queries (CASSANDRA-4915)
 * (cql3) Fix adding column when the table has collections (CASSANDRA-4982)
 * (cql3) Fix allowing collections with compact storage (CASSANDRA-4990)
 * (cql3) Refuse ttl/writetime function on collections (CASSANDRA-4992)
 * Replace IAuthority with new IAuthorizer (CASSANDRA-4874)
 * clqsh: fix KEY pseudocolumn escaping when describing Thrift tables
   in CQL3 mode (CASSANDRA-4955)
 * add basic authentication support for Pig CassandraStorage (CASSANDRA-3042)
 * fix CQL2 ALTER TABLE compaction_strategy_class altering (CASSANDRA-4965)
Merged from 1.1:
 * Fall back to old describe_splits if d_s_ex is not available (CASSANDRA-4803)
 * Improve error reporting when streaming ranges fail (CASSANDRA-5009)
 * Fix cqlsh timestamp formatting of timezone info (CASSANDRA-4746)
 * Fix assertion failure with leveled compaction (CASSANDRA-4799)
 * Check for null end_token in get_range_slice (CASSANDRA-4804)
 * Remove all remnants of removed nodes (CASSANDRA-4840)
 * Add aut-reloading of the log4j file in debian package (CASSANDRA-4855)
 * Fix estimated row cache entry size (CASSANDRA-4860)
 * reset getRangeSlice filter after finishing a row for get_paged_slice
   (CASSANDRA-4919)
 * expunge row cache post-truncate (CASSANDRA-4940)
 * Allow static CF definition with compact storage (CASSANDRA-4910)
 * Fix endless loop/compaction of schema_* CFs due to broken timestamps (CASSANDRA-4880)
 * Fix 'wrong class type' assertion in CounterColumn (CASSANDRA-4976)


1.2-beta2
 * fp rate of 1.0 disables BF entirely; LCS defaults to 1.0 (CASSANDRA-4876)
 * off-heap bloom filters for row keys (CASSANDRA_4865)
 * add extension point for sstable components (CASSANDRA-4049)
 * improve tracing output (CASSANDRA-4852, 4862)
 * make TRACE verb droppable (CASSANDRA-4672)
 * fix BulkLoader recognition of CQL3 columnfamilies (CASSANDRA-4755)
 * Sort commitlog segments for replay by id instead of mtime (CASSANDRA-4793)
 * Make hint delivery asynchronous (CASSANDRA-4761)
 * Pluggable Thrift transport factories for CLI and cqlsh (CASSANDRA-4609, 4610)
 * cassandra-cli: allow Double value type to be inserted to a column (CASSANDRA-4661)
 * Add ability to use custom TServerFactory implementations (CASSANDRA-4608)
 * optimize batchlog flushing to skip successful batches (CASSANDRA-4667)
 * include metadata for system keyspace itself in schema tables (CASSANDRA-4416)
 * add check to PropertyFileSnitch to verify presence of location for
   local node (CASSANDRA-4728)
 * add PBSPredictor consistency modeler (CASSANDRA-4261)
 * remove vestiges of Thrift unframed mode (CASSANDRA-4729)
 * optimize single-row PK lookups (CASSANDRA-4710)
 * adjust blockFor calculation to account for pending ranges due to node
   movement (CASSANDRA-833)
 * Change CQL version to 3.0.0 and stop accepting 3.0.0-beta1 (CASSANDRA-4649)
 * (CQL3) Make prepared statement global instead of per connection
   (CASSANDRA-4449)
 * Fix scrubbing of CQL3 created tables (CASSANDRA-4685)
 * (CQL3) Fix validation when using counter and regular columns in the same
   table (CASSANDRA-4706)
 * Fix bug starting Cassandra with simple authentication (CASSANDRA-4648)
 * Add support for batchlog in CQL3 (CASSANDRA-4545, 4738)
 * Add support for multiple column family outputs in CFOF (CASSANDRA-4208)
 * Support repairing only the local DC nodes (CASSANDRA-4747)
 * Use rpc_address for binary protocol and change default port (CASSANDRA-4751)
 * Fix use of collections in prepared statements (CASSANDRA-4739)
 * Store more information into peers table (CASSANDRA-4351, 4814)
 * Configurable bucket size for size tiered compaction (CASSANDRA-4704)
 * Run leveled compaction in parallel (CASSANDRA-4310)
 * Fix potential NPE during CFS reload (CASSANDRA-4786)
 * Composite indexes may miss results (CASSANDRA-4796)
 * Move consistency level to the protocol level (CASSANDRA-4734, 4824)
 * Fix Subcolumn slice ends not respected (CASSANDRA-4826)
 * Fix Assertion error in cql3 select (CASSANDRA-4783)
 * Fix list prepend logic (CQL3) (CASSANDRA-4835)
 * Add booleans as literals in CQL3 (CASSANDRA-4776)
 * Allow renaming PK columns in CQL3 (CASSANDRA-4822)
 * Fix binary protocol NEW_NODE event (CASSANDRA-4679)
 * Fix potential infinite loop in tombstone compaction (CASSANDRA-4781)
 * Remove system tables accounting from schema (CASSANDRA-4850)
 * (cql3) Force provided columns in clustering key order in
   'CLUSTERING ORDER BY' (CASSANDRA-4881)
 * Fix composite index bug (CASSANDRA-4884)
 * Fix short read protection for CQL3 (CASSANDRA-4882)
 * Add tracing support to the binary protocol (CASSANDRA-4699)
 * (cql3) Don't allow prepared marker inside collections (CASSANDRA-4890)
 * Re-allow order by on non-selected columns (CASSANDRA-4645)
 * Bug when composite index is created in a table having collections (CASSANDRA-4909)
 * log index scan subject in CompositesSearcher (CASSANDRA-4904)
Merged from 1.1:
 * add get[Row|Key]CacheEntries to CacheServiceMBean (CASSANDRA-4859)
 * fix get_paged_slice to wrap to next row correctly (CASSANDRA-4816)
 * fix indexing empty column values (CASSANDRA-4832)
 * allow JdbcDate to compose null Date objects (CASSANDRA-4830)
 * fix possible stackoverflow when compacting 1000s of sstables
   (CASSANDRA-4765)
 * fix wrong leveled compaction progress calculation (CASSANDRA-4807)
 * add a close() method to CRAR to prevent leaking file descriptors (CASSANDRA-4820)
 * fix potential infinite loop in get_count (CASSANDRA-4833)
 * fix compositeType.{get/from}String methods (CASSANDRA-4842)
 * (CQL) fix CREATE COLUMNFAMILY permissions check (CASSANDRA-4864)
 * Fix DynamicCompositeType same type comparison (CASSANDRA-4711)
 * Fix duplicate SSTable reference when stream session failed (CASSANDRA-3306)
 * Allow static CF definition with compact storage (CASSANDRA-4910)
 * Fix endless loop/compaction of schema_* CFs due to broken timestamps (CASSANDRA-4880)
 * Fix 'wrong class type' assertion in CounterColumn (CASSANDRA-4976)


1.2-beta1
 * add atomic_batch_mutate (CASSANDRA-4542, -4635)
 * increase default max_hint_window_in_ms to 3h (CASSANDRA-4632)
 * include message initiation time to replicas so they can more
   accurately drop timed-out requests (CASSANDRA-2858)
 * fix clientutil.jar dependencies (CASSANDRA-4566)
 * optimize WriteResponse (CASSANDRA-4548)
 * new metrics (CASSANDRA-4009)
 * redesign KEYS indexes to avoid read-before-write (CASSANDRA-2897)
 * debug tracing (CASSANDRA-1123)
 * parallelize row cache loading (CASSANDRA-4282)
 * Make compaction, flush JBOD-aware (CASSANDRA-4292)
 * run local range scans on the read stage (CASSANDRA-3687)
 * clean up ioexceptions (CASSANDRA-2116)
 * add disk_failure_policy (CASSANDRA-2118)
 * Introduce new json format with row level deletion (CASSANDRA-4054)
 * remove redundant "name" column from schema_keyspaces (CASSANDRA-4433)
 * improve "nodetool ring" handling of multi-dc clusters (CASSANDRA-3047)
 * update NTS calculateNaturalEndpoints to be O(N log N) (CASSANDRA-3881)
 * split up rpc timeout by operation type (CASSANDRA-2819)
 * rewrite key cache save/load to use only sequential i/o (CASSANDRA-3762)
 * update MS protocol with a version handshake + broadcast address id
   (CASSANDRA-4311)
 * multithreaded hint replay (CASSANDRA-4189)
 * add inter-node message compression (CASSANDRA-3127)
 * remove COPP (CASSANDRA-2479)
 * Track tombstone expiration and compact when tombstone content is
   higher than a configurable threshold, default 20% (CASSANDRA-3442, 4234)
 * update MurmurHash to version 3 (CASSANDRA-2975)
 * (CLI) track elapsed time for `delete' operation (CASSANDRA-4060)
 * (CLI) jline version is bumped to 1.0 to properly  support
   'delete' key function (CASSANDRA-4132)
 * Save IndexSummary into new SSTable 'Summary' component (CASSANDRA-2392, 4289)
 * Add support for range tombstones (CASSANDRA-3708)
 * Improve MessagingService efficiency (CASSANDRA-3617)
 * Avoid ID conflicts from concurrent schema changes (CASSANDRA-3794)
 * Set thrift HSHA server thread limit to unlimited by default (CASSANDRA-4277)
 * Avoids double serialization of CF id in RowMutation messages
   (CASSANDRA-4293)
 * stream compressed sstables directly with java nio (CASSANDRA-4297)
 * Support multiple ranges in SliceQueryFilter (CASSANDRA-3885)
 * Add column metadata to system column families (CASSANDRA-4018)
 * (cql3) Always use composite types by default (CASSANDRA-4329)
 * (cql3) Add support for set, map and list (CASSANDRA-3647)
 * Validate date type correctly (CASSANDRA-4441)
 * (cql3) Allow definitions with only a PK (CASSANDRA-4361)
 * (cql3) Add support for row key composites (CASSANDRA-4179)
 * improve DynamicEndpointSnitch by using reservoir sampling (CASSANDRA-4038)
 * (cql3) Add support for 2ndary indexes (CASSANDRA-3680)
 * (cql3) fix defining more than one PK to be invalid (CASSANDRA-4477)
 * remove schema agreement checking from all external APIs (Thrift, CQL and CQL3) (CASSANDRA-4487)
 * add Murmur3Partitioner and make it default for new installations (CASSANDRA-3772, 4621)
 * (cql3) update pseudo-map syntax to use map syntax (CASSANDRA-4497)
 * Finer grained exceptions hierarchy and provides error code with exceptions (CASSANDRA-3979)
 * Adds events push to binary protocol (CASSANDRA-4480)
 * Rewrite nodetool help (CASSANDRA-2293)
 * Make CQL3 the default for CQL (CASSANDRA-4640)
 * update stress tool to be able to use CQL3 (CASSANDRA-4406)
 * Accept all thrift update on CQL3 cf but don't expose their metadata (CASSANDRA-4377)
 * Replace Throttle with Guava's RateLimiter for HintedHandOff (CASSANDRA-4541)
 * fix counter add/get using CQL2 and CQL3 in stress tool (CASSANDRA-4633)
 * Add sstable count per level to cfstats (CASSANDRA-4537)
 * (cql3) Add ALTER KEYSPACE statement (CASSANDRA-4611)
 * (cql3) Allow defining default consistency levels (CASSANDRA-4448)
 * (cql3) Fix queries using LIMIT missing results (CASSANDRA-4579)
 * fix cross-version gossip messaging (CASSANDRA-4576)
 * added inet data type (CASSANDRA-4627)


1.1.6
 * Wait for writes on synchronous read digest mismatch (CASSANDRA-4792)
 * fix commitlog replay for nanotime-infected sstables (CASSANDRA-4782)
 * preflight check ttl for maximum of 20 years (CASSANDRA-4771)
 * (Pig) fix widerow input with single column rows (CASSANDRA-4789)
 * Fix HH to compact with correct gcBefore, which avoids wiping out
   undelivered hints (CASSANDRA-4772)
 * LCS will merge up to 32 L0 sstables as intended (CASSANDRA-4778)
 * NTS will default unconfigured DC replicas to zero (CASSANDRA-4675)
 * use default consistency level in counter validation if none is
   explicitly provide (CASSANDRA-4700)
 * Improve IAuthority interface by introducing fine-grained
   access permissions and grant/revoke commands (CASSANDRA-4490, 4644)
 * fix assumption error in CLI when updating/describing keyspace
   (CASSANDRA-4322)
 * Adds offline sstablescrub to debian packaging (CASSANDRA-4642)
 * Automatic fixing of overlapping leveled sstables (CASSANDRA-4644)
 * fix error when using ORDER BY with extended selections (CASSANDRA-4689)
 * (CQL3) Fix validation for IN queries for non-PK cols (CASSANDRA-4709)
 * fix re-created keyspace disappering after 1.1.5 upgrade
   (CASSANDRA-4698, 4752)
 * (CLI) display elapsed time in 2 fraction digits (CASSANDRA-3460)
 * add authentication support to sstableloader (CASSANDRA-4712)
 * Fix CQL3 'is reversed' logic (CASSANDRA-4716, 4759)
 * (CQL3) Don't return ReversedType in result set metadata (CASSANDRA-4717)
 * Backport adding AlterKeyspace statement (CASSANDRA-4611)
 * (CQL3) Correcty accept upper-case data types (CASSANDRA-4770)
 * Add binary protocol events for schema changes (CASSANDRA-4684)
Merged from 1.0:
 * Switch from NBHM to CHM in MessagingService's callback map, which
   prevents OOM in long-running instances (CASSANDRA-4708)


1.1.5
 * add SecondaryIndex.reload API (CASSANDRA-4581)
 * use millis + atomicint for commitlog segment creation instead of
   nanotime, which has issues under some hypervisors (CASSANDRA-4601)
 * fix FD leak in slice queries (CASSANDRA-4571)
 * avoid recursion in leveled compaction (CASSANDRA-4587)
 * increase stack size under Java7 to 180K
 * Log(info) schema changes (CASSANDRA-4547)
 * Change nodetool setcachecapcity to manipulate global caches (CASSANDRA-4563)
 * (cql3) fix setting compaction strategy (CASSANDRA-4597)
 * fix broken system.schema_* timestamps on system startup (CASSANDRA-4561)
 * fix wrong skip of cache saving (CASSANDRA-4533)
 * Avoid NPE when lost+found is in data dir (CASSANDRA-4572)
 * Respect five-minute flush moratorium after initial CL replay (CASSANDRA-4474)
 * Adds ntp as recommended in debian packaging (CASSANDRA-4606)
 * Configurable transport in CF Record{Reader|Writer} (CASSANDRA-4558)
 * (cql3) fix potential NPE with both equal and unequal restriction (CASSANDRA-4532)
 * (cql3) improves ORDER BY validation (CASSANDRA-4624)
 * Fix potential deadlock during counter writes (CASSANDRA-4578)
 * Fix cql error with ORDER BY when using IN (CASSANDRA-4612)
Merged from 1.0:
 * increase Xss to 160k to accomodate latest 1.6 JVMs (CASSANDRA-4602)
 * fix toString of hint destination tokens (CASSANDRA-4568)
 * Fix multiple values for CurrentLocal NodeID (CASSANDRA-4626)


1.1.4
 * fix offline scrub to catch >= out of order rows (CASSANDRA-4411)
 * fix cassandra-env.sh on RHEL and other non-dash-based systems
   (CASSANDRA-4494)
Merged from 1.0:
 * (Hadoop) fix setting key length for old-style mapred api (CASSANDRA-4534)
 * (Hadoop) fix iterating through a resultset consisting entirely
   of tombstoned rows (CASSANDRA-4466)


1.1.3
 * (cqlsh) add COPY TO (CASSANDRA-4434)
 * munmap commitlog segments before rename (CASSANDRA-4337)
 * (JMX) rename getRangeKeySample to sampleKeyRange to avoid returning
   multi-MB results as an attribute (CASSANDRA-4452)
 * flush based on data size, not throughput; overwritten columns no
   longer artificially inflate liveRatio (CASSANDRA-4399)
 * update default commitlog segment size to 32MB and total commitlog
   size to 32/1024 MB for 32/64 bit JVMs, respectively (CASSANDRA-4422)
 * avoid using global partitioner to estimate ranges in index sstables
   (CASSANDRA-4403)
 * restore pre-CASSANDRA-3862 approach to removing expired tombstones
   from row cache during compaction (CASSANDRA-4364)
 * (stress) support for CQL prepared statements (CASSANDRA-3633)
 * Correctly catch exception when Snappy cannot be loaded (CASSANDRA-4400)
 * (cql3) Support ORDER BY when IN condition is given in WHERE clause (CASSANDRA-4327)
 * (cql3) delete "component_index" column on DROP TABLE call (CASSANDRA-4420)
 * change nanoTime() to currentTimeInMillis() in schema related code (CASSANDRA-4432)
 * add a token generation tool (CASSANDRA-3709)
 * Fix LCS bug with sstable containing only 1 row (CASSANDRA-4411)
 * fix "Can't Modify Index Name" problem on CF update (CASSANDRA-4439)
 * Fix assertion error in getOverlappingSSTables during repair (CASSANDRA-4456)
 * fix nodetool's setcompactionthreshold command (CASSANDRA-4455)
 * Ensure compacted files are never used, to avoid counter overcount (CASSANDRA-4436)
Merged from 1.0:
 * Push the validation of secondary index values to the SecondaryIndexManager (CASSANDRA-4240)
 * allow dropping columns shadowed by not-yet-expired supercolumn or row
   tombstones in PrecompactedRow (CASSANDRA-4396)


1.1.2
 * Fix cleanup not deleting index entries (CASSANDRA-4379)
 * Use correct partitioner when saving + loading caches (CASSANDRA-4331)
 * Check schema before trying to export sstable (CASSANDRA-2760)
 * Raise a meaningful exception instead of NPE when PFS encounters
   an unconfigured node + no default (CASSANDRA-4349)
 * fix bug in sstable blacklisting with LCS (CASSANDRA-4343)
 * LCS no longer promotes tiny sstables out of L0 (CASSANDRA-4341)
 * skip tombstones during hint replay (CASSANDRA-4320)
 * fix NPE in compactionstats (CASSANDRA-4318)
 * enforce 1m min keycache for auto (CASSANDRA-4306)
 * Have DeletedColumn.isMFD always return true (CASSANDRA-4307)
 * (cql3) exeption message for ORDER BY constraints said primary filter can be
    an IN clause, which is misleading (CASSANDRA-4319)
 * (cql3) Reject (not yet supported) creation of 2ndardy indexes on tables with
   composite primary keys (CASSANDRA-4328)
 * Set JVM stack size to 160k for java 7 (CASSANDRA-4275)
 * cqlsh: add COPY command to load data from CSV flat files (CASSANDRA-4012)
 * CFMetaData.fromThrift to throw ConfigurationException upon error (CASSANDRA-4353)
 * Use CF comparator to sort indexed columns in SecondaryIndexManager
   (CASSANDRA-4365)
 * add strategy_options to the KSMetaData.toString() output (CASSANDRA-4248)
 * (cql3) fix range queries containing unqueried results (CASSANDRA-4372)
 * (cql3) allow updating column_alias types (CASSANDRA-4041)
 * (cql3) Fix deletion bug (CASSANDRA-4193)
 * Fix computation of overlapping sstable for leveled compaction (CASSANDRA-4321)
 * Improve scrub and allow to run it offline (CASSANDRA-4321)
 * Fix assertionError in StorageService.bulkLoad (CASSANDRA-4368)
 * (cqlsh) add option to authenticate to a keyspace at startup (CASSANDRA-4108)
 * (cqlsh) fix ASSUME functionality (CASSANDRA-4352)
 * Fix ColumnFamilyRecordReader to not return progress > 100% (CASSANDRA-3942)
Merged from 1.0:
 * Set gc_grace on index CF to 0 (CASSANDRA-4314)


1.1.1
 * add populate_io_cache_on_flush option (CASSANDRA-2635)
 * allow larger cache capacities than 2GB (CASSANDRA-4150)
 * add getsstables command to nodetool (CASSANDRA-4199)
 * apply parent CF compaction settings to secondary index CFs (CASSANDRA-4280)
 * preserve commitlog size cap when recycling segments at startup
   (CASSANDRA-4201)
 * (Hadoop) fix split generation regression (CASSANDRA-4259)
 * ignore min/max compactions settings in LCS, while preserving
   behavior that min=max=0 disables autocompaction (CASSANDRA-4233)
 * log number of rows read from saved cache (CASSANDRA-4249)
 * calculate exact size required for cleanup operations (CASSANDRA-1404)
 * avoid blocking additional writes during flush when the commitlog
   gets behind temporarily (CASSANDRA-1991)
 * enable caching on index CFs based on data CF cache setting (CASSANDRA-4197)
 * warn on invalid replication strategy creation options (CASSANDRA-4046)
 * remove [Freeable]Memory finalizers (CASSANDRA-4222)
 * include tombstone size in ColumnFamily.size, which can prevent OOM
   during sudden mass delete operations by yielding a nonzero liveRatio
   (CASSANDRA-3741)
 * Open 1 sstableScanner per level for leveled compaction (CASSANDRA-4142)
 * Optimize reads when row deletion timestamps allow us to restrict
   the set of sstables we check (CASSANDRA-4116)
 * add support for commitlog archiving and point-in-time recovery
   (CASSANDRA-3690)
 * avoid generating redundant compaction tasks during streaming
   (CASSANDRA-4174)
 * add -cf option to nodetool snapshot, and takeColumnFamilySnapshot to
   StorageService mbean (CASSANDRA-556)
 * optimize cleanup to drop entire sstables where possible (CASSANDRA-4079)
 * optimize truncate when autosnapshot is disabled (CASSANDRA-4153)
 * update caches to use byte[] keys to reduce memory overhead (CASSANDRA-3966)
 * add column limit to cli (CASSANDRA-3012, 4098)
 * clean up and optimize DataOutputBuffer, used by CQL compression and
   CompositeType (CASSANDRA-4072)
 * optimize commitlog checksumming (CASSANDRA-3610)
 * identify and blacklist corrupted SSTables from future compactions
   (CASSANDRA-2261)
 * Move CfDef and KsDef validation out of thrift (CASSANDRA-4037)
 * Expose API to repair a user provided range (CASSANDRA-3912)
 * Add way to force the cassandra-cli to refresh its schema (CASSANDRA-4052)
 * Avoid having replicate on write tasks stacking up at CL.ONE (CASSANDRA-2889)
 * (cql3) Backwards compatibility for composite comparators in non-cql3-aware
   clients (CASSANDRA-4093)
 * (cql3) Fix order by for reversed queries (CASSANDRA-4160)
 * (cql3) Add ReversedType support (CASSANDRA-4004)
 * (cql3) Add timeuuid type (CASSANDRA-4194)
 * (cql3) Minor fixes (CASSANDRA-4185)
 * (cql3) Fix prepared statement in BATCH (CASSANDRA-4202)
 * (cql3) Reduce the list of reserved keywords (CASSANDRA-4186)
 * (cql3) Move max/min compaction thresholds to compaction strategy options
   (CASSANDRA-4187)
 * Fix exception during move when localhost is the only source (CASSANDRA-4200)
 * (cql3) Allow paging through non-ordered partitioner results (CASSANDRA-3771)
 * (cql3) Fix drop index (CASSANDRA-4192)
 * (cql3) Don't return range ghosts anymore (CASSANDRA-3982)
 * fix re-creating Keyspaces/ColumnFamilies with the same name as dropped
   ones (CASSANDRA-4219)
 * fix SecondaryIndex LeveledManifest save upon snapshot (CASSANDRA-4230)
 * fix missing arrayOffset in FBUtilities.hash (CASSANDRA-4250)
 * (cql3) Add name of parameters in CqlResultSet (CASSANDRA-4242)
 * (cql3) Correctly validate order by queries (CASSANDRA-4246)
 * rename stress to cassandra-stress for saner packaging (CASSANDRA-4256)
 * Fix exception on colum metadata with non-string comparator (CASSANDRA-4269)
 * Check for unknown/invalid compression options (CASSANDRA-4266)
 * (cql3) Adds simple access to column timestamp and ttl (CASSANDRA-4217)
 * (cql3) Fix range queries with secondary indexes (CASSANDRA-4257)
 * Better error messages from improper input in cli (CASSANDRA-3865)
 * Try to stop all compaction upon Keyspace or ColumnFamily drop (CASSANDRA-4221)
 * (cql3) Allow keyspace properties to contain hyphens (CASSANDRA-4278)
 * (cql3) Correctly validate keyspace access in create table (CASSANDRA-4296)
 * Avoid deadlock in migration stage (CASSANDRA-3882)
 * Take supercolumn names and deletion info into account in memtable throughput
   (CASSANDRA-4264)
 * Add back backward compatibility for old style replication factor (CASSANDRA-4294)
 * Preserve compatibility with pre-1.1 index queries (CASSANDRA-4262)
Merged from 1.0:
 * Fix super columns bug where cache is not updated (CASSANDRA-4190)
 * fix maxTimestamp to include row tombstones (CASSANDRA-4116)
 * (CLI) properly handle quotes in create/update keyspace commands (CASSANDRA-4129)
 * Avoids possible deadlock during bootstrap (CASSANDRA-4159)
 * fix stress tool that hangs forever on timeout or error (CASSANDRA-4128)
 * stress tool to return appropriate exit code on failure (CASSANDRA-4188)
 * fix compaction NPE when out of disk space and assertions disabled
   (CASSANDRA-3985)
 * synchronize LCS getEstimatedTasks to avoid CME (CASSANDRA-4255)
 * ensure unique streaming session id's (CASSANDRA-4223)
 * kick off background compaction when min/max thresholds change
   (CASSANDRA-4279)
 * improve ability of STCS.getBuckets to deal with 100s of 1000s of
   sstables, such as when convertinb back from LCS (CASSANDRA-4287)
 * Oversize integer in CQL throws NumberFormatException (CASSANDRA-4291)
 * fix 1.0.x node join to mixed version cluster, other nodes >= 1.1 (CASSANDRA-4195)
 * Fix LCS splitting sstable base on uncompressed size (CASSANDRA-4419)
 * Push the validation of secondary index values to the SecondaryIndexManager (CASSANDRA-4240)
 * Don't purge columns during upgradesstables (CASSANDRA-4462)
 * Make cqlsh work with piping (CASSANDRA-4113)
 * Validate arguments for nodetool decommission (CASSANDRA-4061)
 * Report thrift status in nodetool info (CASSANDRA-4010)


1.1.0-final
 * average a reduced liveRatio estimate with the previous one (CASSANDRA-4065)
 * Allow KS and CF names up to 48 characters (CASSANDRA-4157)
 * fix stress build (CASSANDRA-4140)
 * add time remaining estimate to nodetool compactionstats (CASSANDRA-4167)
 * (cql) fix NPE in cql3 ALTER TABLE (CASSANDRA-4163)
 * (cql) Add support for CL.TWO and CL.THREE in CQL (CASSANDRA-4156)
 * (cql) Fix type in CQL3 ALTER TABLE preventing update (CASSANDRA-4170)
 * (cql) Throw invalid exception from CQL3 on obsolete options (CASSANDRA-4171)
 * (cqlsh) fix recognizing uppercase SELECT keyword (CASSANDRA-4161)
 * Pig: wide row support (CASSANDRA-3909)
Merged from 1.0:
 * avoid streaming empty files with bulk loader if sstablewriter errors out
   (CASSANDRA-3946)


1.1-rc1
 * Include stress tool in binary builds (CASSANDRA-4103)
 * (Hadoop) fix wide row iteration when last row read was deleted
   (CASSANDRA-4154)
 * fix read_repair_chance to really default to 0.1 in the cli (CASSANDRA-4114)
 * Adds caching and bloomFilterFpChange to CQL options (CASSANDRA-4042)
 * Adds posibility to autoconfigure size of the KeyCache (CASSANDRA-4087)
 * fix KEYS index from skipping results (CASSANDRA-3996)
 * Remove sliced_buffer_size_in_kb dead option (CASSANDRA-4076)
 * make loadNewSStable preserve sstable version (CASSANDRA-4077)
 * Respect 1.0 cache settings as much as possible when upgrading
   (CASSANDRA-4088)
 * relax path length requirement for sstable files when upgrading on
   non-Windows platforms (CASSANDRA-4110)
 * fix terminination of the stress.java when errors were encountered
   (CASSANDRA-4128)
 * Move CfDef and KsDef validation out of thrift (CASSANDRA-4037)
 * Fix get_paged_slice (CASSANDRA-4136)
 * CQL3: Support slice with exclusive start and stop (CASSANDRA-3785)
Merged from 1.0:
 * support PropertyFileSnitch in bulk loader (CASSANDRA-4145)
 * add auto_snapshot option allowing disabling snapshot before drop/truncate
   (CASSANDRA-3710)
 * allow short snitch names (CASSANDRA-4130)


1.1-beta2
 * rename loaded sstables to avoid conflicts with local snapshots
   (CASSANDRA-3967)
 * start hint replay as soon as FD notifies that the target is back up
   (CASSANDRA-3958)
 * avoid unproductive deserializing of cached rows during compaction
   (CASSANDRA-3921)
 * fix concurrency issues with CQL keyspace creation (CASSANDRA-3903)
 * Show Effective Owership via Nodetool ring <keyspace> (CASSANDRA-3412)
 * Update ORDER BY syntax for CQL3 (CASSANDRA-3925)
 * Fix BulkRecordWriter to not throw NPE if reducer gets no map data from Hadoop (CASSANDRA-3944)
 * Fix bug with counters in super columns (CASSANDRA-3821)
 * Remove deprecated merge_shard_chance (CASSANDRA-3940)
 * add a convenient way to reset a node's schema (CASSANDRA-2963)
 * fix for intermittent SchemaDisagreementException (CASSANDRA-3884)
 * CLI `list <CF>` to limit number of columns and their order (CASSANDRA-3012)
 * ignore deprecated KsDef/CfDef/ColumnDef fields in native schema (CASSANDRA-3963)
 * CLI to report when unsupported column_metadata pair was given (CASSANDRA-3959)
 * reincarnate removed and deprecated KsDef/CfDef attributes (CASSANDRA-3953)
 * Fix race between writes and read for cache (CASSANDRA-3862)
 * perform static initialization of StorageProxy on start-up (CASSANDRA-3797)
 * support trickling fsync() on writes (CASSANDRA-3950)
 * expose counters for unavailable/timeout exceptions given to thrift clients (CASSANDRA-3671)
 * avoid quadratic startup time in LeveledManifest (CASSANDRA-3952)
 * Add type information to new schema_ columnfamilies and remove thrift
   serialization for schema (CASSANDRA-3792)
 * add missing column validator options to the CLI help (CASSANDRA-3926)
 * skip reading saved key cache if CF's caching strategy is NONE or ROWS_ONLY (CASSANDRA-3954)
 * Unify migration code (CASSANDRA-4017)
Merged from 1.0:
 * cqlsh: guess correct version of Python for Arch Linux (CASSANDRA-4090)
 * (CLI) properly handle quotes in create/update keyspace commands (CASSANDRA-4129)
 * Avoids possible deadlock during bootstrap (CASSANDRA-4159)
 * fix stress tool that hangs forever on timeout or error (CASSANDRA-4128)
 * Fix super columns bug where cache is not updated (CASSANDRA-4190)
 * stress tool to return appropriate exit code on failure (CASSANDRA-4188)


1.0.9
 * improve index sampling performance (CASSANDRA-4023)
 * always compact away deleted hints immediately after handoff (CASSANDRA-3955)
 * delete hints from dropped ColumnFamilies on handoff instead of
   erroring out (CASSANDRA-3975)
 * add CompositeType ref to the CLI doc for create/update column family (CASSANDRA-3980)
 * Pig: support Counter ColumnFamilies (CASSANDRA-3973)
 * Pig: Composite column support (CASSANDRA-3684)
 * Avoid NPE during repair when a keyspace has no CFs (CASSANDRA-3988)
 * Fix division-by-zero error on get_slice (CASSANDRA-4000)
 * don't change manifest level for cleanup, scrub, and upgradesstables
   operations under LeveledCompactionStrategy (CASSANDRA-3989, 4112)
 * fix race leading to super columns assertion failure (CASSANDRA-3957)
 * fix NPE on invalid CQL delete command (CASSANDRA-3755)
 * allow custom types in CLI's assume command (CASSANDRA-4081)
 * fix totalBytes count for parallel compactions (CASSANDRA-3758)
 * fix intermittent NPE in get_slice (CASSANDRA-4095)
 * remove unnecessary asserts in native code interfaces (CASSANDRA-4096)
 * Validate blank keys in CQL to avoid assertion errors (CASSANDRA-3612)
 * cqlsh: fix bad decoding of some column names (CASSANDRA-4003)
 * cqlsh: fix incorrect padding with unicode chars (CASSANDRA-4033)
 * Fix EC2 snitch incorrectly reporting region (CASSANDRA-4026)
 * Shut down thrift during decommission (CASSANDRA-4086)
 * Expose nodetool cfhistograms for 2ndary indexes (CASSANDRA-4063)
Merged from 0.8:
 * Fix ConcurrentModificationException in gossiper (CASSANDRA-4019)


1.1-beta1
 * (cqlsh)
   + add SOURCE and CAPTURE commands, and --file option (CASSANDRA-3479)
   + add ALTER COLUMNFAMILY WITH (CASSANDRA-3523)
   + bundle Python dependencies with Cassandra (CASSANDRA-3507)
   + added to Debian package (CASSANDRA-3458)
   + display byte data instead of erroring out on decode failure
     (CASSANDRA-3874)
 * add nodetool rebuild_index (CASSANDRA-3583)
 * add nodetool rangekeysample (CASSANDRA-2917)
 * Fix streaming too much data during move operations (CASSANDRA-3639)
 * Nodetool and CLI connect to localhost by default (CASSANDRA-3568)
 * Reduce memory used by primary index sample (CASSANDRA-3743)
 * (Hadoop) separate input/output configurations (CASSANDRA-3197, 3765)
 * avoid returning internal Cassandra classes over JMX (CASSANDRA-2805)
 * add row-level isolation via SnapTree (CASSANDRA-2893)
 * Optimize key count estimation when opening sstable on startup
   (CASSANDRA-2988)
 * multi-dc replication optimization supporting CL > ONE (CASSANDRA-3577)
 * add command to stop compactions (CASSANDRA-1740, 3566, 3582)
 * multithreaded streaming (CASSANDRA-3494)
 * removed in-tree redhat spec (CASSANDRA-3567)
 * "defragment" rows for name-based queries under STCS, again (CASSANDRA-2503)
 * Recycle commitlog segments for improved performance
   (CASSANDRA-3411, 3543, 3557, 3615)
 * update size-tiered compaction to prioritize small tiers (CASSANDRA-2407)
 * add message expiration logic to OutboundTcpConnection (CASSANDRA-3005)
 * off-heap cache to use sun.misc.Unsafe instead of JNA (CASSANDRA-3271)
 * EACH_QUORUM is only supported for writes (CASSANDRA-3272)
 * replace compactionlock use in schema migration by checking CFS.isValid
   (CASSANDRA-3116)
 * recognize that "SELECT first ... *" isn't really "SELECT *" (CASSANDRA-3445)
 * Use faster bytes comparison (CASSANDRA-3434)
 * Bulk loader is no longer a fat client, (HADOOP) bulk load output format
   (CASSANDRA-3045)
 * (Hadoop) add support for KeyRange.filter
 * remove assumption that keys and token are in bijection
   (CASSANDRA-1034, 3574, 3604)
 * always remove endpoints from delevery queue in HH (CASSANDRA-3546)
 * fix race between cf flush and its 2ndary indexes flush (CASSANDRA-3547)
 * fix potential race in AES when a repair fails (CASSANDRA-3548)
 * Remove columns shadowed by a deleted container even when we cannot purge
   (CASSANDRA-3538)
 * Improve memtable slice iteration performance (CASSANDRA-3545)
 * more efficient allocation of small bloom filters (CASSANDRA-3618)
 * Use separate writer thread in SSTableSimpleUnsortedWriter (CASSANDRA-3619)
 * fsync the directory after new sstable or commitlog segment are created (CASSANDRA-3250)
 * fix minor issues reported by FindBugs (CASSANDRA-3658)
 * global key/row caches (CASSANDRA-3143, 3849)
 * optimize memtable iteration during range scan (CASSANDRA-3638)
 * introduce 'crc_check_chance' in CompressionParameters to support
   a checksum percentage checking chance similarly to read-repair (CASSANDRA-3611)
 * a way to deactivate global key/row cache on per-CF basis (CASSANDRA-3667)
 * fix LeveledCompactionStrategy broken because of generation pre-allocation
   in LeveledManifest (CASSANDRA-3691)
 * finer-grained control over data directories (CASSANDRA-2749)
 * Fix ClassCastException during hinted handoff (CASSANDRA-3694)
 * Upgrade Thrift to 0.7 (CASSANDRA-3213)
 * Make stress.java insert operation to use microseconds (CASSANDRA-3725)
 * Allows (internally) doing a range query with a limit of columns instead of
   rows (CASSANDRA-3742)
 * Allow rangeSlice queries to be start/end inclusive/exclusive (CASSANDRA-3749)
 * Fix BulkLoader to support new SSTable layout and add stream
   throttling to prevent an NPE when there is no yaml config (CASSANDRA-3752)
 * Allow concurrent schema migrations (CASSANDRA-1391, 3832)
 * Add SnapshotCommand to trigger snapshot on remote node (CASSANDRA-3721)
 * Make CFMetaData conversions to/from thrift/native schema inverses
   (CASSANDRA_3559)
 * Add initial code for CQL 3.0-beta (CASSANDRA-2474, 3781, 3753)
 * Add wide row support for ColumnFamilyInputFormat (CASSANDRA-3264)
 * Allow extending CompositeType comparator (CASSANDRA-3657)
 * Avoids over-paging during get_count (CASSANDRA-3798)
 * Add new command to rebuild a node without (repair) merkle tree calculations
   (CASSANDRA-3483, 3922)
 * respect not only row cache capacity but caching mode when
   trying to read data (CASSANDRA-3812)
 * fix system tests (CASSANDRA-3827)
 * CQL support for altering row key type in ALTER TABLE (CASSANDRA-3781)
 * turn compression on by default (CASSANDRA-3871)
 * make hexToBytes refuse invalid input (CASSANDRA-2851)
 * Make secondary indexes CF inherit compression and compaction from their
   parent CF (CASSANDRA-3877)
 * Finish cleanup up tombstone purge code (CASSANDRA-3872)
 * Avoid NPE on aboarted stream-out sessions (CASSANDRA-3904)
 * BulkRecordWriter throws NPE for counter columns (CASSANDRA-3906)
 * Support compression using BulkWriter (CASSANDRA-3907)


1.0.8
 * fix race between cleanup and flush on secondary index CFSes (CASSANDRA-3712)
 * avoid including non-queried nodes in rangeslice read repair
   (CASSANDRA-3843)
 * Only snapshot CF being compacted for snapshot_before_compaction
   (CASSANDRA-3803)
 * Log active compactions in StatusLogger (CASSANDRA-3703)
 * Compute more accurate compaction score per level (CASSANDRA-3790)
 * Return InvalidRequest when using a keyspace that doesn't exist
   (CASSANDRA-3764)
 * disallow user modification of System keyspace (CASSANDRA-3738)
 * allow using sstable2json on secondary index data (CASSANDRA-3738)
 * (cqlsh) add DESCRIBE COLUMNFAMILIES (CASSANDRA-3586)
 * (cqlsh) format blobs correctly and use colors to improve output
   readability (CASSANDRA-3726)
 * synchronize BiMap of bootstrapping tokens (CASSANDRA-3417)
 * show index options in CLI (CASSANDRA-3809)
 * add optional socket timeout for streaming (CASSANDRA-3838)
 * fix truncate not to leave behind non-CFS backed secondary indexes
   (CASSANDRA-3844)
 * make CLI `show schema` to use output stream directly instead
   of StringBuilder (CASSANDRA-3842)
 * remove the wait on hint future during write (CASSANDRA-3870)
 * (cqlsh) ignore missing CfDef opts (CASSANDRA-3933)
 * (cqlsh) look for cqlshlib relative to realpath (CASSANDRA-3767)
 * Fix short read protection (CASSANDRA-3934)
 * Make sure infered and actual schema match (CASSANDRA-3371)
 * Fix NPE during HH delivery (CASSANDRA-3677)
 * Don't put boostrapping node in 'hibernate' status (CASSANDRA-3737)
 * Fix double quotes in windows bat files (CASSANDRA-3744)
 * Fix bad validator lookup (CASSANDRA-3789)
 * Fix soft reset in EC2MultiRegionSnitch (CASSANDRA-3835)
 * Don't leave zombie connections with THSHA thrift server (CASSANDRA-3867)
 * (cqlsh) fix deserialization of data (CASSANDRA-3874)
 * Fix removetoken force causing an inconsistent state (CASSANDRA-3876)
 * Fix ahndling of some types with Pig (CASSANDRA-3886)
 * Don't allow to drop the system keyspace (CASSANDRA-3759)
 * Make Pig deletes disabled by default and configurable (CASSANDRA-3628)
Merged from 0.8:
 * (Pig) fix CassandraStorage to use correct comparator in Super ColumnFamily
   case (CASSANDRA-3251)
 * fix thread safety issues in commitlog replay, primarily affecting
   systems with many (100s) of CF definitions (CASSANDRA-3751)
 * Fix relevant tombstone ignored with super columns (CASSANDRA-3875)


1.0.7
 * fix regression in HH page size calculation (CASSANDRA-3624)
 * retry failed stream on IOException (CASSANDRA-3686)
 * allow configuring bloom_filter_fp_chance (CASSANDRA-3497)
 * attempt hint delivery every ten minutes, or when failure detector
   notifies us that a node is back up, whichever comes first.  hint
   handoff throttle delay default changed to 1ms, from 50 (CASSANDRA-3554)
 * add nodetool setstreamthroughput (CASSANDRA-3571)
 * fix assertion when dropping a columnfamily with no sstables (CASSANDRA-3614)
 * more efficient allocation of small bloom filters (CASSANDRA-3618)
 * CLibrary.createHardLinkWithExec() to check for errors (CASSANDRA-3101)
 * Avoid creating empty and non cleaned writer during compaction (CASSANDRA-3616)
 * stop thrift service in shutdown hook so we can quiesce MessagingService
   (CASSANDRA-3335)
 * (CQL) compaction_strategy_options and compression_parameters for
   CREATE COLUMNFAMILY statement (CASSANDRA-3374)
 * Reset min/max compaction threshold when creating size tiered compaction
   strategy (CASSANDRA-3666)
 * Don't ignore IOException during compaction (CASSANDRA-3655)
 * Fix assertion error for CF with gc_grace=0 (CASSANDRA-3579)
 * Shutdown ParallelCompaction reducer executor after use (CASSANDRA-3711)
 * Avoid < 0 value for pending tasks in leveled compaction (CASSANDRA-3693)
 * (Hadoop) Support TimeUUID in Pig CassandraStorage (CASSANDRA-3327)
 * Check schema is ready before continuing boostrapping (CASSANDRA-3629)
 * Catch overflows during parsing of chunk_length_kb (CASSANDRA-3644)
 * Improve stream protocol mismatch errors (CASSANDRA-3652)
 * Avoid multiple thread doing HH to the same target (CASSANDRA-3681)
 * Add JMX property for rp_timeout_in_ms (CASSANDRA-2940)
 * Allow DynamicCompositeType to compare component of different types
   (CASSANDRA-3625)
 * Flush non-cfs backed secondary indexes (CASSANDRA-3659)
 * Secondary Indexes should report memory consumption (CASSANDRA-3155)
 * fix for SelectStatement start/end key are not set correctly
   when a key alias is involved (CASSANDRA-3700)
 * fix CLI `show schema` command insert of an extra comma in
   column_metadata (CASSANDRA-3714)
Merged from 0.8:
 * avoid logging (harmless) exception when GC takes < 1ms (CASSANDRA-3656)
 * prevent new nodes from thinking down nodes are up forever (CASSANDRA-3626)
 * use correct list of replicas for LOCAL_QUORUM reads when read repair
   is disabled (CASSANDRA-3696)
 * block on flush before compacting hints (may prevent OOM) (CASSANDRA-3733)


1.0.6
 * (CQL) fix cqlsh support for replicate_on_write (CASSANDRA-3596)
 * fix adding to leveled manifest after streaming (CASSANDRA-3536)
 * filter out unavailable cipher suites when using encryption (CASSANDRA-3178)
 * (HADOOP) add old-style api support for CFIF and CFRR (CASSANDRA-2799)
 * Support TimeUUIDType column names in Stress.java tool (CASSANDRA-3541)
 * (CQL) INSERT/UPDATE/DELETE/TRUNCATE commands should allow CF names to
   be qualified by keyspace (CASSANDRA-3419)
 * always remove endpoints from delevery queue in HH (CASSANDRA-3546)
 * fix race between cf flush and its 2ndary indexes flush (CASSANDRA-3547)
 * fix potential race in AES when a repair fails (CASSANDRA-3548)
 * fix default value validation usage in CLI SET command (CASSANDRA-3553)
 * Optimize componentsFor method for compaction and startup time
   (CASSANDRA-3532)
 * (CQL) Proper ColumnFamily metadata validation on CREATE COLUMNFAMILY
   (CASSANDRA-3565)
 * fix compression "chunk_length_kb" option to set correct kb value for
   thrift/avro (CASSANDRA-3558)
 * fix missing response during range slice repair (CASSANDRA-3551)
 * 'describe ring' moved from CLI to nodetool and available through JMX (CASSANDRA-3220)
 * add back partitioner to sstable metadata (CASSANDRA-3540)
 * fix NPE in get_count for counters (CASSANDRA-3601)
Merged from 0.8:
 * remove invalid assertion that table was opened before dropping it
   (CASSANDRA-3580)
 * range and index scans now only send requests to enough replicas to
   satisfy requested CL + RR (CASSANDRA-3598)
 * use cannonical host for local node in nodetool info (CASSANDRA-3556)
 * remove nonlocal DC write optimization since it only worked with
   CL.ONE or CL.LOCAL_QUORUM (CASSANDRA-3577, 3585)
 * detect misuses of CounterColumnType (CASSANDRA-3422)
 * turn off string interning in json2sstable, take 2 (CASSANDRA-2189)
 * validate compression parameters on add/update of the ColumnFamily
   (CASSANDRA-3573)
 * Check for 0.0.0.0 is incorrect in CFIF (CASSANDRA-3584)
 * Increase vm.max_map_count in debian packaging (CASSANDRA-3563)
 * gossiper will never add itself to saved endpoints (CASSANDRA-3485)


1.0.5
 * revert CASSANDRA-3407 (see CASSANDRA-3540)
 * fix assertion error while forwarding writes to local nodes (CASSANDRA-3539)


1.0.4
 * fix self-hinting of timed out read repair updates and make hinted handoff
   less prone to OOMing a coordinator (CASSANDRA-3440)
 * expose bloom filter sizes via JMX (CASSANDRA-3495)
 * enforce RP tokens 0..2**127 (CASSANDRA-3501)
 * canonicalize paths exposed through JMX (CASSANDRA-3504)
 * fix "liveSize" stat when sstables are removed (CASSANDRA-3496)
 * add bloom filter FP rates to nodetool cfstats (CASSANDRA-3347)
 * record partitioner in sstable metadata component (CASSANDRA-3407)
 * add new upgradesstables nodetool command (CASSANDRA-3406)
 * skip --debug requirement to see common exceptions in CLI (CASSANDRA-3508)
 * fix incorrect query results due to invalid max timestamp (CASSANDRA-3510)
 * make sstableloader recognize compressed sstables (CASSANDRA-3521)
 * avoids race in OutboundTcpConnection in multi-DC setups (CASSANDRA-3530)
 * use SETLOCAL in cassandra.bat (CASSANDRA-3506)
 * fix ConcurrentModificationException in Table.all() (CASSANDRA-3529)
Merged from 0.8:
 * fix concurrence issue in the FailureDetector (CASSANDRA-3519)
 * fix array out of bounds error in counter shard removal (CASSANDRA-3514)
 * avoid dropping tombstones when they might still be needed to shadow
   data in a different sstable (CASSANDRA-2786)


1.0.3
 * revert name-based query defragmentation aka CASSANDRA-2503 (CASSANDRA-3491)
 * fix invalidate-related test failures (CASSANDRA-3437)
 * add next-gen cqlsh to bin/ (CASSANDRA-3188, 3131, 3493)
 * (CQL) fix handling of rows with no columns (CASSANDRA-3424, 3473)
 * fix querying supercolumns by name returning only a subset of
   subcolumns or old subcolumn versions (CASSANDRA-3446)
 * automatically compute sha1 sum for uncompressed data files (CASSANDRA-3456)
 * fix reading metadata/statistics component for version < h (CASSANDRA-3474)
 * add sstable forward-compatibility (CASSANDRA-3478)
 * report compression ratio in CFSMBean (CASSANDRA-3393)
 * fix incorrect size exception during streaming of counters (CASSANDRA-3481)
 * (CQL) fix for counter decrement syntax (CASSANDRA-3418)
 * Fix race introduced by CASSANDRA-2503 (CASSANDRA-3482)
 * Fix incomplete deletion of delivered hints (CASSANDRA-3466)
 * Avoid rescheduling compactions when no compaction was executed
   (CASSANDRA-3484)
 * fix handling of the chunk_length_kb compression options (CASSANDRA-3492)
Merged from 0.8:
 * fix updating CF row_cache_provider (CASSANDRA-3414)
 * CFMetaData.convertToThrift method to set RowCacheProvider (CASSANDRA-3405)
 * acquire compactionlock during truncate (CASSANDRA-3399)
 * fix displaying cfdef entries for super columnfamilies (CASSANDRA-3415)
 * Make counter shard merging thread safe (CASSANDRA-3178)
 * Revert CASSANDRA-2855
 * Fix bug preventing the use of efficient cross-DC writes (CASSANDRA-3472)
 * `describe ring` command for CLI (CASSANDRA-3220)
 * (Hadoop) skip empty rows when entire row is requested, redux (CASSANDRA-2855)


1.0.2
 * "defragment" rows for name-based queries under STCS (CASSANDRA-2503)
 * Add timing information to cassandra-cli GET/SET/LIST queries (CASSANDRA-3326)
 * Only create one CompressionMetadata object per sstable (CASSANDRA-3427)
 * cleanup usage of StorageService.setMode() (CASSANDRA-3388)
 * Avoid large array allocation for compressed chunk offsets (CASSANDRA-3432)
 * fix DecimalType bytebuffer marshalling (CASSANDRA-3421)
 * fix bug that caused first column in per row indexes to be ignored
   (CASSANDRA-3441)
 * add JMX call to clean (failed) repair sessions (CASSANDRA-3316)
 * fix sstableloader reference acquisition bug (CASSANDRA-3438)
 * fix estimated row size regression (CASSANDRA-3451)
 * make sure we don't return more columns than asked (CASSANDRA-3303, 3395)
Merged from 0.8:
 * acquire compactionlock during truncate (CASSANDRA-3399)
 * fix displaying cfdef entries for super columnfamilies (CASSANDRA-3415)


1.0.1
 * acquire references during index build to prevent delete problems
   on Windows (CASSANDRA-3314)
 * describe_ring should include datacenter/topology information (CASSANDRA-2882)
 * Thrift sockets are not properly buffered (CASSANDRA-3261)
 * performance improvement for bytebufferutil compare function (CASSANDRA-3286)
 * add system.versions ColumnFamily (CASSANDRA-3140)
 * reduce network copies (CASSANDRA-3333, 3373)
 * limit nodetool to 32MB of heap (CASSANDRA-3124)
 * (CQL) update parser to accept "timestamp" instead of "date" (CASSANDRA-3149)
 * Fix CLI `show schema` to include "compression_options" (CASSANDRA-3368)
 * Snapshot to include manifest under LeveledCompactionStrategy (CASSANDRA-3359)
 * (CQL) SELECT query should allow CF name to be qualified by keyspace (CASSANDRA-3130)
 * (CQL) Fix internal application error specifying 'using consistency ...'
   in lower case (CASSANDRA-3366)
 * fix Deflate compression when compression actually makes the data bigger
   (CASSANDRA-3370)
 * optimize UUIDGen to avoid lock contention on InetAddress.getLocalHost
   (CASSANDRA-3387)
 * tolerate index being dropped mid-mutation (CASSANDRA-3334, 3313)
 * CompactionManager is now responsible for checking for new candidates
   post-task execution, enabling more consistent leveled compaction
   (CASSANDRA-3391)
 * Cache HSHA threads (CASSANDRA-3372)
 * use CF/KS names as snapshot prefix for drop + truncate operations
   (CASSANDRA-2997)
 * Break bloom filters up to avoid heap fragmentation (CASSANDRA-2466)
 * fix cassandra hanging on jsvc stop (CASSANDRA-3302)
 * Avoid leveled compaction getting blocked on errors (CASSANDRA-3408)
 * Make reloading the compaction strategy safe (CASSANDRA-3409)
 * ignore 0.8 hints even if compaction begins before we try to purge
   them (CASSANDRA-3385)
 * remove procrun (bin\daemon) from Cassandra source tree and
   artifacts (CASSANDRA-3331)
 * make cassandra compile under JDK7 (CASSANDRA-3275)
 * remove dependency of clientutil.jar to FBUtilities (CASSANDRA-3299)
 * avoid truncation errors by using long math on long values (CASSANDRA-3364)
 * avoid clock drift on some Windows machine (CASSANDRA-3375)
 * display cache provider in cli 'describe keyspace' command (CASSANDRA-3384)
 * fix incomplete topology information in describe_ring (CASSANDRA-3403)
 * expire dead gossip states based on time (CASSANDRA-2961)
 * improve CompactionTask extensibility (CASSANDRA-3330)
 * Allow one leveled compaction task to kick off another (CASSANDRA-3363)
 * allow encryption only between datacenters (CASSANDRA-2802)
Merged from 0.8:
 * fix truncate allowing data to be replayed post-restart (CASSANDRA-3297)
 * make iwriter final in IndexWriter to avoid NPE (CASSANDRA-2863)
 * (CQL) update grammar to require key clause in DELETE statement
   (CASSANDRA-3349)
 * (CQL) allow numeric keyspace names in USE statement (CASSANDRA-3350)
 * (Hadoop) skip empty rows when slicing the entire row (CASSANDRA-2855)
 * Fix handling of tombstone by SSTableExport/Import (CASSANDRA-3357)
 * fix ColumnIndexer to use long offsets (CASSANDRA-3358)
 * Improved CLI exceptions (CASSANDRA-3312)
 * Fix handling of tombstone by SSTableExport/Import (CASSANDRA-3357)
 * Only count compaction as active (for throttling) when they have
   successfully acquired the compaction lock (CASSANDRA-3344)
 * Display CLI version string on startup (CASSANDRA-3196)
 * (Hadoop) make CFIF try rpc_address or fallback to listen_address
   (CASSANDRA-3214)
 * (Hadoop) accept comma delimited lists of initial thrift connections
   (CASSANDRA-3185)
 * ColumnFamily min_compaction_threshold should be >= 2 (CASSANDRA-3342)
 * (Pig) add 0.8+ types and key validation type in schema (CASSANDRA-3280)
 * Fix completely removing column metadata using CLI (CASSANDRA-3126)
 * CLI `describe cluster;` output should be on separate lines for separate versions
   (CASSANDRA-3170)
 * fix changing durable_writes keyspace option during CF creation
   (CASSANDRA-3292)
 * avoid locking on update when no indexes are involved (CASSANDRA-3386)
 * fix assertionError during repair with ordered partitioners (CASSANDRA-3369)
 * correctly serialize key_validation_class for avro (CASSANDRA-3391)
 * don't expire counter tombstone after streaming (CASSANDRA-3394)
 * prevent nodes that failed to join from hanging around forever
   (CASSANDRA-3351)
 * remove incorrect optimization from slice read path (CASSANDRA-3390)
 * Fix race in AntiEntropyService (CASSANDRA-3400)


1.0.0-final
 * close scrubbed sstable fd before deleting it (CASSANDRA-3318)
 * fix bug preventing obsolete commitlog segments from being removed
   (CASSANDRA-3269)
 * tolerate whitespace in seed CDL (CASSANDRA-3263)
 * Change default heap thresholds to max(min(1/2 ram, 1G), min(1/4 ram, 8GB))
   (CASSANDRA-3295)
 * Fix broken CompressedRandomAccessReaderTest (CASSANDRA-3298)
 * (CQL) fix type information returned for wildcard queries (CASSANDRA-3311)
 * add estimated tasks to LeveledCompactionStrategy (CASSANDRA-3322)
 * avoid including compaction cache-warming in keycache stats (CASSANDRA-3325)
 * run compaction and hinted handoff threads at MIN_PRIORITY (CASSANDRA-3308)
 * default hsha thrift server to cpu core count in rpc pool (CASSANDRA-3329)
 * add bin\daemon to binary tarball for Windows service (CASSANDRA-3331)
 * Fix places where uncompressed size of sstables was use in place of the
   compressed one (CASSANDRA-3338)
 * Fix hsha thrift server (CASSANDRA-3346)
 * Make sure repair only stream needed sstables (CASSANDRA-3345)


1.0.0-rc2
 * Log a meaningful warning when a node receives a message for a repair session
   that doesn't exist anymore (CASSANDRA-3256)
 * test for NUMA policy support as well as numactl presence (CASSANDRA-3245)
 * Fix FD leak when internode encryption is enabled (CASSANDRA-3257)
 * Remove incorrect assertion in mergeIterator (CASSANDRA-3260)
 * FBUtilities.hexToBytes(String) to throw NumberFormatException when string
   contains non-hex characters (CASSANDRA-3231)
 * Keep SimpleSnitch proximity ordering unchanged from what the Strategy
   generates, as intended (CASSANDRA-3262)
 * remove Scrub from compactionstats when finished (CASSANDRA-3255)
 * fix counter entry in jdbc TypesMap (CASSANDRA-3268)
 * fix full queue scenario for ParallelCompactionIterator (CASSANDRA-3270)
 * fix bootstrap process (CASSANDRA-3285)
 * don't try delivering hints if when there isn't any (CASSANDRA-3176)
 * CLI documentation change for ColumnFamily `compression_options` (CASSANDRA-3282)
 * ignore any CF ids sent by client for adding CF/KS (CASSANDRA-3288)
 * remove obsolete hints on first startup (CASSANDRA-3291)
 * use correct ISortedColumns for time-optimized reads (CASSANDRA-3289)
 * Evict gossip state immediately when a token is taken over by a new IP
   (CASSANDRA-3259)


1.0.0-rc1
 * Update CQL to generate microsecond timestamps by default (CASSANDRA-3227)
 * Fix counting CFMetadata towards Memtable liveRatio (CASSANDRA-3023)
 * Kill server on wrapped OOME such as from FileChannel.map (CASSANDRA-3201)
 * remove unnecessary copy when adding to row cache (CASSANDRA-3223)
 * Log message when a full repair operation completes (CASSANDRA-3207)
 * Fix streamOutSession keeping sstables references forever if the remote end
   dies (CASSANDRA-3216)
 * Remove dynamic_snitch boolean from example configuration (defaulting to
   true) and set default badness threshold to 0.1 (CASSANDRA-3229)
 * Base choice of random or "balanced" token on bootstrap on whether
   schema definitions were found (CASSANDRA-3219)
 * Fixes for LeveledCompactionStrategy score computation, prioritization,
   scheduling, and performance (CASSANDRA-3224, 3234)
 * parallelize sstable open at server startup (CASSANDRA-2988)
 * fix handling of exceptions writing to OutboundTcpConnection (CASSANDRA-3235)
 * Allow using quotes in "USE <keyspace>;" CLI command (CASSANDRA-3208)
 * Don't allow any cache loading exceptions to halt startup (CASSANDRA-3218)
 * Fix sstableloader --ignores option (CASSANDRA-3247)
 * File descriptor limit increased in packaging (CASSANDRA-3206)
 * Fix deadlock in commit log during flush (CASSANDRA-3253)


1.0.0-beta1
 * removed binarymemtable (CASSANDRA-2692)
 * add commitlog_total_space_in_mb to prevent fragmented logs (CASSANDRA-2427)
 * removed commitlog_rotation_threshold_in_mb configuration (CASSANDRA-2771)
 * make AbstractBounds.normalize de-overlapp overlapping ranges (CASSANDRA-2641)
 * replace CollatingIterator, ReducingIterator with MergeIterator
   (CASSANDRA-2062)
 * Fixed the ability to set compaction strategy in cli using create column
   family command (CASSANDRA-2778)
 * clean up tmp files after failed compaction (CASSANDRA-2468)
 * restrict repair streaming to specific columnfamilies (CASSANDRA-2280)
 * don't bother persisting columns shadowed by a row tombstone (CASSANDRA-2589)
 * reset CF and SC deletion times after gc_grace (CASSANDRA-2317)
 * optimize away seek when compacting wide rows (CASSANDRA-2879)
 * single-pass streaming (CASSANDRA-2677, 2906, 2916, 3003)
 * use reference counting for deleting sstables instead of relying on GC
   (CASSANDRA-2521, 3179)
 * store hints as serialized mutations instead of pointers to data row
   (CASSANDRA-2045)
 * store hints in the coordinator node instead of in the closest replica
   (CASSANDRA-2914)
 * add row_cache_keys_to_save CF option (CASSANDRA-1966)
 * check column family validity in nodetool repair (CASSANDRA-2933)
 * use lazy initialization instead of class initialization in NodeId
   (CASSANDRA-2953)
 * add paging to get_count (CASSANDRA-2894)
 * fix "short reads" in [multi]get (CASSANDRA-2643, 3157, 3192)
 * add optional compression for sstables (CASSANDRA-47, 2994, 3001, 3128)
 * add scheduler JMX metrics (CASSANDRA-2962)
 * add block level checksum for compressed data (CASSANDRA-1717)
 * make column family backed column map pluggable and introduce unsynchronized
   ArrayList backed one to speedup reads (CASSANDRA-2843, 3165, 3205)
 * refactoring of the secondary index api (CASSANDRA-2982)
 * make CL > ONE reads wait for digest reconciliation before returning
   (CASSANDRA-2494)
 * fix missing logging for some exceptions (CASSANDRA-2061)
 * refactor and optimize ColumnFamilyStore.files(...) and Descriptor.fromFilename(String)
   and few other places responsible for work with SSTable files (CASSANDRA-3040)
 * Stop reading from sstables once we know we have the most recent columns,
   for query-by-name requests (CASSANDRA-2498)
 * Add query-by-column mode to stress.java (CASSANDRA-3064)
 * Add "install" command to cassandra.bat (CASSANDRA-292)
 * clean up KSMetadata, CFMetadata from unnecessary
   Thrift<->Avro conversion methods (CASSANDRA-3032)
 * Add timeouts to client request schedulers (CASSANDRA-3079, 3096)
 * Cli to use hashes rather than array of hashes for strategy options (CASSANDRA-3081)
 * LeveledCompactionStrategy (CASSANDRA-1608, 3085, 3110, 3087, 3145, 3154, 3182)
 * Improvements of the CLI `describe` command (CASSANDRA-2630)
 * reduce window where dropped CF sstables may not be deleted (CASSANDRA-2942)
 * Expose gossip/FD info to JMX (CASSANDRA-2806)
 * Fix streaming over SSL when compressed SSTable involved (CASSANDRA-3051)
 * Add support for pluggable secondary index implementations (CASSANDRA-3078)
 * remove compaction_thread_priority setting (CASSANDRA-3104)
 * generate hints for replicas that timeout, not just replicas that are known
   to be down before starting (CASSANDRA-2034)
 * Add throttling for internode streaming (CASSANDRA-3080)
 * make the repair of a range repair all replica (CASSANDRA-2610, 3194)
 * expose the ability to repair the first range (as returned by the
   partitioner) of a node (CASSANDRA-2606)
 * Streams Compression (CASSANDRA-3015)
 * add ability to use multiple threads during a single compaction
   (CASSANDRA-2901)
 * make AbstractBounds.normalize support overlapping ranges (CASSANDRA-2641)
 * fix of the CQL count() behavior (CASSANDRA-3068)
 * use TreeMap backed column families for the SSTable simple writers
   (CASSANDRA-3148)
 * fix inconsistency of the CLI syntax when {} should be used instead of [{}]
   (CASSANDRA-3119)
 * rename CQL type names to match expected SQL behavior (CASSANDRA-3149, 3031)
 * Arena-based allocation for memtables (CASSANDRA-2252, 3162, 3163, 3168)
 * Default RR chance to 0.1 (CASSANDRA-3169)
 * Add RowLevel support to secondary index API (CASSANDRA-3147)
 * Make SerializingCacheProvider the default if JNA is available (CASSANDRA-3183)
 * Fix backwards compatibilty for CQL memtable properties (CASSANDRA-3190)
 * Add five-minute delay before starting compactions on a restarted server
   (CASSANDRA-3181)
 * Reduce copies done for intra-host messages (CASSANDRA-1788, 3144)
 * support of compaction strategy option for stress.java (CASSANDRA-3204)
 * make memtable throughput and column count thresholds no-ops (CASSANDRA-2449)
 * Return schema information along with the resultSet in CQL (CASSANDRA-2734)
 * Add new DecimalType (CASSANDRA-2883)
 * Fix assertion error in RowRepairResolver (CASSANDRA-3156)
 * Reduce unnecessary high buffer sizes (CASSANDRA-3171)
 * Pluggable compaction strategy (CASSANDRA-1610)
 * Add new broadcast_address config option (CASSANDRA-2491)


0.8.7
 * Kill server on wrapped OOME such as from FileChannel.map (CASSANDRA-3201)
 * Allow using quotes in "USE <keyspace>;" CLI command (CASSANDRA-3208)
 * Log message when a full repair operation completes (CASSANDRA-3207)
 * Don't allow any cache loading exceptions to halt startup (CASSANDRA-3218)
 * Fix sstableloader --ignores option (CASSANDRA-3247)
 * File descriptor limit increased in packaging (CASSANDRA-3206)
 * Log a meaningfull warning when a node receive a message for a repair session
   that doesn't exist anymore (CASSANDRA-3256)
 * Fix FD leak when internode encryption is enabled (CASSANDRA-3257)
 * FBUtilities.hexToBytes(String) to throw NumberFormatException when string
   contains non-hex characters (CASSANDRA-3231)
 * Keep SimpleSnitch proximity ordering unchanged from what the Strategy
   generates, as intended (CASSANDRA-3262)
 * remove Scrub from compactionstats when finished (CASSANDRA-3255)
 * Fix tool .bat files when CASSANDRA_HOME contains spaces (CASSANDRA-3258)
 * Force flush of status table when removing/updating token (CASSANDRA-3243)
 * Evict gossip state immediately when a token is taken over by a new IP (CASSANDRA-3259)
 * Fix bug where the failure detector can take too long to mark a host
   down (CASSANDRA-3273)
 * (Hadoop) allow wrapping ranges in queries (CASSANDRA-3137)
 * (Hadoop) check all interfaces for a match with split location
   before falling back to random replica (CASSANDRA-3211)
 * (Hadoop) Make Pig storage handle implements LoadMetadata (CASSANDRA-2777)
 * (Hadoop) Fix exception during PIG 'dump' (CASSANDRA-2810)
 * Fix stress COUNTER_GET option (CASSANDRA-3301)
 * Fix missing fields in CLI `show schema` output (CASSANDRA-3304)
 * Nodetool no longer leaks threads and closes JMX connections (CASSANDRA-3309)
 * fix truncate allowing data to be replayed post-restart (CASSANDRA-3297)
 * Move SimpleAuthority and SimpleAuthenticator to examples (CASSANDRA-2922)
 * Fix handling of tombstone by SSTableExport/Import (CASSANDRA-3357)
 * Fix transposition in cfHistograms (CASSANDRA-3222)
 * Allow using number as DC name when creating keyspace in CQL (CASSANDRA-3239)
 * Force flush of system table after updating/removing a token (CASSANDRA-3243)


0.8.6
 * revert CASSANDRA-2388
 * change TokenRange.endpoints back to listen/broadcast address to match
   pre-1777 behavior, and add TokenRange.rpc_endpoints instead (CASSANDRA-3187)
 * avoid trying to watch cassandra-topology.properties when loaded from jar
   (CASSANDRA-3138)
 * prevent users from creating keyspaces with LocalStrategy replication
   (CASSANDRA-3139)
 * fix CLI `show schema;` to output correct keyspace definition statement
   (CASSANDRA-3129)
 * CustomTThreadPoolServer to log TTransportException at DEBUG level
   (CASSANDRA-3142)
 * allow topology sort to work with non-unique rack names between
   datacenters (CASSANDRA-3152)
 * Improve caching of same-version Messages on digest and repair paths
   (CASSANDRA-3158)
 * Randomize choice of first replica for counter increment (CASSANDRA-2890)
 * Fix using read_repair_chance instead of merge_shard_change (CASSANDRA-3202)
 * Avoid streaming data to nodes that already have it, on move as well as
   decommission (CASSANDRA-3041)
 * Fix divide by zero error in GCInspector (CASSANDRA-3164)
 * allow quoting of the ColumnFamily name in CLI `create column family`
   statement (CASSANDRA-3195)
 * Fix rolling upgrade from 0.7 to 0.8 problem (CASSANDRA-3166)
 * Accomodate missing encryption_options in IncomingTcpConnection.stream
   (CASSANDRA-3212)


0.8.5
 * fix NPE when encryption_options is unspecified (CASSANDRA-3007)
 * include column name in validation failure exceptions (CASSANDRA-2849)
 * make sure truncate clears out the commitlog so replay won't re-
   populate with truncated data (CASSANDRA-2950)
 * fix NPE when debug logging is enabled and dropped CF is present
   in a commitlog segment (CASSANDRA-3021)
 * fix cassandra.bat when CASSANDRA_HOME contains spaces (CASSANDRA-2952)
 * fix to SSTableSimpleUnsortedWriter bufferSize calculation (CASSANDRA-3027)
 * make cleanup and normal compaction able to skip empty rows
   (rows containing nothing but expired tombstones) (CASSANDRA-3039)
 * work around native memory leak in com.sun.management.GarbageCollectorMXBean
   (CASSANDRA-2868)
 * validate that column names in column_metadata are not equal to key_alias
   on create/update of the ColumnFamily and CQL 'ALTER' statement (CASSANDRA-3036)
 * return an InvalidRequestException if an indexed column is assigned
   a value larger than 64KB (CASSANDRA-3057)
 * fix of numeric-only and string column names handling in CLI "drop index"
   (CASSANDRA-3054)
 * prune index scan resultset back to original request for lazy
   resultset expansion case (CASSANDRA-2964)
 * (Hadoop) fail jobs when Cassandra node has failed but TaskTracker
   has not (CASSANDRA-2388)
 * fix dynamic snitch ignoring nodes when read_repair_chance is zero
   (CASSANDRA-2662)
 * avoid retaining references to dropped CFS objects in
   CompactionManager.estimatedCompactions (CASSANDRA-2708)
 * expose rpc timeouts per host in MessagingServiceMBean (CASSANDRA-2941)
 * avoid including cwd in classpath for deb and rpm packages (CASSANDRA-2881)
 * remove gossip state when a new IP takes over a token (CASSANDRA-3071)
 * allow sstable2json to work on index sstable files (CASSANDRA-3059)
 * always hint counters (CASSANDRA-3099)
 * fix log4j initialization in EmbeddedCassandraService (CASSANDRA-2857)
 * remove gossip state when a new IP takes over a token (CASSANDRA-3071)
 * work around native memory leak in com.sun.management.GarbageCollectorMXBean
    (CASSANDRA-2868)
 * fix UnavailableException with writes at CL.EACH_QUORM (CASSANDRA-3084)
 * fix parsing of the Keyspace and ColumnFamily names in numeric
   and string representations in CLI (CASSANDRA-3075)
 * fix corner cases in Range.differenceToFetch (CASSANDRA-3084)
 * fix ip address String representation in the ring cache (CASSANDRA-3044)
 * fix ring cache compatibility when mixing pre-0.8.4 nodes with post-
   in the same cluster (CASSANDRA-3023)
 * make repair report failure when a node participating dies (instead of
   hanging forever) (CASSANDRA-2433)
 * fix handling of the empty byte buffer by ReversedType (CASSANDRA-3111)
 * Add validation that Keyspace names are case-insensitively unique (CASSANDRA-3066)
 * catch invalid key_validation_class before instantiating UpdateColumnFamily (CASSANDRA-3102)
 * make Range and Bounds objects client-safe (CASSANDRA-3108)
 * optionally skip log4j configuration (CASSANDRA-3061)
 * bundle sstableloader with the debian package (CASSANDRA-3113)
 * don't try to build secondary indexes when there is none (CASSANDRA-3123)
 * improve SSTableSimpleUnsortedWriter speed for large rows (CASSANDRA-3122)
 * handle keyspace arguments correctly in nodetool snapshot (CASSANDRA-3038)
 * Fix SSTableImportTest on windows (CASSANDRA-3043)
 * expose compactionThroughputMbPerSec through JMX (CASSANDRA-3117)
 * log keyspace and CF of large rows being compacted


0.8.4
 * change TokenRing.endpoints to be a list of rpc addresses instead of
   listen/broadcast addresses (CASSANDRA-1777)
 * include files-to-be-streamed in StreamInSession.getSources (CASSANDRA-2972)
 * use JAVA env var in cassandra-env.sh (CASSANDRA-2785, 2992)
 * avoid doing read for no-op replicate-on-write at CL=1 (CASSANDRA-2892)
 * refuse counter write for CL.ANY (CASSANDRA-2990)
 * switch back to only logging recent dropped messages (CASSANDRA-3004)
 * always deserialize RowMutation for counters (CASSANDRA-3006)
 * ignore saved replication_factor strategy_option for NTS (CASSANDRA-3011)
 * make sure pre-truncate CL segments are discarded (CASSANDRA-2950)


0.8.3
 * add ability to drop local reads/writes that are going to timeout
   (CASSANDRA-2943)
 * revamp token removal process, keep gossip states for 3 days (CASSANDRA-2496)
 * don't accept extra args for 0-arg nodetool commands (CASSANDRA-2740)
 * log unavailableexception details at debug level (CASSANDRA-2856)
 * expose data_dir though jmx (CASSANDRA-2770)
 * don't include tmp files as sstable when create cfs (CASSANDRA-2929)
 * log Java classpath on startup (CASSANDRA-2895)
 * keep gossipped version in sync with actual on migration coordinator
   (CASSANDRA-2946)
 * use lazy initialization instead of class initialization in NodeId
   (CASSANDRA-2953)
 * check column family validity in nodetool repair (CASSANDRA-2933)
 * speedup bytes to hex conversions dramatically (CASSANDRA-2850)
 * Flush memtables on shutdown when durable writes are disabled
   (CASSANDRA-2958)
 * improved POSIX compatibility of start scripts (CASsANDRA-2965)
 * add counter support to Hadoop InputFormat (CASSANDRA-2981)
 * fix bug where dirty commitlog segments were removed (and avoid keeping
   segments with no post-flush activity permanently dirty) (CASSANDRA-2829)
 * fix throwing exception with batch mutation of counter super columns
   (CASSANDRA-2949)
 * ignore system tables during repair (CASSANDRA-2979)
 * throw exception when NTS is given replication_factor as an option
   (CASSANDRA-2960)
 * fix assertion error during compaction of counter CFs (CASSANDRA-2968)
 * avoid trying to create index names, when no index exists (CASSANDRA-2867)
 * don't sample the system table when choosing a bootstrap token
   (CASSANDRA-2825)
 * gossiper notifies of local state changes (CASSANDRA-2948)
 * add asynchronous and half-sync/half-async (hsha) thrift servers
   (CASSANDRA-1405)
 * fix potential use of free'd native memory in SerializingCache
   (CASSANDRA-2951)
 * prune index scan resultset back to original request for lazy
   resultset expansion case (CASSANDRA-2964)
 * (Hadoop) fail jobs when Cassandra node has failed but TaskTracker
    has not (CASSANDRA-2388)


0.8.2
 * CQL:
   - include only one row per unique key for IN queries (CASSANDRA-2717)
   - respect client timestamp on full row deletions (CASSANDRA-2912)
 * improve thread-safety in StreamOutSession (CASSANDRA-2792)
 * allow deleting a row and updating indexed columns in it in the
   same mutation (CASSANDRA-2773)
 * Expose number of threads blocked on submitting memtable to flush
   in JMX (CASSANDRA-2817)
 * add ability to return "endpoints" to nodetool (CASSANDRA-2776)
 * Add support for multiple (comma-delimited) coordinator addresses
   to ColumnFamilyInputFormat (CASSANDRA-2807)
 * fix potential NPE while scheduling read repair for range slice
   (CASSANDRA-2823)
 * Fix race in SystemTable.getCurrentLocalNodeId (CASSANDRA-2824)
 * Correctly set default for replicate_on_write (CASSANDRA-2835)
 * improve nodetool compactionstats formatting (CASSANDRA-2844)
 * fix index-building status display (CASSANDRA-2853)
 * fix CLI perpetuating obsolete KsDef.replication_factor (CASSANDRA-2846)
 * improve cli treatment of multiline comments (CASSANDRA-2852)
 * handle row tombstones correctly in EchoedRow (CASSANDRA-2786)
 * add MessagingService.get[Recently]DroppedMessages and
   StorageService.getExceptionCount (CASSANDRA-2804)
 * fix possibility of spurious UnavailableException for LOCAL_QUORUM
   reads with dynamic snitch + read repair disabled (CASSANDRA-2870)
 * add ant-optional as dependence for the debian package (CASSANDRA-2164)
 * add option to specify limit for get_slice in the CLI (CASSANDRA-2646)
 * decrease HH page size (CASSANDRA-2832)
 * reset cli keyspace after dropping the current one (CASSANDRA-2763)
 * add KeyRange option to Hadoop inputformat (CASSANDRA-1125)
 * fix protocol versioning (CASSANDRA-2818, 2860)
 * support spaces in path to log4j configuration (CASSANDRA-2383)
 * avoid including inferred types in CF update (CASSANDRA-2809)
 * fix JMX bulkload call (CASSANDRA-2908)
 * fix updating KS with durable_writes=false (CASSANDRA-2907)
 * add simplified facade to SSTableWriter for bulk loading use
   (CASSANDRA-2911)
 * fix re-using index CF sstable names after drop/recreate (CASSANDRA-2872)
 * prepend CF to default index names (CASSANDRA-2903)
 * fix hint replay (CASSANDRA-2928)
 * Properly synchronize repair's merkle tree computation (CASSANDRA-2816)


0.8.1
 * CQL:
   - support for insert, delete in BATCH (CASSANDRA-2537)
   - support for IN to SELECT, UPDATE (CASSANDRA-2553)
   - timestamp support for INSERT, UPDATE, and BATCH (CASSANDRA-2555)
   - TTL support (CASSANDRA-2476)
   - counter support (CASSANDRA-2473)
   - ALTER COLUMNFAMILY (CASSANDRA-1709)
   - DROP INDEX (CASSANDRA-2617)
   - add SCHEMA/TABLE as aliases for KS/CF (CASSANDRA-2743)
   - server handles wait-for-schema-agreement (CASSANDRA-2756)
   - key alias support (CASSANDRA-2480)
 * add support for comparator parameters and a generic ReverseType
   (CASSANDRA-2355)
 * add CompositeType and DynamicCompositeType (CASSANDRA-2231)
 * optimize batches containing multiple updates to the same row
   (CASSANDRA-2583)
 * adjust hinted handoff page size to avoid OOM with large columns
   (CASSANDRA-2652)
 * mark BRAF buffer invalid post-flush so we don't re-flush partial
   buffers again, especially on CL writes (CASSANDRA-2660)
 * add DROP INDEX support to CLI (CASSANDRA-2616)
 * don't perform HH to client-mode [storageproxy] nodes (CASSANDRA-2668)
 * Improve forceDeserialize/getCompactedRow encapsulation (CASSANDRA-2659)
 * Don't write CounterUpdateColumn to disk in tests (CASSANDRA-2650)
 * Add sstable bulk loading utility (CASSANDRA-1278)
 * avoid replaying hints to dropped columnfamilies (CASSANDRA-2685)
 * add placeholders for missing rows in range query pseudo-RR (CASSANDRA-2680)
 * remove no-op HHOM.renameHints (CASSANDRA-2693)
 * clone super columns to avoid modifying them during flush (CASSANDRA-2675)
 * allow writes to bypass the commitlog for certain keyspaces (CASSANDRA-2683)
 * avoid NPE when bypassing commitlog during memtable flush (CASSANDRA-2781)
 * Added support for making bootstrap retry if nodes flap (CASSANDRA-2644)
 * Added statusthrift to nodetool to report if thrift server is running (CASSANDRA-2722)
 * Fixed rows being cached if they do not exist (CASSANDRA-2723)
 * Support passing tableName and cfName to RowCacheProviders (CASSANDRA-2702)
 * close scrub file handles (CASSANDRA-2669)
 * throttle migration replay (CASSANDRA-2714)
 * optimize column serializer creation (CASSANDRA-2716)
 * Added support for making bootstrap retry if nodes flap (CASSANDRA-2644)
 * Added statusthrift to nodetool to report if thrift server is running
   (CASSANDRA-2722)
 * Fixed rows being cached if they do not exist (CASSANDRA-2723)
 * fix truncate/compaction race (CASSANDRA-2673)
 * workaround large resultsets causing large allocation retention
   by nio sockets (CASSANDRA-2654)
 * fix nodetool ring use with Ec2Snitch (CASSANDRA-2733)
 * fix removing columns and subcolumns that are supressed by a row or
   supercolumn tombstone during replica resolution (CASSANDRA-2590)
 * support sstable2json against snapshot sstables (CASSANDRA-2386)
 * remove active-pull schema requests (CASSANDRA-2715)
 * avoid marking entire list of sstables as actively being compacted
   in multithreaded compaction (CASSANDRA-2765)
 * seek back after deserializing a row to update cache with (CASSANDRA-2752)
 * avoid skipping rows in scrub for counter column family (CASSANDRA-2759)
 * fix ConcurrentModificationException in repair when dealing with 0.7 node
   (CASSANDRA-2767)
 * use threadsafe collections for StreamInSession (CASSANDRA-2766)
 * avoid infinite loop when creating merkle tree (CASSANDRA-2758)
 * avoids unmarking compacting sstable prematurely in cleanup (CASSANDRA-2769)
 * fix NPE when the commit log is bypassed (CASSANDRA-2718)
 * don't throw an exception in SS.isRPCServerRunning (CASSANDRA-2721)
 * make stress.jar executable (CASSANDRA-2744)
 * add daemon mode to java stress (CASSANDRA-2267)
 * expose the DC and rack of a node through JMX and nodetool ring (CASSANDRA-2531)
 * fix cache mbean getSize (CASSANDRA-2781)
 * Add Date, Float, Double, and Boolean types (CASSANDRA-2530)
 * Add startup flag to renew counter node id (CASSANDRA-2788)
 * add jamm agent to cassandra.bat (CASSANDRA-2787)
 * fix repair hanging if a neighbor has nothing to send (CASSANDRA-2797)
 * purge tombstone even if row is in only one sstable (CASSANDRA-2801)
 * Fix wrong purge of deleted cf during compaction (CASSANDRA-2786)
 * fix race that could result in Hadoop writer failing to throw an
   exception encountered after close() (CASSANDRA-2755)
 * fix scan wrongly throwing assertion error (CASSANDRA-2653)
 * Always use even distribution for merkle tree with RandomPartitionner
   (CASSANDRA-2841)
 * fix describeOwnership for OPP (CASSANDRA-2800)
 * ensure that string tokens do not contain commas (CASSANDRA-2762)


0.8.0-final
 * fix CQL grammar warning and cqlsh regression from CASSANDRA-2622
 * add ant generate-cql-html target (CASSANDRA-2526)
 * update CQL consistency levels (CASSANDRA-2566)
 * debian packaging fixes (CASSANDRA-2481, 2647)
 * fix UUIDType, IntegerType for direct buffers (CASSANDRA-2682, 2684)
 * switch to native Thrift for Hadoop map/reduce (CASSANDRA-2667)
 * fix StackOverflowError when building from eclipse (CASSANDRA-2687)
 * only provide replication_factor to strategy_options "help" for
   SimpleStrategy, OldNetworkTopologyStrategy (CASSANDRA-2678, 2713)
 * fix exception adding validators to non-string columns (CASSANDRA-2696)
 * avoid instantiating DatabaseDescriptor in JDBC (CASSANDRA-2694)
 * fix potential stack overflow during compaction (CASSANDRA-2626)
 * clone super columns to avoid modifying them during flush (CASSANDRA-2675)
 * reset underlying iterator in EchoedRow constructor (CASSANDRA-2653)


0.8.0-rc1
 * faster flushes and compaction from fixing excessively pessimistic
   rebuffering in BRAF (CASSANDRA-2581)
 * fix returning null column values in the python cql driver (CASSANDRA-2593)
 * fix merkle tree splitting exiting early (CASSANDRA-2605)
 * snapshot_before_compaction directory name fix (CASSANDRA-2598)
 * Disable compaction throttling during bootstrap (CASSANDRA-2612)
 * fix CQL treatment of > and < operators in range slices (CASSANDRA-2592)
 * fix potential double-application of counter updates on commitlog replay
   by moving replay position from header to sstable metadata (CASSANDRA-2419)
 * JDBC CQL driver exposes getColumn for access to timestamp
 * JDBC ResultSetMetadata properties added to AbstractType
 * r/m clustertool (CASSANDRA-2607)
 * add support for presenting row key as a column in CQL result sets
   (CASSANDRA-2622)
 * Don't allow {LOCAL|EACH}_QUORUM unless strategy is NTS (CASSANDRA-2627)
 * validate keyspace strategy_options during CQL create (CASSANDRA-2624)
 * fix empty Result with secondary index when limit=1 (CASSANDRA-2628)
 * Fix regression where bootstrapping a node with no schema fails
   (CASSANDRA-2625)
 * Allow removing LocationInfo sstables (CASSANDRA-2632)
 * avoid attempting to replay mutations from dropped keyspaces (CASSANDRA-2631)
 * avoid using cached position of a key when GT is requested (CASSANDRA-2633)
 * fix counting bloom filter true positives (CASSANDRA-2637)
 * initialize local ep state prior to gossip startup if needed (CASSANDRA-2638)
 * fix counter increment lost after restart (CASSANDRA-2642)
 * add quote-escaping via backslash to CLI (CASSANDRA-2623)
 * fix pig example script (CASSANDRA-2487)
 * fix dynamic snitch race in adding latencies (CASSANDRA-2618)
 * Start/stop cassandra after more important services such as mdadm in
   debian packaging (CASSANDRA-2481)


0.8.0-beta2
 * fix NPE compacting index CFs (CASSANDRA-2528)
 * Remove checking all column families on startup for compaction candidates
   (CASSANDRA-2444)
 * validate CQL create keyspace options (CASSANDRA-2525)
 * fix nodetool setcompactionthroughput (CASSANDRA-2550)
 * move	gossip heartbeat back to its own thread (CASSANDRA-2554)
 * validate cql TRUNCATE columnfamily before truncating (CASSANDRA-2570)
 * fix batch_mutate for mixed standard-counter mutations (CASSANDRA-2457)
 * disallow making schema changes to system keyspace (CASSANDRA-2563)
 * fix sending mutation messages multiple times (CASSANDRA-2557)
 * fix incorrect use of NBHM.size in ReadCallback that could cause
   reads to time out even when responses were received (CASSANDRA-2552)
 * trigger read repair correctly for LOCAL_QUORUM reads (CASSANDRA-2556)
 * Allow configuring the number of compaction thread (CASSANDRA-2558)
 * forceUserDefinedCompaction will attempt to compact what it is given
   even if the pessimistic estimate is that there is not enough disk space;
   automatic compactions will only compact 2 or more sstables (CASSANDRA-2575)
 * refuse to apply migrations with older timestamps than the current
   schema (CASSANDRA-2536)
 * remove unframed Thrift transport option
 * include indexes in snapshots (CASSANDRA-2596)
 * improve ignoring of obsolete mutations in index maintenance (CASSANDRA-2401)
 * recognize attempt to drop just the index while leaving the column
   definition alone (CASSANDRA-2619)


0.8.0-beta1
 * remove Avro RPC support (CASSANDRA-926)
 * support for columns that act as incr/decr counters
   (CASSANDRA-1072, 1937, 1944, 1936, 2101, 2093, 2288, 2105, 2384, 2236, 2342,
   2454)
 * CQL (CASSANDRA-1703, 1704, 1705, 1706, 1707, 1708, 1710, 1711, 1940,
   2124, 2302, 2277, 2493)
 * avoid double RowMutation serialization on write path (CASSANDRA-1800)
 * make NetworkTopologyStrategy the default (CASSANDRA-1960)
 * configurable internode encryption (CASSANDRA-1567, 2152)
 * human readable column names in sstable2json output (CASSANDRA-1933)
 * change default JMX port to 7199 (CASSANDRA-2027)
 * backwards compatible internal messaging (CASSANDRA-1015)
 * atomic switch of memtables and sstables (CASSANDRA-2284)
 * add pluggable SeedProvider (CASSANDRA-1669)
 * Fix clustertool to not throw exception when calling get_endpoints (CASSANDRA-2437)
 * upgrade to thrift 0.6 (CASSANDRA-2412)
 * repair works on a token range instead of full ring (CASSANDRA-2324)
 * purge tombstones from row cache (CASSANDRA-2305)
 * push replication_factor into strategy_options (CASSANDRA-1263)
 * give snapshots the same name on each node (CASSANDRA-1791)
 * remove "nodetool loadbalance" (CASSANDRA-2448)
 * multithreaded compaction (CASSANDRA-2191)
 * compaction throttling (CASSANDRA-2156)
 * add key type information and alias (CASSANDRA-2311, 2396)
 * cli no longer divides read_repair_chance by 100 (CASSANDRA-2458)
 * made CompactionInfo.getTaskType return an enum (CASSANDRA-2482)
 * add a server-wide cap on measured memtable memory usage and aggressively
   flush to keep under that threshold (CASSANDRA-2006)
 * add unified UUIDType (CASSANDRA-2233)
 * add off-heap row cache support (CASSANDRA-1969)


0.7.5
 * improvements/fixes to PIG driver (CASSANDRA-1618, CASSANDRA-2387,
   CASSANDRA-2465, CASSANDRA-2484)
 * validate index names (CASSANDRA-1761)
 * reduce contention on Table.flusherLock (CASSANDRA-1954)
 * try harder to detect failures during streaming, cleaning up temporary
   files more reliably (CASSANDRA-2088)
 * shut down server for OOM on a Thrift thread (CASSANDRA-2269)
 * fix tombstone handling in repair and sstable2json (CASSANDRA-2279)
 * preserve version when streaming data from old sstables (CASSANDRA-2283)
 * don't start repair if a neighboring node is marked as dead (CASSANDRA-2290)
 * purge tombstones from row cache (CASSANDRA-2305)
 * Avoid seeking when sstable2json exports the entire file (CASSANDRA-2318)
 * clear Built flag in system table when dropping an index (CASSANDRA-2320)
 * don't allow arbitrary argument for stress.java (CASSANDRA-2323)
 * validate values for index predicates in get_indexed_slice (CASSANDRA-2328)
 * queue secondary indexes for flush before the parent (CASSANDRA-2330)
 * allow job configuration to set the CL used in Hadoop jobs (CASSANDRA-2331)
 * add memtable_flush_queue_size defaulting to 4 (CASSANDRA-2333)
 * Allow overriding of initial_token, storage_port and rpc_port from system
   properties (CASSANDRA-2343)
 * fix comparator used for non-indexed secondary expressions in index scan
   (CASSANDRA-2347)
 * ensure size calculation and write phase of large-row compaction use
   the same threshold for TTL expiration (CASSANDRA-2349)
 * fix race when iterating CFs during add/drop (CASSANDRA-2350)
 * add ConsistencyLevel command to CLI (CASSANDRA-2354)
 * allow negative numbers in the cli (CASSANDRA-2358)
 * hard code serialVersionUID for tokens class (CASSANDRA-2361)
 * fix potential infinite loop in ByteBufferUtil.inputStream (CASSANDRA-2365)
 * fix encoding bugs in HintedHandoffManager, SystemTable when default
   charset is not UTF8 (CASSANDRA-2367)
 * avoids having removed node reappearing in Gossip (CASSANDRA-2371)
 * fix incorrect truncation of long to int when reading columns via block
   index (CASSANDRA-2376)
 * fix NPE during stream session (CASSANDRA-2377)
 * fix race condition that could leave orphaned data files when dropping CF or
   KS (CASSANDRA-2381)
 * fsync statistics component on write (CASSANDRA-2382)
 * fix duplicate results from CFS.scan (CASSANDRA-2406)
 * add IntegerType to CLI help (CASSANDRA-2414)
 * avoid caching token-only decoratedkeys (CASSANDRA-2416)
 * convert mmap assertion to if/throw so scrub can catch it (CASSANDRA-2417)
 * don't overwrite gc log (CASSANDR-2418)
 * invalidate row cache for streamed row to avoid inconsitencies
   (CASSANDRA-2420)
 * avoid copies in range/index scans (CASSANDRA-2425)
 * make sure we don't wipe data during cleanup if the node has not join
   the ring (CASSANDRA-2428)
 * Try harder to close files after compaction (CASSANDRA-2431)
 * re-set bootstrapped flag after move finishes (CASSANDRA-2435)
 * display validation_class in CLI 'describe keyspace' (CASSANDRA-2442)
 * make cleanup compactions cleanup the row cache (CASSANDRA-2451)
 * add column fields validation to scrub (CASSANDRA-2460)
 * use 64KB flush buffer instead of in_memory_compaction_limit (CASSANDRA-2463)
 * fix backslash substitutions in CLI (CASSANDRA-2492)
 * disable cache saving for system CFS (CASSANDRA-2502)
 * fixes for verifying destination availability under hinted conditions
   so UE can be thrown intead of timing out (CASSANDRA-2514)
 * fix update of validation class in column metadata (CASSANDRA-2512)
 * support LOCAL_QUORUM, EACH_QUORUM CLs outside of NTS (CASSANDRA-2516)
 * preserve version when streaming data from old sstables (CASSANDRA-2283)
 * fix backslash substitutions in CLI (CASSANDRA-2492)
 * count a row deletion as one operation towards memtable threshold
   (CASSANDRA-2519)
 * support LOCAL_QUORUM, EACH_QUORUM CLs outside of NTS (CASSANDRA-2516)


0.7.4
 * add nodetool join command (CASSANDRA-2160)
 * fix secondary indexes on pre-existing or streamed data (CASSANDRA-2244)
 * initialize endpoint in gossiper earlier (CASSANDRA-2228)
 * add ability to write to Cassandra from Pig (CASSANDRA-1828)
 * add rpc_[min|max]_threads (CASSANDRA-2176)
 * add CL.TWO, CL.THREE (CASSANDRA-2013)
 * avoid exporting an un-requested row in sstable2json, when exporting
   a key that does not exist (CASSANDRA-2168)
 * add incremental_backups option (CASSANDRA-1872)
 * add configurable row limit to Pig loadfunc (CASSANDRA-2276)
 * validate column values in batches as well as single-Column inserts
   (CASSANDRA-2259)
 * move sample schema from cassandra.yaml to schema-sample.txt,
   a cli scripts (CASSANDRA-2007)
 * avoid writing empty rows when scrubbing tombstoned rows (CASSANDRA-2296)
 * fix assertion error in range and index scans for CL < ALL
   (CASSANDRA-2282)
 * fix commitlog replay when flush position refers to data that didn't
   get synced before server died (CASSANDRA-2285)
 * fix fd leak in sstable2json with non-mmap'd i/o (CASSANDRA-2304)
 * reduce memory use during streaming of multiple sstables (CASSANDRA-2301)
 * purge tombstoned rows from cache after GCGraceSeconds (CASSANDRA-2305)
 * allow zero replicas in a NTS datacenter (CASSANDRA-1924)
 * make range queries respect snitch for local replicas (CASSANDRA-2286)
 * fix HH delivery when column index is larger than 2GB (CASSANDRA-2297)
 * make 2ary indexes use parent CF flush thresholds during initial build
   (CASSANDRA-2294)
 * update memtable_throughput to be a long (CASSANDRA-2158)


0.7.3
 * Keep endpoint state until aVeryLongTime (CASSANDRA-2115)
 * lower-latency read repair (CASSANDRA-2069)
 * add hinted_handoff_throttle_delay_in_ms option (CASSANDRA-2161)
 * fixes for cache save/load (CASSANDRA-2172, -2174)
 * Handle whole-row deletions in CFOutputFormat (CASSANDRA-2014)
 * Make memtable_flush_writers flush in parallel (CASSANDRA-2178)
 * Add compaction_preheat_key_cache option (CASSANDRA-2175)
 * refactor stress.py to have only one copy of the format string
   used for creating row keys (CASSANDRA-2108)
 * validate index names for \w+ (CASSANDRA-2196)
 * Fix Cassandra cli to respect timeout if schema does not settle
   (CASSANDRA-2187)
 * fix for compaction and cleanup writing old-format data into new-version
   sstable (CASSANDRA-2211, -2216)
 * add nodetool scrub (CASSANDRA-2217, -2240)
 * fix sstable2json large-row pagination (CASSANDRA-2188)
 * fix EOFing on requests for the last bytes in a file (CASSANDRA-2213)
 * fix BufferedRandomAccessFile bugs (CASSANDRA-2218, -2241)
 * check for memtable flush_after_mins exceeded every 10s (CASSANDRA-2183)
 * fix cache saving on Windows (CASSANDRA-2207)
 * add validateSchemaAgreement call + synchronization to schema
   modification operations (CASSANDRA-2222)
 * fix for reversed slice queries on large rows (CASSANDRA-2212)
 * fat clients were writing local data (CASSANDRA-2223)
 * set DEFAULT_MEMTABLE_LIFETIME_IN_MINS to 24h
 * improve detection and cleanup of partially-written sstables
   (CASSANDRA-2206)
 * fix supercolumn de/serialization when subcolumn comparator is different
   from supercolumn's (CASSANDRA-2104)
 * fix starting up on Windows when CASSANDRA_HOME contains whitespace
   (CASSANDRA-2237)
 * add [get|set][row|key]cacheSavePeriod to JMX (CASSANDRA-2100)
 * fix Hadoop ColumnFamilyOutputFormat dropping of mutations
   when batch fills up (CASSANDRA-2255)
 * move file deletions off of scheduledtasks executor (CASSANDRA-2253)


0.7.2
 * copy DecoratedKey.key when inserting into caches to avoid retaining
   a reference to the underlying buffer (CASSANDRA-2102)
 * format subcolumn names with subcomparator (CASSANDRA-2136)
 * fix column bloom filter deserialization (CASSANDRA-2165)


0.7.1
 * refactor MessageDigest creation code. (CASSANDRA-2107)
 * buffer network stack to avoid inefficient small TCP messages while avoiding
   the nagle/delayed ack problem (CASSANDRA-1896)
 * check log4j configuration for changes every 10s (CASSANDRA-1525, 1907)
 * more-efficient cross-DC replication (CASSANDRA-1530, -2051, -2138)
 * avoid polluting page cache with commitlog or sstable writes
   and seq scan operations (CASSANDRA-1470)
 * add RMI authentication options to nodetool (CASSANDRA-1921)
 * make snitches configurable at runtime (CASSANDRA-1374)
 * retry hadoop split requests on connection failure (CASSANDRA-1927)
 * implement describeOwnership for BOP, COPP (CASSANDRA-1928)
 * make read repair behave as expected for ConsistencyLevel > ONE
   (CASSANDRA-982, 2038)
 * distributed test harness (CASSANDRA-1859, 1964)
 * reduce flush lock contention (CASSANDRA-1930)
 * optimize supercolumn deserialization (CASSANDRA-1891)
 * fix CFMetaData.apply to only compare objects of the same class
   (CASSANDRA-1962)
 * allow specifying specific SSTables to compact from JMX (CASSANDRA-1963)
 * fix race condition in MessagingService.targets (CASSANDRA-1959, 2094, 2081)
 * refuse to open sstables from a future version (CASSANDRA-1935)
 * zero-copy reads (CASSANDRA-1714)
 * fix copy bounds for word Text in wordcount demo (CASSANDRA-1993)
 * fixes for contrib/javautils (CASSANDRA-1979)
 * check more frequently for memtable expiration (CASSANDRA-2000)
 * fix writing SSTable column count statistics (CASSANDRA-1976)
 * fix streaming of multiple CFs during bootstrap (CASSANDRA-1992)
 * explicitly set JVM GC new generation size with -Xmn (CASSANDRA-1968)
 * add short options for CLI flags (CASSANDRA-1565)
 * make keyspace argument to "describe keyspace" in CLI optional
   when authenticated to keyspace already (CASSANDRA-2029)
 * added option to specify -Dcassandra.join_ring=false on startup
   to allow "warm spare" nodes or performing JMX maintenance before
   joining the ring (CASSANDRA-526)
 * log migrations at INFO (CASSANDRA-2028)
 * add CLI verbose option in file mode (CASSANDRA-2030)
 * add single-line "--" comments to CLI (CASSANDRA-2032)
 * message serialization tests (CASSANDRA-1923)
 * switch from ivy to maven-ant-tasks (CASSANDRA-2017)
 * CLI attempts to block for new schema to propagate (CASSANDRA-2044)
 * fix potential overflow in nodetool cfstats (CASSANDRA-2057)
 * add JVM shutdownhook to sync commitlog (CASSANDRA-1919)
 * allow nodes to be up without being part of  normal traffic (CASSANDRA-1951)
 * fix CLI "show keyspaces" with null options on NTS (CASSANDRA-2049)
 * fix possible ByteBuffer race conditions (CASSANDRA-2066)
 * reduce garbage generated by MessagingService to prevent load spikes
   (CASSANDRA-2058)
 * fix math in RandomPartitioner.describeOwnership (CASSANDRA-2071)
 * fix deletion of sstable non-data components (CASSANDRA-2059)
 * avoid blocking gossip while deleting handoff hints (CASSANDRA-2073)
 * ignore messages from newer versions, keep track of nodes in gossip
   regardless of version (CASSANDRA-1970)
 * cache writing moved to CompactionManager to reduce i/o contention and
   updated to use non-cache-polluting writes (CASSANDRA-2053)
 * page through large rows when exporting to JSON (CASSANDRA-2041)
 * add flush_largest_memtables_at and reduce_cache_sizes_at options
   (CASSANDRA-2142)
 * add cli 'describe cluster' command (CASSANDRA-2127)
 * add cli support for setting username/password at 'connect' command
   (CASSANDRA-2111)
 * add -D option to Stress.java to allow reading hosts from a file
   (CASSANDRA-2149)
 * bound hints CF throughput between 32M and 256M (CASSANDRA-2148)
 * continue starting when invalid saved cache entries are encountered
   (CASSANDRA-2076)
 * add max_hint_window_in_ms option (CASSANDRA-1459)


0.7.0-final
 * fix offsets to ByteBuffer.get (CASSANDRA-1939)


0.7.0-rc4
 * fix cli crash after backgrounding (CASSANDRA-1875)
 * count timeouts in storageproxy latencies, and include latency
   histograms in StorageProxyMBean (CASSANDRA-1893)
 * fix CLI get recognition of supercolumns (CASSANDRA-1899)
 * enable keepalive on intra-cluster sockets (CASSANDRA-1766)
 * count timeouts towards dynamicsnitch latencies (CASSANDRA-1905)
 * Expose index-building status in JMX + cli schema description
   (CASSANDRA-1871)
 * allow [LOCAL|EACH]_QUORUM to be used with non-NetworkTopology
   replication Strategies
 * increased amount of index locks for faster commitlog replay
 * collect secondary index tombstones immediately (CASSANDRA-1914)
 * revert commitlog changes from #1780 (CASSANDRA-1917)
 * change RandomPartitioner min token to -1 to avoid collision w/
   tokens on actual nodes (CASSANDRA-1901)
 * examine the right nibble when validating TimeUUID (CASSANDRA-1910)
 * include secondary indexes in cleanup (CASSANDRA-1916)
 * CFS.scrubDataDirectories should also cleanup invalid secondary indexes
   (CASSANDRA-1904)
 * ability to disable/enable gossip on nodes to force them down
   (CASSANDRA-1108)


0.7.0-rc3
 * expose getNaturalEndpoints in StorageServiceMBean taking byte[]
   key; RMI cannot serialize ByteBuffer (CASSANDRA-1833)
 * infer org.apache.cassandra.locator for replication strategy classes
   when not otherwise specified
 * validation that generates less garbage (CASSANDRA-1814)
 * add TTL support to CLI (CASSANDRA-1838)
 * cli defaults to bytestype for subcomparator when creating
   column families (CASSANDRA-1835)
 * unregister index MBeans when index is dropped (CASSANDRA-1843)
 * make ByteBufferUtil.clone thread-safe (CASSANDRA-1847)
 * change exception for read requests during bootstrap from
   InvalidRequest to Unavailable (CASSANDRA-1862)
 * respect row-level tombstones post-flush in range scans
   (CASSANDRA-1837)
 * ReadResponseResolver check digests against each other (CASSANDRA-1830)
 * return InvalidRequest when remove of subcolumn without supercolumn
   is requested (CASSANDRA-1866)
 * flush before repair (CASSANDRA-1748)
 * SSTableExport validates key order (CASSANDRA-1884)
 * large row support for SSTableExport (CASSANDRA-1867)
 * Re-cache hot keys post-compaction without hitting disk (CASSANDRA-1878)
 * manage read repair in coordinator instead of data source, to
   provide latency information to dynamic snitch (CASSANDRA-1873)


0.7.0-rc2
 * fix live-column-count of slice ranges including tombstoned supercolumn
   with live subcolumn (CASSANDRA-1591)
 * rename o.a.c.internal.AntientropyStage -> AntiEntropyStage,
   o.a.c.request.Request_responseStage -> RequestResponseStage,
   o.a.c.internal.Internal_responseStage -> InternalResponseStage
 * add AbstractType.fromString (CASSANDRA-1767)
 * require index_type to be present when specifying index_name
   on ColumnDef (CASSANDRA-1759)
 * fix add/remove index bugs in CFMetadata (CASSANDRA-1768)
 * rebuild Strategy during system_update_keyspace (CASSANDRA-1762)
 * cli updates prompt to ... in continuation lines (CASSANDRA-1770)
 * support multiple Mutations per key in hadoop ColumnFamilyOutputFormat
   (CASSANDRA-1774)
 * improvements to Debian init script (CASSANDRA-1772)
 * use local classloader to check for version.properties (CASSANDRA-1778)
 * Validate that column names in column_metadata are valid for the
   defined comparator, and decode properly in cli (CASSANDRA-1773)
 * use cross-platform newlines in cli (CASSANDRA-1786)
 * add ExpiringColumn support to sstable import/export (CASSANDRA-1754)
 * add flush for each append to periodic commitlog mode; added
   periodic_without_flush option to disable this (CASSANDRA-1780)
 * close file handle used for post-flush truncate (CASSANDRA-1790)
 * various code cleanup (CASSANDRA-1793, -1794, -1795)
 * fix range queries against wrapped range (CASSANDRA-1781)
 * fix consistencylevel calculations for NetworkTopologyStrategy
   (CASSANDRA-1804)
 * cli support index type enum names (CASSANDRA-1810)
 * improved validation of column_metadata (CASSANDRA-1813)
 * reads at ConsistencyLevel > 1 throw UnavailableException
   immediately if insufficient live nodes exist (CASSANDRA-1803)
 * copy bytebuffers for local writes to avoid retaining the entire
   Thrift frame (CASSANDRA-1801)
 * fix NPE adding index to column w/o prior metadata (CASSANDRA-1764)
 * reduce fat client timeout (CASSANDRA-1730)
 * fix botched merge of CASSANDRA-1316


0.7.0-rc1
 * fix compaction and flush races with schema updates (CASSANDRA-1715)
 * add clustertool, config-converter, sstablekeys, and schematool
   Windows .bat files (CASSANDRA-1723)
 * reject range queries received during bootstrap (CASSANDRA-1739)
 * fix wrapping-range queries on non-minimum token (CASSANDRA-1700)
 * add nodetool cfhistogram (CASSANDRA-1698)
 * limit repaired ranges to what the nodes have in common (CASSANDRA-1674)
 * index scan treats missing columns as not matching secondary
   expressions (CASSANDRA-1745)
 * Fix misuse of DataOutputBuffer.getData in AntiEntropyService
   (CASSANDRA-1729)
 * detect and warn when obsolete version of JNA is present (CASSANDRA-1760)
 * reduce fat client timeout (CASSANDRA-1730)
 * cleanup smallest CFs first to increase free temp space for larger ones
   (CASSANDRA-1811)
 * Update windows .bat files to work outside of main Cassandra
   directory (CASSANDRA-1713)
 * fix read repair regression from 0.6.7 (CASSANDRA-1727)
 * more-efficient read repair (CASSANDRA-1719)
 * fix hinted handoff replay (CASSANDRA-1656)
 * log type of dropped messages (CASSANDRA-1677)
 * upgrade to SLF4J 1.6.1
 * fix ByteBuffer bug in ExpiringColumn.updateDigest (CASSANDRA-1679)
 * fix IntegerType.getString (CASSANDRA-1681)
 * make -Djava.net.preferIPv4Stack=true the default (CASSANDRA-628)
 * add INTERNAL_RESPONSE verb to differentiate from responses related
   to client requests (CASSANDRA-1685)
 * log tpstats when dropping messages (CASSANDRA-1660)
 * include unreachable nodes in describeSchemaVersions (CASSANDRA-1678)
 * Avoid dropping messages off the client request path (CASSANDRA-1676)
 * fix jna errno reporting (CASSANDRA-1694)
 * add friendlier error for UnknownHostException on startup (CASSANDRA-1697)
 * include jna dependency in RPM package (CASSANDRA-1690)
 * add --skip-keys option to stress.py (CASSANDRA-1696)
 * improve cli handling of non-string keys and column names
   (CASSANDRA-1701, -1693)
 * r/m extra subcomparator line in cli keyspaces output (CASSANDRA-1712)
 * add read repair chance to cli "show keyspaces"
 * upgrade to ConcurrentLinkedHashMap 1.1 (CASSANDRA-975)
 * fix index scan routing (CASSANDRA-1722)
 * fix tombstoning of supercolumns in range queries (CASSANDRA-1734)
 * clear endpoint cache after updating keyspace metadata (CASSANDRA-1741)
 * fix wrapping-range queries on non-minimum token (CASSANDRA-1700)
 * truncate includes secondary indexes (CASSANDRA-1747)
 * retain reference to PendingFile sstables (CASSANDRA-1749)
 * fix sstableimport regression (CASSANDRA-1753)
 * fix for bootstrap when no non-system tables are defined (CASSANDRA-1732)
 * handle replica unavailability in index scan (CASSANDRA-1755)
 * fix service initialization order deadlock (CASSANDRA-1756)
 * multi-line cli commands (CASSANDRA-1742)
 * fix race between snapshot and compaction (CASSANDRA-1736)
 * add listEndpointsPendingHints, deleteHintsForEndpoint JMX methods
   (CASSANDRA-1551)


0.7.0-beta3
 * add strategy options to describe_keyspace output (CASSANDRA-1560)
 * log warning when using randomly generated token (CASSANDRA-1552)
 * re-organize JMX into .db, .net, .internal, .request (CASSANDRA-1217)
 * allow nodes to change IPs between restarts (CASSANDRA-1518)
 * remember ring state between restarts by default (CASSANDRA-1518)
 * flush index built flag so we can read it before log replay (CASSANDRA-1541)
 * lock row cache updates to prevent race condition (CASSANDRA-1293)
 * remove assertion causing rare (and harmless) error messages in
   commitlog (CASSANDRA-1330)
 * fix moving nodes with no keyspaces defined (CASSANDRA-1574)
 * fix unbootstrap when no data is present in a transfer range (CASSANDRA-1573)
 * take advantage of AVRO-495 to simplify our avro IDL (CASSANDRA-1436)
 * extend authorization hierarchy to column family (CASSANDRA-1554)
 * deletion support in secondary indexes (CASSANDRA-1571)
 * meaningful error message for invalid replication strategy class
   (CASSANDRA-1566)
 * allow keyspace creation with RF > N (CASSANDRA-1428)
 * improve cli error handling (CASSANDRA-1580)
 * add cache save/load ability (CASSANDRA-1417, 1606, 1647)
 * add StorageService.getDrainProgress (CASSANDRA-1588)
 * Disallow bootstrap to an in-use token (CASSANDRA-1561)
 * Allow dynamic secondary index creation and destruction (CASSANDRA-1532)
 * log auto-guessed memtable thresholds (CASSANDRA-1595)
 * add ColumnDef support to cli (CASSANDRA-1583)
 * reduce index sample time by 75% (CASSANDRA-1572)
 * add cli support for column, strategy metadata (CASSANDRA-1578, 1612)
 * add cli support for schema modification (CASSANDRA-1584)
 * delete temp files on failed compactions (CASSANDRA-1596)
 * avoid blocking for dead nodes during removetoken (CASSANDRA-1605)
 * remove ConsistencyLevel.ZERO (CASSANDRA-1607)
 * expose in-progress compaction type in jmx (CASSANDRA-1586)
 * removed IClock & related classes from internals (CASSANDRA-1502)
 * fix removing tokens from SystemTable on decommission and removetoken
   (CASSANDRA-1609)
 * include CF metadata in cli 'show keyspaces' (CASSANDRA-1613)
 * switch from Properties to HashMap in PropertyFileSnitch to
   avoid synchronization bottleneck (CASSANDRA-1481)
 * PropertyFileSnitch configuration file renamed to
   cassandra-topology.properties
 * add cli support for get_range_slices (CASSANDRA-1088, CASSANDRA-1619)
 * Make memtable flush thresholds per-CF instead of global
   (CASSANDRA-1007, 1637)
 * add cli support for binary data without CfDef hints (CASSANDRA-1603)
 * fix building SSTable statistics post-stream (CASSANDRA-1620)
 * fix potential infinite loop in 2ary index queries (CASSANDRA-1623)
 * allow creating NTS keyspaces with no replicas configured (CASSANDRA-1626)
 * add jmx histogram of sstables accessed per read (CASSANDRA-1624)
 * remove system_rename_column_family and system_rename_keyspace from the
   client API until races can be fixed (CASSANDRA-1630, CASSANDRA-1585)
 * add cli sanity tests (CASSANDRA-1582)
 * update GC settings in cassandra.bat (CASSANDRA-1636)
 * cli support for index queries (CASSANDRA-1635)
 * cli support for updating schema memtable settings (CASSANDRA-1634)
 * cli --file option (CASSANDRA-1616)
 * reduce automatically chosen memtable sizes by 50% (CASSANDRA-1641)
 * move endpoint cache from snitch to strategy (CASSANDRA-1643)
 * fix commitlog recovery deleting the newly-created segment as well as
   the old ones (CASSANDRA-1644)
 * upgrade to Thrift 0.5 (CASSANDRA-1367)
 * renamed CL.DCQUORUM to LOCAL_QUORUM and DCQUORUMSYNC to EACH_QUORUM
 * cli truncate support (CASSANDRA-1653)
 * update GC settings in cassandra.bat (CASSANDRA-1636)
 * avoid logging when a node's ip/token is gossipped back to it (CASSANDRA-1666)


0.7-beta2
 * always use UTF-8 for hint keys (CASSANDRA-1439)
 * remove cassandra.yaml dependency from Hadoop and Pig (CASSADRA-1322)
 * expose CfDef metadata in describe_keyspaces (CASSANDRA-1363)
 * restore use of mmap_index_only option (CASSANDRA-1241)
 * dropping a keyspace with no column families generated an error
   (CASSANDRA-1378)
 * rename RackAwareStrategy to OldNetworkTopologyStrategy, RackUnawareStrategy
   to SimpleStrategy, DatacenterShardStrategy to NetworkTopologyStrategy,
   AbstractRackAwareSnitch to AbstractNetworkTopologySnitch (CASSANDRA-1392)
 * merge StorageProxy.mutate, mutateBlocking (CASSANDRA-1396)
 * faster UUIDType, LongType comparisons (CASSANDRA-1386, 1393)
 * fix setting read_repair_chance from CLI addColumnFamily (CASSANDRA-1399)
 * fix updates to indexed columns (CASSANDRA-1373)
 * fix race condition leaving to FileNotFoundException (CASSANDRA-1382)
 * fix sharded lock hash on index write path (CASSANDRA-1402)
 * add support for GT/E, LT/E in subordinate index clauses (CASSANDRA-1401)
 * cfId counter got out of sync when CFs were added (CASSANDRA-1403)
 * less chatty schema updates (CASSANDRA-1389)
 * rename column family mbeans. 'type' will now include either
   'IndexColumnFamilies' or 'ColumnFamilies' depending on the CFS type.
   (CASSANDRA-1385)
 * disallow invalid keyspace and column family names. This includes name that
   matches a '^\w+' regex. (CASSANDRA-1377)
 * use JNA, if present, to take snapshots (CASSANDRA-1371)
 * truncate hints if starting 0.7 for the first time (CASSANDRA-1414)
 * fix FD leak in single-row slicepredicate queries (CASSANDRA-1416)
 * allow index expressions against columns that are not part of the
   SlicePredicate (CASSANDRA-1410)
 * config-converter properly handles snitches and framed support
   (CASSANDRA-1420)
 * remove keyspace argument from multiget_count (CASSANDRA-1422)
 * allow specifying cassandra.yaml location as (local or remote) URL
   (CASSANDRA-1126)
 * fix using DynamicEndpointSnitch with NetworkTopologyStrategy
   (CASSANDRA-1429)
 * Add CfDef.default_validation_class (CASSANDRA-891)
 * fix EstimatedHistogram.max (CASSANDRA-1413)
 * quorum read optimization (CASSANDRA-1622)
 * handle zero-length (or missing) rows during HH paging (CASSANDRA-1432)
 * include secondary indexes during schema migrations (CASSANDRA-1406)
 * fix commitlog header race during schema change (CASSANDRA-1435)
 * fix ColumnFamilyStoreMBeanIterator to use new type name (CASSANDRA-1433)
 * correct filename generated by xml->yaml converter (CASSANDRA-1419)
 * add CMSInitiatingOccupancyFraction=75 and UseCMSInitiatingOccupancyOnly
   to default JVM options
 * decrease jvm heap for cassandra-cli (CASSANDRA-1446)
 * ability to modify keyspaces and column family definitions on a live cluster
   (CASSANDRA-1285)
 * support for Hadoop Streaming [non-jvm map/reduce via stdin/out]
   (CASSANDRA-1368)
 * Move persistent sstable stats from the system table to an sstable component
   (CASSANDRA-1430)
 * remove failed bootstrap attempt from pending ranges when gossip times
   it out after 1h (CASSANDRA-1463)
 * eager-create tcp connections to other cluster members (CASSANDRA-1465)
 * enumerate stages and derive stage from message type instead of
   transmitting separately (CASSANDRA-1465)
 * apply reversed flag during collation from different data sources
   (CASSANDRA-1450)
 * make failure to remove commitlog segment non-fatal (CASSANDRA-1348)
 * correct ordering of drain operations so CL.recover is no longer
   necessary (CASSANDRA-1408)
 * removed keyspace from describe_splits method (CASSANDRA-1425)
 * rename check_schema_agreement to describe_schema_versions
   (CASSANDRA-1478)
 * fix QUORUM calculation for RF > 3 (CASSANDRA-1487)
 * remove tombstones during non-major compactions when bloom filter
   verifies that row does not exist in other sstables (CASSANDRA-1074)
 * nodes that coordinated a loadbalance in the past could not be seen by
   newly added nodes (CASSANDRA-1467)
 * exposed endpoint states (gossip details) via jmx (CASSANDRA-1467)
 * ensure that compacted sstables are not included when new readers are
   instantiated (CASSANDRA-1477)
 * by default, calculate heap size and memtable thresholds at runtime (CASSANDRA-1469)
 * fix races dealing with adding/dropping keyspaces and column families in
   rapid succession (CASSANDRA-1477)
 * clean up of Streaming system (CASSANDRA-1503, 1504, 1506)
 * add options to configure Thrift socket keepalive and buffer sizes (CASSANDRA-1426)
 * make contrib CassandraServiceDataCleaner recursive (CASSANDRA-1509)
 * min, max compaction threshold are configurable and persistent
   per-ColumnFamily (CASSANDRA-1468)
 * fix replaying the last mutation in a commitlog unnecessarily
   (CASSANDRA-1512)
 * invoke getDefaultUncaughtExceptionHandler from DTPE with the original
   exception rather than the ExecutionException wrapper (CASSANDRA-1226)
 * remove Clock from the Thrift (and Avro) API (CASSANDRA-1501)
 * Close intra-node sockets when connection is broken (CASSANDRA-1528)
 * RPM packaging spec file (CASSANDRA-786)
 * weighted request scheduler (CASSANDRA-1485)
 * treat expired columns as deleted (CASSANDRA-1539)
 * make IndexInterval configurable (CASSANDRA-1488)
 * add describe_snitch to Thrift API (CASSANDRA-1490)
 * MD5 authenticator compares plain text submitted password with MD5'd
   saved property, instead of vice versa (CASSANDRA-1447)
 * JMX MessagingService pending and completed counts (CASSANDRA-1533)
 * fix race condition processing repair responses (CASSANDRA-1511)
 * make repair blocking (CASSANDRA-1511)
 * create EndpointSnitchInfo and MBean to expose rack and DC (CASSANDRA-1491)
 * added option to contrib/word_count to output results back to Cassandra
   (CASSANDRA-1342)
 * rewrite Hadoop ColumnFamilyRecordWriter to pool connections, retry to
   multiple Cassandra nodes, and smooth impact on the Cassandra cluster
   by using smaller batch sizes (CASSANDRA-1434)
 * fix setting gc_grace_seconds via CLI (CASSANDRA-1549)
 * support TTL'd index values (CASSANDRA-1536)
 * make removetoken work like decommission (CASSANDRA-1216)
 * make cli comparator-aware and improve quote rules (CASSANDRA-1523,-1524)
 * make nodetool compact and cleanup blocking (CASSANDRA-1449)
 * add memtable, cache information to GCInspector logs (CASSANDRA-1558)
 * enable/disable HintedHandoff via JMX (CASSANDRA-1550)
 * Ignore stray files in the commit log directory (CASSANDRA-1547)
 * Disallow bootstrap to an in-use token (CASSANDRA-1561)


0.7-beta1
 * sstable versioning (CASSANDRA-389)
 * switched to slf4j logging (CASSANDRA-625)
 * add (optional) expiration time for column (CASSANDRA-699)
 * access levels for authentication/authorization (CASSANDRA-900)
 * add ReadRepairChance to CF definition (CASSANDRA-930)
 * fix heisenbug in system tests, especially common on OS X (CASSANDRA-944)
 * convert to byte[] keys internally and all public APIs (CASSANDRA-767)
 * ability to alter schema definitions on a live cluster (CASSANDRA-44)
 * renamed configuration file to cassandra.xml, and log4j.properties to
   log4j-server.properties, which must now be loaded from
   the classpath (which is how our scripts in bin/ have always done it)
   (CASSANDRA-971)
 * change get_count to require a SlicePredicate. create multi_get_count
   (CASSANDRA-744)
 * re-organized endpointsnitch implementations and added SimpleSnitch
   (CASSANDRA-994)
 * Added preload_row_cache option (CASSANDRA-946)
 * add CRC to commitlog header (CASSANDRA-999)
 * removed deprecated batch_insert and get_range_slice methods (CASSANDRA-1065)
 * add truncate thrift method (CASSANDRA-531)
 * http mini-interface using mx4j (CASSANDRA-1068)
 * optimize away copy of sliced row on memtable read path (CASSANDRA-1046)
 * replace constant-size 2GB mmaped segments and special casing for index
   entries spanning segment boundaries, with SegmentedFile that computes
   segments that always contain entire entries/rows (CASSANDRA-1117)
 * avoid reading large rows into memory during compaction (CASSANDRA-16)
 * added hadoop OutputFormat (CASSANDRA-1101)
 * efficient Streaming (no more anticompaction) (CASSANDRA-579)
 * split commitlog header into separate file and add size checksum to
   mutations (CASSANDRA-1179)
 * avoid allocating a new byte[] for each mutation on replay (CASSANDRA-1219)
 * revise HH schema to be per-endpoint (CASSANDRA-1142)
 * add joining/leaving status to nodetool ring (CASSANDRA-1115)
 * allow multiple repair sessions per node (CASSANDRA-1190)
 * optimize away MessagingService for local range queries (CASSANDRA-1261)
 * make framed transport the default so malformed requests can't OOM the
   server (CASSANDRA-475)
 * significantly faster reads from row cache (CASSANDRA-1267)
 * take advantage of row cache during range queries (CASSANDRA-1302)
 * make GCGraceSeconds a per-ColumnFamily value (CASSANDRA-1276)
 * keep persistent row size and column count statistics (CASSANDRA-1155)
 * add IntegerType (CASSANDRA-1282)
 * page within a single row during hinted handoff (CASSANDRA-1327)
 * push DatacenterShardStrategy configuration into keyspace definition,
   eliminating datacenter.properties. (CASSANDRA-1066)
 * optimize forward slices starting with '' and single-index-block name
   queries by skipping the column index (CASSANDRA-1338)
 * streaming refactor (CASSANDRA-1189)
 * faster comparison for UUID types (CASSANDRA-1043)
 * secondary index support (CASSANDRA-749 and subtasks)
 * make compaction buckets deterministic (CASSANDRA-1265)


0.6.6
 * Allow using DynamicEndpointSnitch with RackAwareStrategy (CASSANDRA-1429)
 * remove the remaining vestiges of the unfinished DatacenterShardStrategy
   (replaced by NetworkTopologyStrategy in 0.7)


0.6.5
 * fix key ordering in range query results with RandomPartitioner
   and ConsistencyLevel > ONE (CASSANDRA-1145)
 * fix for range query starting with the wrong token range (CASSANDRA-1042)
 * page within a single row during hinted handoff (CASSANDRA-1327)
 * fix compilation on non-sun JDKs (CASSANDRA-1061)
 * remove String.trim() call on row keys in batch mutations (CASSANDRA-1235)
 * Log summary of dropped messages instead of spamming log (CASSANDRA-1284)
 * add dynamic endpoint snitch (CASSANDRA-981)
 * fix streaming for keyspaces with hyphens in their name (CASSANDRA-1377)
 * fix errors in hard-coded bloom filter optKPerBucket by computing it
   algorithmically (CASSANDRA-1220
 * remove message deserialization stage, and uncap read/write stages
   so slow reads/writes don't block gossip processing (CASSANDRA-1358)
 * add jmx port configuration to Debian package (CASSANDRA-1202)
 * use mlockall via JNA, if present, to prevent Linux from swapping
   out parts of the JVM (CASSANDRA-1214)


0.6.4
 * avoid queuing multiple hint deliveries for the same endpoint
   (CASSANDRA-1229)
 * better performance for and stricter checking of UTF8 column names
   (CASSANDRA-1232)
 * extend option to lower compaction priority to hinted handoff
   as well (CASSANDRA-1260)
 * log errors in gossip instead of re-throwing (CASSANDRA-1289)
 * avoid aborting commitlog replay prematurely if a flushed-but-
   not-removed commitlog segment is encountered (CASSANDRA-1297)
 * fix duplicate rows being read during mapreduce (CASSANDRA-1142)
 * failure detection wasn't closing command sockets (CASSANDRA-1221)
 * cassandra-cli.bat works on windows (CASSANDRA-1236)
 * pre-emptively drop requests that cannot be processed within RPCTimeout
   (CASSANDRA-685)
 * add ack to Binary write verb and update CassandraBulkLoader
   to wait for acks for each row (CASSANDRA-1093)
 * added describe_partitioner Thrift method (CASSANDRA-1047)
 * Hadoop jobs no longer require the Cassandra storage-conf.xml
   (CASSANDRA-1280, CASSANDRA-1047)
 * log thread pool stats when GC is excessive (CASSANDRA-1275)
 * remove gossip message size limit (CASSANDRA-1138)
 * parallelize local and remote reads during multiget, and respect snitch
   when determining whether to do local read for CL.ONE (CASSANDRA-1317)
 * fix read repair to use requested consistency level on digest mismatch,
   rather than assuming QUORUM (CASSANDRA-1316)
 * process digest mismatch re-reads in parallel (CASSANDRA-1323)
 * switch hints CF comparator to BytesType (CASSANDRA-1274)


0.6.3
 * retry to make streaming connections up to 8 times. (CASSANDRA-1019)
 * reject describe_ring() calls on invalid keyspaces (CASSANDRA-1111)
 * fix cache size calculation for size of 100% (CASSANDRA-1129)
 * fix cache capacity only being recalculated once (CASSANDRA-1129)
 * remove hourly scan of all hints on the off chance that the gossiper
   missed a status change; instead, expose deliverHintsToEndpoint to JMX
   so it can be done manually, if necessary (CASSANDRA-1141)
 * don't reject reads at CL.ALL (CASSANDRA-1152)
 * reject deletions to supercolumns in CFs containing only standard
   columns (CASSANDRA-1139)
 * avoid preserving login information after client disconnects
   (CASSANDRA-1057)
 * prefer sun jdk to openjdk in debian init script (CASSANDRA-1174)
 * detect partioner config changes between restarts and fail fast
   (CASSANDRA-1146)
 * use generation time to resolve node token reassignment disagreements
   (CASSANDRA-1118)
 * restructure the startup ordering of Gossiper and MessageService to avoid
   timing anomalies (CASSANDRA-1160)
 * detect incomplete commit log hearders (CASSANDRA-1119)
 * force anti-entropy service to stream files on the stream stage to avoid
   sending streams out of order (CASSANDRA-1169)
 * remove inactive stream managers after AES streams files (CASSANDRA-1169)
 * allow removing entire row through batch_mutate Deletion (CASSANDRA-1027)
 * add JMX metrics for row-level bloom filter false positives (CASSANDRA-1212)
 * added a redhat init script to contrib (CASSANDRA-1201)
 * use midpoint when bootstrapping a new machine into range with not
   much data yet instead of random token (CASSANDRA-1112)
 * kill server on OOM in executor stage as well as Thrift (CASSANDRA-1226)
 * remove opportunistic repairs, when two machines with overlapping replica
   responsibilities happen to finish major compactions of the same CF near
   the same time.  repairs are now fully manual (CASSANDRA-1190)
 * add ability to lower compaction priority (default is no change from 0.6.2)
   (CASSANDRA-1181)


0.6.2
 * fix contrib/word_count build. (CASSANDRA-992)
 * split CommitLogExecutorService into BatchCommitLogExecutorService and
   PeriodicCommitLogExecutorService (CASSANDRA-1014)
 * add latency histograms to CFSMBean (CASSANDRA-1024)
 * make resolving timestamp ties deterministic by using value bytes
   as a tiebreaker (CASSANDRA-1039)
 * Add option to turn off Hinted Handoff (CASSANDRA-894)
 * fix windows startup (CASSANDRA-948)
 * make concurrent_reads, concurrent_writes configurable at runtime via JMX
   (CASSANDRA-1060)
 * disable GCInspector on non-Sun JVMs (CASSANDRA-1061)
 * fix tombstone handling in sstable rows with no other data (CASSANDRA-1063)
 * fix size of row in spanned index entries (CASSANDRA-1056)
 * install json2sstable, sstable2json, and sstablekeys to Debian package
 * StreamingService.StreamDestinations wouldn't empty itself after streaming
   finished (CASSANDRA-1076)
 * added Collections.shuffle(splits) before returning the splits in
   ColumnFamilyInputFormat (CASSANDRA-1096)
 * do not recalculate cache capacity post-compaction if it's been manually
   modified (CASSANDRA-1079)
 * better defaults for flush sorter + writer executor queue sizes
   (CASSANDRA-1100)
 * windows scripts for SSTableImport/Export (CASSANDRA-1051)
 * windows script for nodetool (CASSANDRA-1113)
 * expose PhiConvictThreshold (CASSANDRA-1053)
 * make repair of RF==1 a no-op (CASSANDRA-1090)
 * improve default JVM GC options (CASSANDRA-1014)
 * fix SlicePredicate serialization inside Hadoop jobs (CASSANDRA-1049)
 * close Thrift sockets in Hadoop ColumnFamilyRecordReader (CASSANDRA-1081)


0.6.1
 * fix NPE in sstable2json when no excluded keys are given (CASSANDRA-934)
 * keep the replica set constant throughout the read repair process
   (CASSANDRA-937)
 * allow querying getAllRanges with empty token list (CASSANDRA-933)
 * fix command line arguments inversion in clustertool (CASSANDRA-942)
 * fix race condition that could trigger a false-positive assertion
   during post-flush discard of old commitlog segments (CASSANDRA-936)
 * fix neighbor calculation for anti-entropy repair (CASSANDRA-924)
 * perform repair even for small entropy differences (CASSANDRA-924)
 * Use hostnames in CFInputFormat to allow Hadoop's naive string-based
   locality comparisons to work (CASSANDRA-955)
 * cache read-only BufferedRandomAccessFile length to avoid
   3 system calls per invocation (CASSANDRA-950)
 * nodes with IPv6 (and no IPv4) addresses could not join cluster
   (CASSANDRA-969)
 * Retrieve the correct number of undeleted columns, if any, from
   a supercolumn in a row that had been deleted previously (CASSANDRA-920)
 * fix index scans that cross the 2GB mmap boundaries for both mmap
   and standard i/o modes (CASSANDRA-866)
 * expose drain via nodetool (CASSANDRA-978)


0.6.0-RC1
 * JMX drain to flush memtables and run through commit log (CASSANDRA-880)
 * Bootstrapping can skip ranges under the right conditions (CASSANDRA-902)
 * fix merging row versions in range_slice for CL > ONE (CASSANDRA-884)
 * default write ConsistencyLeven chaned from ZERO to ONE
 * fix for index entries spanning mmap buffer boundaries (CASSANDRA-857)
 * use lexical comparison if time part of TimeUUIDs are the same
   (CASSANDRA-907)
 * bound read, mutation, and response stages to fix possible OOM
   during log replay (CASSANDRA-885)
 * Use microseconds-since-epoch (UTC) in cli, instead of milliseconds
 * Treat batch_mutate Deletion with null supercolumn as "apply this predicate
   to top level supercolumns" (CASSANDRA-834)
 * Streaming destination nodes do not update their JMX status (CASSANDRA-916)
 * Fix internal RPC timeout calculation (CASSANDRA-911)
 * Added Pig loadfunc to contrib/pig (CASSANDRA-910)


0.6.0-beta3
 * fix compaction bucketing bug (CASSANDRA-814)
 * update windows batch file (CASSANDRA-824)
 * deprecate KeysCachedFraction configuration directive in favor
   of KeysCached; move to unified-per-CF key cache (CASSANDRA-801)
 * add invalidateRowCache to ColumnFamilyStoreMBean (CASSANDRA-761)
 * send Handoff hints to natural locations to reduce load on
   remaining nodes in a failure scenario (CASSANDRA-822)
 * Add RowWarningThresholdInMB configuration option to warn before very
   large rows get big enough to threaten node stability, and -x option to
   be able to remove them with sstable2json if the warning is unheeded
   until it's too late (CASSANDRA-843)
 * Add logging of GC activity (CASSANDRA-813)
 * fix ConcurrentModificationException in commitlog discard (CASSANDRA-853)
 * Fix hardcoded row count in Hadoop RecordReader (CASSANDRA-837)
 * Add a jmx status to the streaming service and change several DEBUG
   messages to INFO (CASSANDRA-845)
 * fix classpath in cassandra-cli.bat for Windows (CASSANDRA-858)
 * allow re-specifying host, port to cassandra-cli if invalid ones
   are first tried (CASSANDRA-867)
 * fix race condition handling rpc timeout in the coordinator
   (CASSANDRA-864)
 * Remove CalloutLocation and StagingFileDirectory from storage-conf files
   since those settings are no longer used (CASSANDRA-878)
 * Parse a long from RowWarningThresholdInMB instead of an int (CASSANDRA-882)
 * Remove obsolete ControlPort code from DatabaseDescriptor (CASSANDRA-886)
 * move skipBytes side effect out of assert (CASSANDRA-899)
 * add "double getLoad" to StorageServiceMBean (CASSANDRA-898)
 * track row stats per CF at compaction time (CASSANDRA-870)
 * disallow CommitLogDirectory matching a DataFileDirectory (CASSANDRA-888)
 * default key cache size is 200k entries, changed from 10% (CASSANDRA-863)
 * add -Dcassandra-foreground=yes to cassandra.bat
 * exit if cluster name is changed unexpectedly (CASSANDRA-769)


0.6.0-beta1/beta2
 * add batch_mutate thrift command, deprecating batch_insert (CASSANDRA-336)
 * remove get_key_range Thrift API, deprecated in 0.5 (CASSANDRA-710)
 * add optional login() Thrift call for authentication (CASSANDRA-547)
 * support fat clients using gossiper and StorageProxy to perform
   replication in-process [jvm-only] (CASSANDRA-535)
 * support mmapped I/O for reads, on by default on 64bit JVMs
   (CASSANDRA-408, CASSANDRA-669)
 * improve insert concurrency, particularly during Hinted Handoff
   (CASSANDRA-658)
 * faster network code (CASSANDRA-675)
 * stress.py moved to contrib (CASSANDRA-635)
 * row caching [must be explicitly enabled per-CF in config] (CASSANDRA-678)
 * present a useful measure of compaction progress in JMX (CASSANDRA-599)
 * add bin/sstablekeys (CASSNADRA-679)
 * add ConsistencyLevel.ANY (CASSANDRA-687)
 * make removetoken remove nodes from gossip entirely (CASSANDRA-644)
 * add ability to set cache sizes at runtime (CASSANDRA-708)
 * report latency and cache hit rate statistics with lifetime totals
   instead of average over the last minute (CASSANDRA-702)
 * support get_range_slice for RandomPartitioner (CASSANDRA-745)
 * per-keyspace replication factory and replication strategy (CASSANDRA-620)
 * track latency in microseconds (CASSANDRA-733)
 * add describe_ Thrift methods, deprecating get_string_property and
   get_string_list_property
 * jmx interface for tracking operation mode and streams in general.
   (CASSANDRA-709)
 * keep memtables in sorted order to improve range query performance
   (CASSANDRA-799)
 * use while loop instead of recursion when trimming sstables compaction list
   to avoid blowing stack in pathological cases (CASSANDRA-804)
 * basic Hadoop map/reduce support (CASSANDRA-342)


0.5.1
 * ensure all files for an sstable are streamed to the same directory.
   (CASSANDRA-716)
 * more accurate load estimate for bootstrapping (CASSANDRA-762)
 * tolerate dead or unavailable bootstrap target on write (CASSANDRA-731)
 * allow larger numbers of keys (> 140M) in a sstable bloom filter
   (CASSANDRA-790)
 * include jvm argument improvements from CASSANDRA-504 in debian package
 * change streaming chunk size to 32MB to accomodate Windows XP limitations
   (was 64MB) (CASSANDRA-795)
 * fix get_range_slice returning results in the wrong order (CASSANDRA-781)


0.5.0 final
 * avoid attempting to delete temporary bootstrap files twice (CASSANDRA-681)
 * fix bogus NaN in nodeprobe cfstats output (CASSANDRA-646)
 * provide a policy for dealing with single thread executors w/ a full queue
   (CASSANDRA-694)
 * optimize inner read in MessagingService, vastly improving multiple-node
   performance (CASSANDRA-675)
 * wait for table flush before streaming data back to a bootstrapping node.
   (CASSANDRA-696)
 * keep track of bootstrapping sources by table so that bootstrapping doesn't
   give the indication of finishing early (CASSANDRA-673)


0.5.0 RC3
 * commit the correct version of the patch for CASSANDRA-663


0.5.0 RC2 (unreleased)
 * fix bugs in converting get_range_slice results to Thrift
   (CASSANDRA-647, CASSANDRA-649)
 * expose java.util.concurrent.TimeoutException in StorageProxy methods
   (CASSANDRA-600)
 * TcpConnectionManager was holding on to disconnected connections,
   giving the false indication they were being used. (CASSANDRA-651)
 * Remove duplicated write. (CASSANDRA-662)
 * Abort bootstrap if IP is already in the token ring (CASSANDRA-663)
 * increase default commitlog sync period, and wait for last sync to
   finish before submitting another (CASSANDRA-668)


0.5.0 RC1
 * Fix potential NPE in get_range_slice (CASSANDRA-623)
 * add CRC32 to commitlog entries (CASSANDRA-605)
 * fix data streaming on windows (CASSANDRA-630)
 * GC compacted sstables after cleanup and compaction (CASSANDRA-621)
 * Speed up anti-entropy validation (CASSANDRA-629)
 * Fix anti-entropy assertion error (CASSANDRA-639)
 * Fix pending range conflicts when bootstapping or moving
   multiple nodes at once (CASSANDRA-603)
 * Handle obsolete gossip related to node movement in the case where
   one or more nodes is down when the movement occurs (CASSANDRA-572)
 * Include dead nodes in gossip to avoid a variety of problems
   and fix HH to removed nodes (CASSANDRA-634)
 * return an InvalidRequestException for mal-formed SlicePredicates
   (CASSANDRA-643)
 * fix bug determining closest neighbor for use in multiple datacenters
   (CASSANDRA-648)
 * Vast improvements in anticompaction speed (CASSANDRA-607)
 * Speed up log replay and writes by avoiding redundant serializations
   (CASSANDRA-652)


0.5.0 beta 2
 * Bootstrap improvements (several tickets)
 * add nodeprobe repair anti-entropy feature (CASSANDRA-193, CASSANDRA-520)
 * fix possibility of partition when many nodes restart at once
   in clusters with multiple seeds (CASSANDRA-150)
 * fix NPE in get_range_slice when no data is found (CASSANDRA-578)
 * fix potential NPE in hinted handoff (CASSANDRA-585)
 * fix cleanup of local "system" keyspace (CASSANDRA-576)
 * improve computation of cluster load balance (CASSANDRA-554)
 * added super column read/write, column count, and column/row delete to
   cassandra-cli (CASSANDRA-567, CASSANDRA-594)
 * fix returning live subcolumns of deleted supercolumns (CASSANDRA-583)
 * respect JAVA_HOME in bin/ scripts (several tickets)
 * add StorageService.initClient for fat clients on the JVM (CASSANDRA-535)
   (see contrib/client_only for an example of use)
 * make consistency_level functional in get_range_slice (CASSANDRA-568)
 * optimize key deserialization for RandomPartitioner (CASSANDRA-581)
 * avoid GCing tombstones except on major compaction (CASSANDRA-604)
 * increase failure conviction threshold, resulting in less nodes
   incorrectly (and temporarily) marked as down (CASSANDRA-610)
 * respect memtable thresholds during log replay (CASSANDRA-609)
 * support ConsistencyLevel.ALL on read (CASSANDRA-584)
 * add nodeprobe removetoken command (CASSANDRA-564)


0.5.0 beta
 * Allow multiple simultaneous flushes, improving flush throughput
   on multicore systems (CASSANDRA-401)
 * Split up locks to improve write and read throughput on multicore systems
   (CASSANDRA-444, CASSANDRA-414)
 * More efficient use of memory during compaction (CASSANDRA-436)
 * autobootstrap option: when enabled, all non-seed nodes will attempt
   to bootstrap when started, until bootstrap successfully
   completes. -b option is removed.  (CASSANDRA-438)
 * Unless a token is manually specified in the configuration xml,
   a bootstraping node will use a token that gives it half the
   keys from the most-heavily-loaded node in the cluster,
   instead of generating a random token.
   (CASSANDRA-385, CASSANDRA-517)
 * Miscellaneous bootstrap fixes (several tickets)
 * Ability to change a node's token even after it has data on it
   (CASSANDRA-541)
 * Ability to decommission a live node from the ring (CASSANDRA-435)
 * Semi-automatic loadbalancing via nodeprobe (CASSANDRA-192)
 * Add ability to set compaction thresholds at runtime via
   JMX / nodeprobe.  (CASSANDRA-465)
 * Add "comment" field to ColumnFamily definition. (CASSANDRA-481)
 * Additional JMX metrics (CASSANDRA-482)
 * JSON based export and import tools (several tickets)
 * Hinted Handoff fixes (several tickets)
 * Add key cache to improve read performance (CASSANDRA-423)
 * Simplified construction of custom ReplicationStrategy classes
   (CASSANDRA-497)
 * Graphical application (Swing) for ring integrity verification and
   visualization was added to contrib (CASSANDRA-252)
 * Add DCQUORUM, DCQUORUMSYNC consistency levels and corresponding
   ReplicationStrategy / EndpointSnitch classes.  Experimental.
   (CASSANDRA-492)
 * Web client interface added to contrib (CASSANDRA-457)
 * More-efficient flush for Random, CollatedOPP partitioners
   for normal writes (CASSANDRA-446) and bulk load (CASSANDRA-420)
 * Add MemtableFlushAfterMinutes, a global replacement for the old
   per-CF FlushPeriodInMinutes setting (CASSANDRA-463)
 * optimizations to slice reading (CASSANDRA-350) and supercolumn
   queries (CASSANDRA-510)
 * force binding to given listenaddress for nodes with multiple
   interfaces (CASSANDRA-546)
 * stress.py benchmarking tool improvements (several tickets)
 * optimized replica placement code (CASSANDRA-525)
 * faster log replay on restart (CASSANDRA-539, CASSANDRA-540)
 * optimized local-node writes (CASSANDRA-558)
 * added get_range_slice, deprecating get_key_range (CASSANDRA-344)
 * expose TimedOutException to thrift (CASSANDRA-563)


0.4.2
 * Add validation disallowing null keys (CASSANDRA-486)
 * Fix race conditions in TCPConnectionManager (CASSANDRA-487)
 * Fix using non-utf8-aware comparison as a sanity check.
   (CASSANDRA-493)
 * Improve default garbage collector options (CASSANDRA-504)
 * Add "nodeprobe flush" (CASSANDRA-505)
 * remove NotFoundException from get_slice throws list (CASSANDRA-518)
 * fix get (not get_slice) of entire supercolumn (CASSANDRA-508)
 * fix null token during bootstrap (CASSANDRA-501)


0.4.1
 * Fix FlushPeriod columnfamily configuration regression
   (CASSANDRA-455)
 * Fix long column name support (CASSANDRA-460)
 * Fix for serializing a row that only contains tombstones
   (CASSANDRA-458)
 * Fix for discarding unneeded commitlog segments (CASSANDRA-459)
 * Add SnapshotBeforeCompaction configuration option (CASSANDRA-426)
 * Fix compaction abort under insufficient disk space (CASSANDRA-473)
 * Fix reading subcolumn slice from tombstoned CF (CASSANDRA-484)
 * Fix race condition in RVH causing occasional NPE (CASSANDRA-478)


0.4.0
 * fix get_key_range problems when a node is down (CASSANDRA-440)
   and add UnavailableException to more Thrift methods
 * Add example EndPointSnitch contrib code (several tickets)


0.4.0 RC2
 * fix SSTable generation clash during compaction (CASSANDRA-418)
 * reject method calls with null parameters (CASSANDRA-308)
 * properly order ranges in nodeprobe output (CASSANDRA-421)
 * fix logging of certain errors on executor threads (CASSANDRA-425)


0.4.0 RC1
 * Bootstrap feature is live; use -b on startup (several tickets)
 * Added multiget api (CASSANDRA-70)
 * fix Deadlock with SelectorManager.doProcess and TcpConnection.write
   (CASSANDRA-392)
 * remove key cache b/c of concurrency bugs in third-party
   CLHM library (CASSANDRA-405)
 * update non-major compaction logic to use two threshold values
   (CASSANDRA-407)
 * add periodic / batch commitlog sync modes (several tickets)
 * inline BatchMutation into batch_insert params (CASSANDRA-403)
 * allow setting the logging level at runtime via mbean (CASSANDRA-402)
 * change default comparator to BytesType (CASSANDRA-400)
 * add forwards-compatible ConsistencyLevel parameter to get_key_range
   (CASSANDRA-322)
 * r/m special case of blocking for local destination when writing with
   ConsistencyLevel.ZERO (CASSANDRA-399)
 * Fixes to make BinaryMemtable [bulk load interface] useful (CASSANDRA-337);
   see contrib/bmt_example for an example of using it.
 * More JMX properties added (several tickets)
 * Thrift changes (several tickets)
    - Merged _super get methods with the normal ones; return values
      are now of ColumnOrSuperColumn.
    - Similarly, merged batch_insert_super into batch_insert.



0.4.0 beta
 * On-disk data format has changed to allow billions of keys/rows per
   node instead of only millions
 * Multi-keyspace support
 * Scan all sstables for all queries to avoid situations where
   different types of operation on the same ColumnFamily could
   disagree on what data was present
 * Snapshot support via JMX
 * Thrift API has changed a _lot_:
    - removed time-sorted CFs; instead, user-defined comparators
      may be defined on the column names, which are now byte arrays.
      Default comparators are provided for UTF8, Bytes, Ascii, Long (i64),
      and UUID types.
    - removed colon-delimited strings in thrift api in favor of explicit
      structs such as ColumnPath, ColumnParent, etc.  Also normalized
      thrift struct and argument naming.
    - Added columnFamily argument to get_key_range.
    - Change signature of get_slice to accept starting and ending
      columns as well as an offset.  (This allows use of indexes.)
      Added "ascending" flag to allow reasonably-efficient reverse
      scans as well.  Removed get_slice_by_range as redundant.
    - get_key_range operates on one CF at a time
    - changed `block` boolean on insert methods to ConsistencyLevel enum,
      with options of NONE, ONE, QUORUM, and ALL.
    - added similar consistency_level parameter to read methods
    - column-name-set slice with no names given now returns zero columns
      instead of all of them.  ("all" can run your server out of memory.
      use a range-based slice with a high max column count instead.)
 * Removed the web interface. Node information can now be obtained by
   using the newly introduced nodeprobe utility.
 * More JMX stats
 * Remove magic values from internals (e.g. special key to indicate
   when to flush memtables)
 * Rename configuration "table" to "keyspace"
 * Moved to crash-only design; no more shutdown (just kill the process)
 * Lots of bug fixes

Full list of issues resolved in 0.4 is at https://issues.apache.org/jira/secure/IssueNavigator.jspa?reset=true&&pid=12310865&fixfor=12313862&resolution=1&sorter/field=issuekey&sorter/order=DESC


0.3.0 RC3
 * Fix potential deadlock under load in TCPConnection.
   (CASSANDRA-220)


0.3.0 RC2
 * Fix possible data loss when server is stopped after replaying
   log but before new inserts force memtable flush.
   (CASSANDRA-204)
 * Added BUGS file


0.3.0 RC1
 * Range queries on keys, including user-defined key collation
 * Remove support
 * Workarounds for a weird bug in JDK select/register that seems
   particularly common on VM environments. Cassandra should deploy
   fine on EC2 now
 * Much improved infrastructure: the beginnings of a decent test suite
   ("ant test" for unit tests; "nosetests" for system tests), code
   coverage reporting, etc.
 * Expanded node status reporting via JMX
 * Improved error reporting/logging on both server and client
 * Reduced memory footprint in default configuration
 * Combined blocking and non-blocking versions of insert APIs
 * Added FlushPeriodInMinutes configuration parameter to force
   flushing of infrequently-updated ColumnFamilies<|MERGE_RESOLUTION|>--- conflicted
+++ resolved
@@ -5,8 +5,8 @@
  * LeveledCompactionStrategy disk space check improvements (CASSANDRA-17272)
 
 
-<<<<<<< HEAD
 3.11.12
+ * Extend operator control over the UDF threading model for CVE-2021-44521 (CASSANDRA-17352)
  * Upgrade snakeyaml to 1.26 in 3.11 (CASSANDRA=17028)
  * Add key validation to ssstablescrub (CASSANDRA-16969)
  * Update Jackson from 2.9.10 to 2.12.5 (CASSANDRA-16851)
@@ -19,10 +19,6 @@
  * Reduce thread contention in CommitLogSegment and HintsBuffer (CASSANDRA-16072)
  * Avoid sending CDC column if not enabled (CASSANDRA-16770)
 Merged from 3.0:
-=======
-3.0.26
- * Extend operator control over the UDF threading model for CVE-2021-44521 (CASSANDRA-17352)
->>>>>>> 679740ff
  * Fix conversion from megabits to bytes in streaming rate limiter (CASSANDRA-17243)
  * Upgrade logback to 1.2.9 (CASSANDRA-17204)
  * Avoid race in AbstractReplicationStrategy endpoint caching (CASSANDRA-16673)
