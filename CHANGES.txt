<<<<<<< HEAD
2.1.1
 * (cqlsh) Order UDTs according to cross-type dependencies in DESCRIBE
   output (CASSANDRA-7659)
 * (cqlsh) Fix handling of CAS statement results (CASSANDRA-7671)
 * (cqlsh) COPY TO/FROM improvements (CASSANDRA-7405)
 * Support list index operations with conditions (CASSANDRA-7499)
 * Add max live/tombstoned cells to nodetool cfstats output (CASSANDRA-7731)
 * Validate IPv6 wildcard addresses properly (CASSANDRA-7680)
 * (cqlsh) Error when tracing query (CASSANDRA-7613)
 * Avoid IOOBE when building SyntaxError message snippet (CASSANDRA-7569)
 * SSTableExport uses correct validator to create string representation of partition
   keys (CASSANDRA-7498)
 * Avoid NPEs when receiving type changes for an unknown keyspace (CASSANDRA-7689)
 * Add support for custom 2i validation (CASSANDRA-7575)
 * Pig support for hadoop CqlInputFormat (CASSANDRA-6454)
 * Add listen_interface and rpc_interface options (CASSANDRA-7417)
 * Improve schema merge performance (CASSANDRA-7444)
 * Adjust MT depth based on # of partition validating (CASSANDRA-5263)
 * Optimise NativeCell comparisons (CASSANDRA-6755)
 * Configurable client timeout for cqlsh (CASSANDRA-7516)
 * Include snippet of CQL query near syntax error in messages (CASSANDRA-7111)
Merged from 2.0:
=======
2.0.10
 * Don't send schema change responses and events for no-op DDL
   statements (CASSANDRA-7600)
>>>>>>> e4d5edae
 * (Hadoop) fix cluster initialisation for a split fetching (CASSANDRA-7774)
 * Throw InvalidRequestException when queries contain relations on entire
   collection columns (CASSANDRA-7506)
 * (cqlsh) enable CTRL-R history search with libedit (CASSANDRA-7577)
 * (Hadoop) allow ACFRW to limit nodes to local DC (CASSANDRA-7252)
 * (cqlsh) cqlsh should automatically disable tracing when selecting
   from system_traces (CASSANDRA-7641)
 * (Hadoop) Add CqlOutputFormat (CASSANDRA-6927)
 * Don't depend on cassandra config for nodetool ring (CASSANDRA-7508)
 * (cqlsh) Fix failing cqlsh formatting tests (CASSANDRA-7703)
 * Fix IncompatibleClassChangeError from hadoop2 (CASSANDRA-7229)
 * Add 'nodetool sethintedhandoffthrottlekb' (CASSANDRA-7635)
 * (cqlsh) Add tab-completion for CREATE/DROP USER IF [NOT] EXISTS (CASSANDRA-7611)
 * Catch errors when the JVM pulls the rug out from GCInspector (CASSANDRA-5345)
 * cqlsh fails when version number parts are not int (CASSANDRA-7524)
Merged from 1.2:
 * Improve PasswordAuthenticator default super user setup (CASSANDRA-7788)


2.1.0
 * Correctly remove tmplink files (CASSANDRA-7803)
 * (cqlsh) Fix column name formatting for functions, CAS operations,
   and UDT field selections (CASSANDRA-7806)
 * (cqlsh) Fix COPY FROM handling of null/empty primary key
   values (CASSANDRA-7792)
 * Fix ordering of static cells (CASSANDRA-7763)
Merged from 2.0:
 * Configure system.paxos with LeveledCompactionStrategy (CASSANDRA-7753)
 * Fix ALTER clustering column type from DateType to TimestampType when
   using DESC clustering order (CASSANRDA-7797)
 * Throw EOFException if we run out of chunks in compressed datafile
   (CASSANDRA-7664)
 * Fix PRSI handling of CQL3 row markers for row cleanup (CASSANDRA-7787)
 * Fix dropping collection when it's the last regular column (CASSANDRA-7744)
 * Properly reject operations on list index with conditions (CASSANDRA-7499)
 * Make StreamReceiveTask thread safe and gc friendly (CASSANDRA-7795)
 * Validate empty cell names from counter updates (CASSANDRA-7798)


2.1.0-rc6
 * Fix OOM issue from netty caching over time (CASSANDRA-7743)
 * json2sstable couldn't import JSON for CQL table (CASSANDRA-7477)
 * Invalidate all caches on table drop (CASSANDRA-7561)
 * Skip strict endpoint selection for ranges if RF == nodes (CASSANRA-7765)
 * Fix Thrift range filtering without 2ary index lookups (CASSANDRA-7741)
 * Add tracing entries about concurrent range requests (CASSANDRA-7599)
 * (cqlsh) Fix DESCRIBE for NTS keyspaces (CASSANDRA-7729)
 * Remove netty buffer ref-counting (CASSANDRA-7735)
 * Pass mutated cf to index updater for use by PRSI (CASSANDRA-7742)
 * Include stress yaml example in release and deb (CASSANDRA-7717)
 * workaround for netty issue causing corrupted data off the wire (CASSANDRA-7695)
 * cqlsh DESC CLUSTER fails retrieving ring information (CASSANDRA-7687)
 * Fix binding null values inside UDT (CASSANDRA-7685)
 * Fix UDT field selection with empty fields (CASSANDRA-7670)
 * Bogus deserialization of static cells from sstable (CASSANDRA-7684)
 * Fix NPE on compaction leftover cleanup for dropped table (CASSANDRA-7770)
Merged from 2.0:
 * (cqlsh) Wait up to 10 sec for a tracing session (CASSANDRA-7222)
 * Fix NPE in FileCacheService.sizeInBytes (CASSANDRA-7756)
 * Remove duplicates from StorageService.getJoiningNodes (CASSANDRA-7478)
 * Clone token map outside of hot gossip loops (CASSANDRA-7758)
 * Fix MS expiring map timeout for Paxos messages (CASSANDRA-7752)
 * Do not flush on truncate if durable_writes is false (CASSANDRA-7750)
 * Give CRR a default input_cql Statement (CASSANDRA-7226)
 * Better error message when adding a collection with the same name
   than a previously dropped one (CASSANDRA-6276)
 * Fix validation when adding static columns (CASSANDRA-7730)
 * (Thrift) fix range deletion of supercolumns (CASSANDRA-7733)
 * Fix potential AssertionError in RangeTombstoneList (CASSANDRA-7700)
 * Validate arguments of blobAs* functions (CASSANDRA-7707)
 * Fix potential AssertionError with 2ndary indexes (CASSANDRA-6612)
 * Avoid logging CompactionInterrupted at ERROR (CASSANDRA-7694)
 * Minor leak in sstable2jon (CASSANDRA-7709)
 * Add cassandra.auto_bootstrap system property (CASSANDRA-7650)
 * Update java driver (for hadoop) (CASSANDRA-7618)
 * Remove CqlPagingRecordReader/CqlPagingInputFormat (CASSANDRA-7570)
 * Support connecting to ipv6 jmx with nodetool (CASSANDRA-7669)


2.1.0-rc5
 * Reject counters inside user types (CASSANDRA-7672)
 * Switch to notification-based GCInspector (CASSANDRA-7638)
 * (cqlsh) Handle nulls in UDTs and tuples correctly (CASSANDRA-7656)
 * Don't use strict consistency when replacing (CASSANDRA-7568)
 * Fix min/max cell name collection on 2.0 SSTables with range
   tombstones (CASSANDRA-7593)
 * Tolerate min/max cell names of different lengths (CASSANDRA-7651)
 * Filter cached results correctly (CASSANDRA-7636)
 * Fix tracing on the new SEPExecutor (CASSANDRA-7644)
 * Remove shuffle and taketoken (CASSANDRA-7601)
 * Clean up Windows batch scripts (CASSANDRA-7619)
 * Fix native protocol drop user type notification (CASSANDRA-7571)
 * Give read access to system.schema_usertypes to all authenticated users
   (CASSANDRA-7578)
 * (cqlsh) Fix cqlsh display when zero rows are returned (CASSANDRA-7580)
 * Get java version correctly when JAVA_TOOL_OPTIONS is set (CASSANDRA-7572)
 * Fix NPE when dropping index from non-existent keyspace, AssertionError when
   dropping non-existent index with IF EXISTS (CASSANDRA-7590)
 * Fix sstablelevelresetter hang (CASSANDRA-7614)
 * (cqlsh) Fix deserialization of blobs (CASSANDRA-7603)
 * Use "keyspace updated" schema change message for UDT changes in v1 and
   v2 protocols (CASSANDRA-7617)
 * Fix tracing of range slices and secondary index lookups that are local
   to the coordinator (CASSANDRA-7599)
 * Set -Dcassandra.storagedir for all tool shell scripts (CASSANDRA-7587)
 * Don't swap max/min col names when mutating sstable metadata (CASSANDRA-7596)
 * (cqlsh) Correctly handle paged result sets (CASSANDRA-7625)
 * (cqlsh) Improve waiting for a trace to complete (CASSANDRA-7626)
 * Fix tracing of concurrent range slices and 2ary index queries (CASSANDRA-7626)
 * Fix scrub against collection type (CASSANDRA-7665)
Merged from 2.0:
 * Set gc_grace_seconds to seven days for system schema tables (CASSANDRA-7668)
 * SimpleSeedProvider no longer caches seeds forever (CASSANDRA-7663)
 * Always flush on truncate (CASSANDRA-7511)
 * Fix ReversedType(DateType) mapping to native protocol (CASSANDRA-7576)
 * Always merge ranges owned by a single node (CASSANDRA-6930)
 * Track max/min timestamps for range tombstones (CASSANDRA-7647)
 * Fix NPE when listing saved caches dir (CASSANDRA-7632)


2.1.0-rc4
 * Fix word count hadoop example (CASSANDRA-7200)
 * Updated memtable_cleanup_threshold and memtable_flush_writers defaults 
   (CASSANDRA-7551)
 * (Windows) fix startup when WMI memory query fails (CASSANDRA-7505)
 * Anti-compaction proceeds if any part of the repair failed (CASANDRA-7521)
 * Add missing table name to DROP INDEX responses and notifications (CASSANDRA-7539)
 * Bump CQL version to 3.2.0 and update CQL documentation (CASSANDRA-7527)
 * Fix configuration error message when running nodetool ring (CASSANDRA-7508)
 * Support conditional updates, tuple type, and the v3 protocol in cqlsh (CASSANDRA-7509)
 * Handle queries on multiple secondary index types (CASSANDRA-7525)
 * Fix cqlsh authentication with v3 native protocol (CASSANDRA-7564)
 * Fix NPE when unknown prepared statement ID is used (CASSANDRA-7454)
Merged from 2.0:
 * (Windows) force range-based repair to non-sequential mode (CASSANDRA-7541)
 * Fix range merging when DES scores are zero (CASSANDRA-7535)
 * Warn when SSL certificates have expired (CASSANDRA-7528)
 * Fix error when doing reversed queries with static columns (CASSANDRA-7490)
Merged from 1.2:
 * Set correct stream ID on responses when non-Exception Throwables
   are thrown while handling native protocol messages (CASSANDRA-7470)


2.1.0-rc3
 * Consider expiry when reconciling otherwise equal cells (CASSANDRA-7403)
 * Introduce CQL support for stress tool (CASSANDRA-6146)
 * Fix ClassCastException processing expired messages (CASSANDRA-7496)
 * Fix prepared marker for collections inside UDT (CASSANDRA-7472)
 * Remove left-over populate_io_cache_on_flush and replicate_on_write
   uses (CASSANDRA-7493)
 * (Windows) handle spaces in path names (CASSANDRA-7451)
 * Ensure writes have completed after dropping a table, before recycling
   commit log segments (CASSANDRA-7437)
 * Remove left-over rows_per_partition_to_cache (CASSANDRA-7493)
 * Fix error when CONTAINS is used with a bind marker (CASSANDRA-7502)
 * Properly reject unknown UDT field (CASSANDRA-7484)
Merged from 2.0:
 * Fix CC#collectTimeOrderedData() tombstone optimisations (CASSANDRA-7394)
 * Support DISTINCT for static columns and fix behaviour when DISTINC is
   not use (CASSANDRA-7305).
 * Workaround JVM NPE on JMX bind failure (CASSANDRA-7254)
 * Fix race in FileCacheService RemovalListener (CASSANDRA-7278)
 * Fix inconsistent use of consistencyForCommit that allowed LOCAL_QUORUM
   operations to incorrect become full QUORUM (CASSANDRA-7345)
 * Properly handle unrecognized opcodes and flags (CASSANDRA-7440)
 * (Hadoop) close CqlRecordWriter clients when finished (CASSANDRA-7459)
 * Commit disk failure policy (CASSANDRA-7429)
 * Make sure high level sstables get compacted (CASSANDRA-7414)
 * Fix AssertionError when using empty clustering columns and static columns
   (CASSANDRA-7455)
 * Add option to disable STCS in L0 (CASSANDRA-6621)
 * Upgrade to snappy-java 1.0.5.2 (CASSANDRA-7476)


2.1.0-rc2
 * Fix heap size calculation for CompoundSparseCellName and 
   CompoundSparseCellName.WithCollection (CASSANDRA-7421)
 * Allow counter mutations in UNLOGGED batches (CASSANDRA-7351)
 * Modify reconcile logic to always pick a tombstone over a counter cell
   (CASSANDRA-7346)
 * Avoid incremental compaction on Windows (CASSANDRA-7365)
 * Fix exception when querying a composite-keyed table with a collection index
   (CASSANDRA-7372)
 * Use node's host id in place of counter ids (CASSANDRA-7366)
 * Fix error when doing reversed queries with static columns (CASSANDRA-7490)
 * Backport CASSANDRA-6747 (CASSANDRA-7560)
 * Track max/min timestamps for range tombstones (CASSANDRA-7647)
 * Fix NPE when listing saved caches dir (CASSANDRA-7632)
 * Fix sstableloader unable to connect encrypted node (CASSANDRA-7585)
Merged from 1.2:
 * Clone token map outside of hot gossip loops (CASSANDRA-7758)
 * Add stop method to EmbeddedCassandraService (CASSANDRA-7595)
 * Support connecting to ipv6 jmx with nodetool (CASSANDRA-7669)
 * Set gc_grace_seconds to seven days for system schema tables (CASSANDRA-7668)
 * SimpleSeedProvider no longer caches seeds forever (CASSANDRA-7663)
 * Set correct stream ID on responses when non-Exception Throwables
   are thrown while handling native protocol messages (CASSANDRA-7470)
 * Fix row size miscalculation in LazilyCompactedRow (CASSANDRA-7543)
 * Fix race in background compaction check (CASSANDRA-7745)


2.1.0-rc1
 * Revert flush directory (CASSANDRA-6357)
 * More efficient executor service for fast operations (CASSANDRA-4718)
 * Move less common tools into a new cassandra-tools package (CASSANDRA-7160)
 * Support more concurrent requests in native protocol (CASSANDRA-7231)
 * Add tab-completion to debian nodetool packaging (CASSANDRA-6421)
 * Change concurrent_compactors defaults (CASSANDRA-7139)
 * Add PowerShell Windows launch scripts (CASSANDRA-7001)
 * Make commitlog archive+restore more robust (CASSANDRA-6974)
 * Fix marking commitlogsegments clean (CASSANDRA-6959)
 * Add snapshot "manifest" describing files included (CASSANDRA-6326)
 * Parallel streaming for sstableloader (CASSANDRA-3668)
 * Fix bugs in supercolumns handling (CASSANDRA-7138)
 * Fix ClassClassException on composite dense tables (CASSANDRA-7112)
 * Cleanup and optimize collation and slice iterators (CASSANDRA-7107)
 * Upgrade NBHM lib (CASSANDRA-7128)
 * Optimize netty server (CASSANDRA-6861)
 * Fix repair hang when given CF does not exist (CASSANDRA-7189)
 * Allow c* to be shutdown in an embedded mode (CASSANDRA-5635)
 * Add server side batching to native transport (CASSANDRA-5663)
 * Make batchlog replay asynchronous (CASSANDRA-6134)
 * remove unused classes (CASSANDRA-7197)
 * Limit user types to the keyspace they are defined in (CASSANDRA-6643)
 * Add validate method to CollectionType (CASSANDRA-7208)
 * New serialization format for UDT values (CASSANDRA-7209, CASSANDRA-7261)
 * Fix nodetool netstats (CASSANDRA-7270)
 * Fix potential ClassCastException in HintedHandoffManager (CASSANDRA-7284)
 * Use prepared statements internally (CASSANDRA-6975)
 * Fix broken paging state with prepared statement (CASSANDRA-7120)
 * Fix IllegalArgumentException in CqlStorage (CASSANDRA-7287)
 * Allow nulls/non-existant fields in UDT (CASSANDRA-7206)
 * Backport Thrift MultiSliceRequest (CASSANDRA-7027)
 * Handle overlapping MultiSlices (CASSANDRA-7279)
 * Fix DataOutputTest on Windows (CASSANDRA-7265)
 * Embedded sets in user defined data-types are not updating (CASSANDRA-7267)
 * Add tuple type to CQL/native protocol (CASSANDRA-7248)
 * Fix CqlPagingRecordReader on tables with few rows (CASSANDRA-7322)
Merged from 2.0:
 * Copy compaction options to make sure they are reloaded (CASSANDRA-7290)
 * Add option to do more aggressive tombstone compactions (CASSANDRA-6563)
 * Don't try to compact already-compacting files in HHOM (CASSANDRA-7288)
 * Always reallocate buffers in HSHA (CASSANDRA-6285)
 * (Hadoop) support authentication in CqlRecordReader (CASSANDRA-7221)
 * (Hadoop) Close java driver Cluster in CQLRR.close (CASSANDRA-7228)
 * Warn when 'USING TIMESTAMP' is used on a CAS BATCH (CASSANDRA-7067)
 * return all cpu values from BackgroundActivityMonitor.readAndCompute (CASSANDRA-7183)
 * Correctly delete scheduled range xfers (CASSANDRA-7143)
 * return all cpu values from BackgroundActivityMonitor.readAndCompute (CASSANDRA-7183)  
 * reduce garbage creation in calculatePendingRanges (CASSANDRA-7191)
 * fix c* launch issues on Russian os's due to output of linux 'free' cmd (CASSANDRA-6162)
 * Fix disabling autocompaction (CASSANDRA-7187)
 * Fix potential NumberFormatException when deserializing IntegerType (CASSANDRA-7088)
 * cqlsh can't tab-complete disabling compaction (CASSANDRA-7185)
 * cqlsh: Accept and execute CQL statement(s) from command-line parameter (CASSANDRA-7172)
 * Fix IllegalStateException in CqlPagingRecordReader (CASSANDRA-7198)
 * Fix the InvertedIndex trigger example (CASSANDRA-7211)
 * Add --resolve-ip option to 'nodetool ring' (CASSANDRA-7210)
 * reduce garbage on codec flag deserialization (CASSANDRA-7244) 
 * Fix duplicated error messages on directory creation error at startup (CASSANDRA-5818)
 * Proper null handle for IF with map element access (CASSANDRA-7155)
 * Improve compaction visibility (CASSANDRA-7242)
 * Correctly delete scheduled range xfers (CASSANDRA-7143)
 * Make batchlog replica selection rack-aware (CASSANDRA-6551)
 * Fix CFMetaData#getColumnDefinitionFromColumnName() (CASSANDRA-7074)
 * Fix writetime/ttl functions for static columns (CASSANDRA-7081)
 * Suggest CTRL-C or semicolon after three blank lines in cqlsh (CASSANDRA-7142)
 * Fix 2ndary index queries with DESC clustering order (CASSANDRA-6950)
 * Invalid key cache entries on DROP (CASSANDRA-6525)
 * Fix flapping RecoveryManagerTest (CASSANDRA-7084)
 * Add missing iso8601 patterns for date strings (CASSANDRA-6973)
 * Support selecting multiple rows in a partition using IN (CASSANDRA-6875)
 * Add authentication support to shuffle (CASSANDRA-6484)
 * Swap local and global default read repair chances (CASSANDRA-7320)
 * Add conditional CREATE/DROP USER support (CASSANDRA-7264)
 * Cqlsh counts non-empty lines for "Blank lines" warning (CASSANDRA-7325)
Merged from 1.2:
 * Add Cloudstack snitch (CASSANDRA-7147)
 * Update system.peers correctly when relocating tokens (CASSANDRA-7126)
 * Add Google Compute Engine snitch (CASSANDRA-7132)
 * remove duplicate query for local tokens (CASSANDRA-7182)
 * exit CQLSH with error status code if script fails (CASSANDRA-6344)
 * Fix bug with some IN queries missig results (CASSANDRA-7105)
 * Fix availability validation for LOCAL_ONE CL (CASSANDRA-7319)
 * Hint streaming can cause decommission to fail (CASSANDRA-7219)


2.1.0-beta2
 * Increase default CL space to 8GB (CASSANDRA-7031)
 * Add range tombstones to read repair digests (CASSANDRA-6863)
 * Fix BTree.clear for large updates (CASSANDRA-6943)
 * Fail write instead of logging a warning when unable to append to CL
   (CASSANDRA-6764)
 * Eliminate possibility of CL segment appearing twice in active list 
   (CASSANDRA-6557)
 * Apply DONTNEED fadvise to commitlog segments (CASSANDRA-6759)
 * Switch CRC component to Adler and include it for compressed sstables 
   (CASSANDRA-4165)
 * Allow cassandra-stress to set compaction strategy options (CASSANDRA-6451)
 * Add broadcast_rpc_address option to cassandra.yaml (CASSANDRA-5899)
 * Auto reload GossipingPropertyFileSnitch config (CASSANDRA-5897)
 * Fix overflow of memtable_total_space_in_mb (CASSANDRA-6573)
 * Fix ABTC NPE and apply update function correctly (CASSANDRA-6692)
 * Allow nodetool to use a file or prompt for password (CASSANDRA-6660)
 * Fix AIOOBE when concurrently accessing ABSC (CASSANDRA-6742)
 * Fix assertion error in ALTER TYPE RENAME (CASSANDRA-6705)
 * Scrub should not always clear out repaired status (CASSANDRA-5351)
 * Improve handling of range tombstone for wide partitions (CASSANDRA-6446)
 * Fix ClassCastException for compact table with composites (CASSANDRA-6738)
 * Fix potentially repairing with wrong nodes (CASSANDRA-6808)
 * Change caching option syntax (CASSANDRA-6745)
 * Fix stress to do proper counter reads (CASSANDRA-6835)
 * Fix help message for stress counter_write (CASSANDRA-6824)
 * Fix stress smart Thrift client to pick servers correctly (CASSANDRA-6848)
 * Add logging levels (minimal, normal or verbose) to stress tool (CASSANDRA-6849)
 * Fix race condition in Batch CLE (CASSANDRA-6860)
 * Improve cleanup/scrub/upgradesstables failure handling (CASSANDRA-6774)
 * ByteBuffer write() methods for serializing sstables (CASSANDRA-6781)
 * Proper compare function for CollectionType (CASSANDRA-6783)
 * Update native server to Netty 4 (CASSANDRA-6236)
 * Fix off-by-one error in stress (CASSANDRA-6883)
 * Make OpOrder AutoCloseable (CASSANDRA-6901)
 * Remove sync repair JMX interface (CASSANDRA-6900)
 * Add multiple memory allocation options for memtables (CASSANDRA-6689, 6694)
 * Remove adjusted op rate from stress output (CASSANDRA-6921)
 * Add optimized CF.hasColumns() implementations (CASSANDRA-6941)
 * Serialize batchlog mutations with the version of the target node
   (CASSANDRA-6931)
 * Optimize CounterColumn#reconcile() (CASSANDRA-6953)
 * Properly remove 1.2 sstable support in 2.1 (CASSANDRA-6869)
 * Lock counter cells, not partitions (CASSANDRA-6880)
 * Track presence of legacy counter shards in sstables (CASSANDRA-6888)
 * Ensure safe resource cleanup when replacing sstables (CASSANDRA-6912)
 * Add failure handler to async callback (CASSANDRA-6747)
 * Fix AE when closing SSTable without releasing reference (CASSANDRA-7000)
 * Clean up IndexInfo on keyspace/table drops (CASSANDRA-6924)
 * Only snapshot relative SSTables when sequential repair (CASSANDRA-7024)
 * Require nodetool rebuild_index to specify index names (CASSANDRA-7038)
 * fix cassandra stress errors on reads with native protocol (CASSANDRA-7033)
 * Use OpOrder to guard sstable references for reads (CASSANDRA-6919)
 * Preemptive opening of compaction result (CASSANDRA-6916)
 * Multi-threaded scrub/cleanup/upgradesstables (CASSANDRA-5547)
 * Optimize cellname comparison (CASSANDRA-6934)
 * Native protocol v3 (CASSANDRA-6855)
 * Optimize Cell liveness checks and clean up Cell (CASSANDRA-7119)
 * Support consistent range movements (CASSANDRA-2434)
Merged from 2.0:
 * Avoid race-prone second "scrub" of system keyspace (CASSANDRA-6797)
 * Pool CqlRecordWriter clients by inetaddress rather than Range
   (CASSANDRA-6665)
 * Fix compaction_history timestamps (CASSANDRA-6784)
 * Compare scores of full replica ordering in DES (CASSANDRA-6683)
 * fix CME in SessionInfo updateProgress affecting netstats (CASSANDRA-6577)
 * Allow repairing between specific replicas (CASSANDRA-6440)
 * Allow per-dc enabling of hints (CASSANDRA-6157)
 * Add compatibility for Hadoop 0.2.x (CASSANDRA-5201)
 * Fix EstimatedHistogram races (CASSANDRA-6682)
 * Failure detector correctly converts initial value to nanos (CASSANDRA-6658)
 * Add nodetool taketoken to relocate vnodes (CASSANDRA-4445)
 * Expose bulk loading progress over JMX (CASSANDRA-4757)
 * Correctly handle null with IF conditions and TTL (CASSANDRA-6623)
 * Account for range/row tombstones in tombstone drop
   time histogram (CASSANDRA-6522)
 * Stop CommitLogSegment.close() from calling sync() (CASSANDRA-6652)
 * Make commitlog failure handling configurable (CASSANDRA-6364)
 * Avoid overlaps in LCS (CASSANDRA-6688)
 * Improve support for paginating over composites (CASSANDRA-4851)
 * Fix count(*) queries in a mixed cluster (CASSANDRA-6707)
 * Improve repair tasks(snapshot, differencing) concurrency (CASSANDRA-6566)
 * Fix replaying pre-2.0 commit logs (CASSANDRA-6714)
 * Add static columns to CQL3 (CASSANDRA-6561)
 * Optimize single partition batch statements (CASSANDRA-6737)
 * Disallow post-query re-ordering when paging (CASSANDRA-6722)
 * Fix potential paging bug with deleted columns (CASSANDRA-6748)
 * Fix NPE on BulkLoader caused by losing StreamEvent (CASSANDRA-6636)
 * Fix truncating compression metadata (CASSANDRA-6791)
 * Add CMSClassUnloadingEnabled JVM option (CASSANDRA-6541)
 * Catch memtable flush exceptions during shutdown (CASSANDRA-6735)
 * Fix upgradesstables NPE for non-CF-based indexes (CASSANDRA-6645)
 * Fix UPDATE updating PRIMARY KEY columns implicitly (CASSANDRA-6782)
 * Fix IllegalArgumentException when updating from 1.2 with SuperColumns
   (CASSANDRA-6733)
 * FBUtilities.singleton() should use the CF comparator (CASSANDRA-6778)
 * Fix CQLSStableWriter.addRow(Map<String, Object>) (CASSANDRA-6526)
 * Fix HSHA server introducing corrupt data (CASSANDRA-6285)
 * Fix CAS conditions for COMPACT STORAGE tables (CASSANDRA-6813)
 * Starting threads in OutboundTcpConnectionPool constructor causes race conditions (CASSANDRA-7177)
 * Allow overriding cassandra-rackdc.properties file (CASSANDRA-7072)
 * Set JMX RMI port to 7199 (CASSANDRA-7087)
 * Use LOCAL_QUORUM for data reads at LOCAL_SERIAL (CASSANDRA-6939)
 * Log a warning for large batches (CASSANDRA-6487)
 * Put nodes in hibernate when join_ring is false (CASSANDRA-6961)
 * Avoid early loading of non-system keyspaces before compaction-leftovers 
   cleanup at startup (CASSANDRA-6913)
 * Restrict Windows to parallel repairs (CASSANDRA-6907)
 * (Hadoop) Allow manually specifying start/end tokens in CFIF (CASSANDRA-6436)
 * Fix NPE in MeteredFlusher (CASSANDRA-6820)
 * Fix race processing range scan responses (CASSANDRA-6820)
 * Allow deleting snapshots from dropped keyspaces (CASSANDRA-6821)
 * Add uuid() function (CASSANDRA-6473)
 * Omit tombstones from schema digests (CASSANDRA-6862)
 * Include correct consistencyLevel in LWT timeout (CASSANDRA-6884)
 * Lower chances for losing new SSTables during nodetool refresh and
   ColumnFamilyStore.loadNewSSTables (CASSANDRA-6514)
 * Add support for DELETE ... IF EXISTS to CQL3 (CASSANDRA-5708)
 * Update hadoop_cql3_word_count example (CASSANDRA-6793)
 * Fix handling of RejectedExecution in sync Thrift server (CASSANDRA-6788)
 * Log more information when exceeding tombstone_warn_threshold (CASSANDRA-6865)
 * Fix truncate to not abort due to unreachable fat clients (CASSANDRA-6864)
 * Fix schema concurrency exceptions (CASSANDRA-6841)
 * Fix leaking validator FH in StreamWriter (CASSANDRA-6832)
 * Fix saving triggers to schema (CASSANDRA-6789)
 * Fix trigger mutations when base mutation list is immutable (CASSANDRA-6790)
 * Fix accounting in FileCacheService to allow re-using RAR (CASSANDRA-6838)
 * Fix static counter columns (CASSANDRA-6827)
 * Restore expiring->deleted (cell) compaction optimization (CASSANDRA-6844)
 * Fix CompactionManager.needsCleanup (CASSANDRA-6845)
 * Correctly compare BooleanType values other than 0 and 1 (CASSANDRA-6779)
 * Read message id as string from earlier versions (CASSANDRA-6840)
 * Properly use the Paxos consistency for (non-protocol) batch (CASSANDRA-6837)
 * Add paranoid disk failure option (CASSANDRA-6646)
 * Improve PerRowSecondaryIndex performance (CASSANDRA-6876)
 * Extend triggers to support CAS updates (CASSANDRA-6882)
 * Static columns with IF NOT EXISTS don't always work as expected (CASSANDRA-6873)
 * Fix paging with SELECT DISTINCT (CASSANDRA-6857)
 * Fix UnsupportedOperationException on CAS timeout (CASSANDRA-6923)
 * Improve MeteredFlusher handling of MF-unaffected column families
   (CASSANDRA-6867)
 * Add CqlRecordReader using native pagination (CASSANDRA-6311)
 * Add QueryHandler interface (CASSANDRA-6659)
 * Track liveRatio per-memtable, not per-CF (CASSANDRA-6945)
 * Make sure upgradesstables keeps sstable level (CASSANDRA-6958)
 * Fix LIMIT with static columns (CASSANDRA-6956)
 * Fix clash with CQL column name in thrift validation (CASSANDRA-6892)
 * Fix error with super columns in mixed 1.2-2.0 clusters (CASSANDRA-6966)
 * Fix bad skip of sstables on slice query with composite start/finish (CASSANDRA-6825)
 * Fix unintended update with conditional statement (CASSANDRA-6893)
 * Fix map element access in IF (CASSANDRA-6914)
 * Avoid costly range calculations for range queries on system keyspaces
   (CASSANDRA-6906)
 * Fix SSTable not released if stream session fails (CASSANDRA-6818)
 * Avoid build failure due to ANTLR timeout (CASSANDRA-6991)
 * Queries on compact tables can return more rows that requested (CASSANDRA-7052)
 * USING TIMESTAMP for batches does not work (CASSANDRA-7053)
 * Fix performance regression from CASSANDRA-5614 (CASSANDRA-6949)
 * Ensure that batchlog and hint timeouts do not produce hints (CASSANDRA-7058)
 * Merge groupable mutations in TriggerExecutor#execute() (CASSANDRA-7047)
 * Plug holes in resource release when wiring up StreamSession (CASSANDRA-7073)
 * Re-add parameter columns to tracing session (CASSANDRA-6942)
 * Preserves CQL metadata when updating table from thrift (CASSANDRA-6831)
Merged from 1.2:
 * Fix nodetool display with vnodes (CASSANDRA-7082)
 * Add UNLOGGED, COUNTER options to BATCH documentation (CASSANDRA-6816)
 * add extra SSL cipher suites (CASSANDRA-6613)
 * fix nodetool getsstables for blob PK (CASSANDRA-6803)
 * Fix BatchlogManager#deleteBatch() use of millisecond timestamps
   (CASSANDRA-6822)
 * Continue assassinating even if the endpoint vanishes (CASSANDRA-6787)
 * Schedule schema pulls on change (CASSANDRA-6971)
 * Non-droppable verbs shouldn't be dropped from OTC (CASSANDRA-6980)
 * Shutdown batchlog executor in SS#drain() (CASSANDRA-7025)
 * Fix batchlog to account for CF truncation records (CASSANDRA-6999)
 * Fix CQLSH parsing of functions and BLOB literals (CASSANDRA-7018)
 * Properly load trustore in the native protocol (CASSANDRA-6847)
 * Always clean up references in SerializingCache (CASSANDRA-6994)
 * Don't shut MessagingService down when replacing a node (CASSANDRA-6476)
 * fix npe when doing -Dcassandra.fd_initial_value_ms (CASSANDRA-6751)


2.1.0-beta1
 * Add flush directory distinct from compaction directories (CASSANDRA-6357)
 * Require JNA by default (CASSANDRA-6575)
 * add listsnapshots command to nodetool (CASSANDRA-5742)
 * Introduce AtomicBTreeColumns (CASSANDRA-6271, 6692)
 * Multithreaded commitlog (CASSANDRA-3578)
 * allocate fixed index summary memory pool and resample cold index summaries 
   to use less memory (CASSANDRA-5519)
 * Removed multithreaded compaction (CASSANDRA-6142)
 * Parallelize fetching rows for low-cardinality indexes (CASSANDRA-1337)
 * change logging from log4j to logback (CASSANDRA-5883)
 * switch to LZ4 compression for internode communication (CASSANDRA-5887)
 * Stop using Thrift-generated Index* classes internally (CASSANDRA-5971)
 * Remove 1.2 network compatibility code (CASSANDRA-5960)
 * Remove leveled json manifest migration code (CASSANDRA-5996)
 * Remove CFDefinition (CASSANDRA-6253)
 * Use AtomicIntegerFieldUpdater in RefCountedMemory (CASSANDRA-6278)
 * User-defined types for CQL3 (CASSANDRA-5590)
 * Use of o.a.c.metrics in nodetool (CASSANDRA-5871, 6406)
 * Batch read from OTC's queue and cleanup (CASSANDRA-1632)
 * Secondary index support for collections (CASSANDRA-4511, 6383)
 * SSTable metadata(Stats.db) format change (CASSANDRA-6356)
 * Push composites support in the storage engine
   (CASSANDRA-5417, CASSANDRA-6520)
 * Add snapshot space used to cfstats (CASSANDRA-6231)
 * Add cardinality estimator for key count estimation (CASSANDRA-5906)
 * CF id is changed to be non-deterministic. Data dir/key cache are created
   uniquely for CF id (CASSANDRA-5202)
 * New counters implementation (CASSANDRA-6504)
 * Replace UnsortedColumns, EmptyColumns, TreeMapBackedSortedColumns with new
   ArrayBackedSortedColumns (CASSANDRA-6630, CASSANDRA-6662, CASSANDRA-6690)
 * Add option to use row cache with a given amount of rows (CASSANDRA-5357)
 * Avoid repairing already repaired data (CASSANDRA-5351)
 * Reject counter updates with USING TTL/TIMESTAMP (CASSANDRA-6649)
 * Replace index_interval with min/max_index_interval (CASSANDRA-6379)
 * Lift limitation that order by columns must be selected for IN queries (CASSANDRA-4911)


2.0.5
 * Reduce garbage generated by bloom filter lookups (CASSANDRA-6609)
 * Add ks.cf names to tombstone logging (CASSANDRA-6597)
 * Use LOCAL_QUORUM for LWT operations at LOCAL_SERIAL (CASSANDRA-6495)
 * Wait for gossip to settle before accepting client connections (CASSANDRA-4288)
 * Delete unfinished compaction incrementally (CASSANDRA-6086)
 * Allow specifying custom secondary index options in CQL3 (CASSANDRA-6480)
 * Improve replica pinning for cache efficiency in DES (CASSANDRA-6485)
 * Fix LOCAL_SERIAL from thrift (CASSANDRA-6584)
 * Don't special case received counts in CAS timeout exceptions (CASSANDRA-6595)
 * Add support for 2.1 global counter shards (CASSANDRA-6505)
 * Fix NPE when streaming connection is not yet established (CASSANDRA-6210)
 * Avoid rare duplicate read repair triggering (CASSANDRA-6606)
 * Fix paging discardFirst (CASSANDRA-6555)
 * Fix ArrayIndexOutOfBoundsException in 2ndary index query (CASSANDRA-6470)
 * Release sstables upon rebuilding 2i (CASSANDRA-6635)
 * Add AbstractCompactionStrategy.startup() method (CASSANDRA-6637)
 * SSTableScanner may skip rows during cleanup (CASSANDRA-6638)
 * sstables from stalled repair sessions can resurrect deleted data (CASSANDRA-6503)
 * Switch stress to use ITransportFactory (CASSANDRA-6641)
 * Fix IllegalArgumentException during prepare (CASSANDRA-6592)
 * Fix possible loss of 2ndary index entries during compaction (CASSANDRA-6517)
 * Fix direct Memory on architectures that do not support unaligned long access
   (CASSANDRA-6628)
 * Let scrub optionally skip broken counter partitions (CASSANDRA-5930)
Merged from 1.2:
 * fsync compression metadata (CASSANDRA-6531)
 * Validate CF existence on execution for prepared statement (CASSANDRA-6535)
 * Add ability to throttle batchlog replay (CASSANDRA-6550)
 * Fix executing LOCAL_QUORUM with SimpleStrategy (CASSANDRA-6545)
 * Avoid StackOverflow when using large IN queries (CASSANDRA-6567)
 * Nodetool upgradesstables includes secondary indexes (CASSANDRA-6598)
 * Paginate batchlog replay (CASSANDRA-6569)
 * skip blocking on streaming during drain (CASSANDRA-6603)
 * Improve error message when schema doesn't match loaded sstable (CASSANDRA-6262)
 * Add properties to adjust FD initial value and max interval (CASSANDRA-4375)
 * Fix preparing with batch and delete from collection (CASSANDRA-6607)
 * Fix ABSC reverse iterator's remove() method (CASSANDRA-6629)
 * Handle host ID conflicts properly (CASSANDRA-6615)
 * Move handling of migration event source to solve bootstrap race. (CASSANDRA-6648)
 * Make sure compaction throughput value doesn't overflow with int math (CASSANDRA-6647)


2.0.4
 * Allow removing snapshots of no-longer-existing CFs (CASSANDRA-6418)
 * add StorageService.stopDaemon() (CASSANDRA-4268)
 * add IRE for invalid CF supplied to get_count (CASSANDRA-5701)
 * add client encryption support to sstableloader (CASSANDRA-6378)
 * Fix accept() loop for SSL sockets post-shutdown (CASSANDRA-6468)
 * Fix size-tiered compaction in LCS L0 (CASSANDRA-6496)
 * Fix assertion failure in filterColdSSTables (CASSANDRA-6483)
 * Fix row tombstones in larger-than-memory compactions (CASSANDRA-6008)
 * Fix cleanup ClassCastException (CASSANDRA-6462)
 * Reduce gossip memory use by interning VersionedValue strings (CASSANDRA-6410)
 * Allow specifying datacenters to participate in a repair (CASSANDRA-6218)
 * Fix divide-by-zero in PCI (CASSANDRA-6403)
 * Fix setting last compacted key in the wrong level for LCS (CASSANDRA-6284)
 * Add millisecond precision formats to the timestamp parser (CASSANDRA-6395)
 * Expose a total memtable size metric for a CF (CASSANDRA-6391)
 * cqlsh: handle symlinks properly (CASSANDRA-6425)
 * Fix potential infinite loop when paging query with IN (CASSANDRA-6464)
 * Fix assertion error in AbstractQueryPager.discardFirst (CASSANDRA-6447)
 * Fix streaming older SSTable yields unnecessary tombstones (CASSANDRA-6527)
Merged from 1.2:
 * Improved error message on bad properties in DDL queries (CASSANDRA-6453)
 * Randomize batchlog candidates selection (CASSANDRA-6481)
 * Fix thundering herd on endpoint cache invalidation (CASSANDRA-6345, 6485)
 * Improve batchlog write performance with vnodes (CASSANDRA-6488)
 * cqlsh: quote single quotes in strings inside collections (CASSANDRA-6172)
 * Improve gossip performance for typical messages (CASSANDRA-6409)
 * Throw IRE if a prepared statement has more markers than supported 
   (CASSANDRA-5598)
 * Expose Thread metrics for the native protocol server (CASSANDRA-6234)
 * Change snapshot response message verb to INTERNAL to avoid dropping it 
   (CASSANDRA-6415)
 * Warn when collection read has > 65K elements (CASSANDRA-5428)
 * Fix cache persistence when both row and key cache are enabled 
   (CASSANDRA-6413)
 * (Hadoop) add describe_local_ring (CASSANDRA-6268)
 * Fix handling of concurrent directory creation failure (CASSANDRA-6459)
 * Allow executing CREATE statements multiple times (CASSANDRA-6471)
 * Don't send confusing info with timeouts (CASSANDRA-6491)
 * Don't resubmit counter mutation runnables internally (CASSANDRA-6427)
 * Don't drop local mutations without a hint (CASSANDRA-6510)
 * Don't allow null max_hint_window_in_ms (CASSANDRA-6419)
 * Validate SliceRange start and finish lengths (CASSANDRA-6521)


2.0.3
 * Fix FD leak on slice read path (CASSANDRA-6275)
 * Cancel read meter task when closing SSTR (CASSANDRA-6358)
 * free off-heap IndexSummary during bulk (CASSANDRA-6359)
 * Recover from IOException in accept() thread (CASSANDRA-6349)
 * Improve Gossip tolerance of abnormally slow tasks (CASSANDRA-6338)
 * Fix trying to hint timed out counter writes (CASSANDRA-6322)
 * Allow restoring specific columnfamilies from archived CL (CASSANDRA-4809)
 * Avoid flushing compaction_history after each operation (CASSANDRA-6287)
 * Fix repair assertion error when tombstones expire (CASSANDRA-6277)
 * Skip loading corrupt key cache (CASSANDRA-6260)
 * Fixes for compacting larger-than-memory rows (CASSANDRA-6274)
 * Compact hottest sstables first and optionally omit coldest from
   compaction entirely (CASSANDRA-6109)
 * Fix modifying column_metadata from thrift (CASSANDRA-6182)
 * cqlsh: fix LIST USERS output (CASSANDRA-6242)
 * Add IRequestSink interface (CASSANDRA-6248)
 * Update memtable size while flushing (CASSANDRA-6249)
 * Provide hooks around CQL2/CQL3 statement execution (CASSANDRA-6252)
 * Require Permission.SELECT for CAS updates (CASSANDRA-6247)
 * New CQL-aware SSTableWriter (CASSANDRA-5894)
 * Reject CAS operation when the protocol v1 is used (CASSANDRA-6270)
 * Correctly throw error when frame too large (CASSANDRA-5981)
 * Fix serialization bug in PagedRange with 2ndary indexes (CASSANDRA-6299)
 * Fix CQL3 table validation in Thrift (CASSANDRA-6140)
 * Fix bug missing results with IN clauses (CASSANDRA-6327)
 * Fix paging with reversed slices (CASSANDRA-6343)
 * Set minTimestamp correctly to be able to drop expired sstables (CASSANDRA-6337)
 * Support NaN and Infinity as float literals (CASSANDRA-6003)
 * Remove RF from nodetool ring output (CASSANDRA-6289)
 * Fix attempting to flush empty rows (CASSANDRA-6374)
 * Fix potential out of bounds exception when paging (CASSANDRA-6333)
Merged from 1.2:
 * Optimize FD phi calculation (CASSANDRA-6386)
 * Improve initial FD phi estimate when starting up (CASSANDRA-6385)
 * Don't list CQL3 table in CLI describe even if named explicitely 
   (CASSANDRA-5750)
 * Invalidate row cache when dropping CF (CASSANDRA-6351)
 * add non-jamm path for cached statements (CASSANDRA-6293)
 * add windows bat files for shell commands (CASSANDRA-6145)
 * Require logging in for Thrift CQL2/3 statement preparation (CASSANDRA-6254)
 * restrict max_num_tokens to 1536 (CASSANDRA-6267)
 * Nodetool gets default JMX port from cassandra-env.sh (CASSANDRA-6273)
 * make calculatePendingRanges asynchronous (CASSANDRA-6244)
 * Remove blocking flushes in gossip thread (CASSANDRA-6297)
 * Fix potential socket leak in connectionpool creation (CASSANDRA-6308)
 * Allow LOCAL_ONE/LOCAL_QUORUM to work with SimpleStrategy (CASSANDRA-6238)
 * cqlsh: handle 'null' as session duration (CASSANDRA-6317)
 * Fix json2sstable handling of range tombstones (CASSANDRA-6316)
 * Fix missing one row in reverse query (CASSANDRA-6330)
 * Fix reading expired row value from row cache (CASSANDRA-6325)
 * Fix AssertionError when doing set element deletion (CASSANDRA-6341)
 * Make CL code for the native protocol match the one in C* 2.0
   (CASSANDRA-6347)
 * Disallow altering CQL3 table from thrift (CASSANDRA-6370)
 * Fix size computation of prepared statement (CASSANDRA-6369)


2.0.2
 * Update FailureDetector to use nanontime (CASSANDRA-4925)
 * Fix FileCacheService regressions (CASSANDRA-6149)
 * Never return WriteTimeout for CL.ANY (CASSANDRA-6132)
 * Fix race conditions in bulk loader (CASSANDRA-6129)
 * Add configurable metrics reporting (CASSANDRA-4430)
 * drop queries exceeding a configurable number of tombstones (CASSANDRA-6117)
 * Track and persist sstable read activity (CASSANDRA-5515)
 * Fixes for speculative retry (CASSANDRA-5932, CASSANDRA-6194)
 * Improve memory usage of metadata min/max column names (CASSANDRA-6077)
 * Fix thrift validation refusing row markers on CQL3 tables (CASSANDRA-6081)
 * Fix insertion of collections with CAS (CASSANDRA-6069)
 * Correctly send metadata on SELECT COUNT (CASSANDRA-6080)
 * Track clients' remote addresses in ClientState (CASSANDRA-6070)
 * Create snapshot dir if it does not exist when migrating
   leveled manifest (CASSANDRA-6093)
 * make sequential nodetool repair the default (CASSANDRA-5950)
 * Add more hooks for compaction strategy implementations (CASSANDRA-6111)
 * Fix potential NPE on composite 2ndary indexes (CASSANDRA-6098)
 * Delete can potentially be skipped in batch (CASSANDRA-6115)
 * Allow alter keyspace on system_traces (CASSANDRA-6016)
 * Disallow empty column names in cql (CASSANDRA-6136)
 * Use Java7 file-handling APIs and fix file moving on Windows (CASSANDRA-5383)
 * Save compaction history to system keyspace (CASSANDRA-5078)
 * Fix NPE if StorageService.getOperationMode() is executed before full startup (CASSANDRA-6166)
 * CQL3: support pre-epoch longs for TimestampType (CASSANDRA-6212)
 * Add reloadtriggers command to nodetool (CASSANDRA-4949)
 * cqlsh: ignore empty 'value alias' in DESCRIBE (CASSANDRA-6139)
 * Fix sstable loader (CASSANDRA-6205)
 * Reject bootstrapping if the node already exists in gossip (CASSANDRA-5571)
 * Fix NPE while loading paxos state (CASSANDRA-6211)
 * cqlsh: add SHOW SESSION <tracing-session> command (CASSANDRA-6228)
Merged from 1.2:
 * (Hadoop) Require CFRR batchSize to be at least 2 (CASSANDRA-6114)
 * Add a warning for small LCS sstable size (CASSANDRA-6191)
 * Add ability to list specific KS/CF combinations in nodetool cfstats (CASSANDRA-4191)
 * Mark CF clean if a mutation raced the drop and got it marked dirty (CASSANDRA-5946)
 * Add a LOCAL_ONE consistency level (CASSANDRA-6202)
 * Limit CQL prepared statement cache by size instead of count (CASSANDRA-6107)
 * Tracing should log write failure rather than raw exceptions (CASSANDRA-6133)
 * lock access to TM.endpointToHostIdMap (CASSANDRA-6103)
 * Allow estimated memtable size to exceed slab allocator size (CASSANDRA-6078)
 * Start MeteredFlusher earlier to prevent OOM during CL replay (CASSANDRA-6087)
 * Avoid sending Truncate command to fat clients (CASSANDRA-6088)
 * Allow where clause conditions to be in parenthesis (CASSANDRA-6037)
 * Do not open non-ssl storage port if encryption option is all (CASSANDRA-3916)
 * Move batchlog replay to its own executor (CASSANDRA-6079)
 * Add tombstone debug threshold and histogram (CASSANDRA-6042, 6057)
 * Enable tcp keepalive on incoming connections (CASSANDRA-4053)
 * Fix fat client schema pull NPE (CASSANDRA-6089)
 * Fix memtable flushing for indexed tables (CASSANDRA-6112)
 * Fix skipping columns with multiple slices (CASSANDRA-6119)
 * Expose connected thrift + native client counts (CASSANDRA-5084)
 * Optimize auth setup (CASSANDRA-6122)
 * Trace index selection (CASSANDRA-6001)
 * Update sstablesPerReadHistogram to use biased sampling (CASSANDRA-6164)
 * Log UnknownColumnfamilyException when closing socket (CASSANDRA-5725)
 * Properly error out on CREATE INDEX for counters table (CASSANDRA-6160)
 * Handle JMX notification failure for repair (CASSANDRA-6097)
 * (Hadoop) Fetch no more than 128 splits in parallel (CASSANDRA-6169)
 * stress: add username/password authentication support (CASSANDRA-6068)
 * Fix indexed queries with row cache enabled on parent table (CASSANDRA-5732)
 * Fix compaction race during columnfamily drop (CASSANDRA-5957)
 * Fix validation of empty column names for compact tables (CASSANDRA-6152)
 * Skip replaying mutations that pass CRC but fail to deserialize (CASSANDRA-6183)
 * Rework token replacement to use replace_address (CASSANDRA-5916)
 * Fix altering column types (CASSANDRA-6185)
 * cqlsh: fix CREATE/ALTER WITH completion (CASSANDRA-6196)
 * add windows bat files for shell commands (CASSANDRA-6145)
 * Fix potential stack overflow during range tombstones insertion (CASSANDRA-6181)
 * (Hadoop) Make LOCAL_ONE the default consistency level (CASSANDRA-6214)


2.0.1
 * Fix bug that could allow reading deleted data temporarily (CASSANDRA-6025)
 * Improve memory use defaults (CASSANDRA-6059)
 * Make ThriftServer more easlly extensible (CASSANDRA-6058)
 * Remove Hadoop dependency from ITransportFactory (CASSANDRA-6062)
 * add file_cache_size_in_mb setting (CASSANDRA-5661)
 * Improve error message when yaml contains invalid properties (CASSANDRA-5958)
 * Improve leveled compaction's ability to find non-overlapping L0 compactions
   to work on concurrently (CASSANDRA-5921)
 * Notify indexer of columns shadowed by range tombstones (CASSANDRA-5614)
 * Log Merkle tree stats (CASSANDRA-2698)
 * Switch from crc32 to adler32 for compressed sstable checksums (CASSANDRA-5862)
 * Improve offheap memcpy performance (CASSANDRA-5884)
 * Use a range aware scanner for cleanup (CASSANDRA-2524)
 * Cleanup doesn't need to inspect sstables that contain only local data
   (CASSANDRA-5722)
 * Add ability for CQL3 to list partition keys (CASSANDRA-4536)
 * Improve native protocol serialization (CASSANDRA-5664)
 * Upgrade Thrift to 0.9.1 (CASSANDRA-5923)
 * Require superuser status for adding triggers (CASSANDRA-5963)
 * Make standalone scrubber handle old and new style leveled manifest
   (CASSANDRA-6005)
 * Fix paxos bugs (CASSANDRA-6012, 6013, 6023)
 * Fix paged ranges with multiple replicas (CASSANDRA-6004)
 * Fix potential AssertionError during tracing (CASSANDRA-6041)
 * Fix NPE in sstablesplit (CASSANDRA-6027)
 * Migrate pre-2.0 key/value/column aliases to system.schema_columns
   (CASSANDRA-6009)
 * Paging filter empty rows too agressively (CASSANDRA-6040)
 * Support variadic parameters for IN clauses (CASSANDRA-4210)
 * cqlsh: return the result of CAS writes (CASSANDRA-5796)
 * Fix validation of IN clauses with 2ndary indexes (CASSANDRA-6050)
 * Support named bind variables in CQL (CASSANDRA-6033)
Merged from 1.2:
 * Allow cache-keys-to-save to be set at runtime (CASSANDRA-5980)
 * Avoid second-guessing out-of-space state (CASSANDRA-5605)
 * Tuning knobs for dealing with large blobs and many CFs (CASSANDRA-5982)
 * (Hadoop) Fix CQLRW for thrift tables (CASSANDRA-6002)
 * Fix possible divide-by-zero in HHOM (CASSANDRA-5990)
 * Allow local batchlog writes for CL.ANY (CASSANDRA-5967)
 * Upgrade metrics-core to version 2.2.0 (CASSANDRA-5947)
 * Fix CqlRecordWriter with composite keys (CASSANDRA-5949)
 * Add snitch, schema version, cluster, partitioner to JMX (CASSANDRA-5881)
 * Allow disabling SlabAllocator (CASSANDRA-5935)
 * Make user-defined compaction JMX blocking (CASSANDRA-4952)
 * Fix streaming does not transfer wrapped range (CASSANDRA-5948)
 * Fix loading index summary containing empty key (CASSANDRA-5965)
 * Correctly handle limits in CompositesSearcher (CASSANDRA-5975)
 * Pig: handle CQL collections (CASSANDRA-5867)
 * Pass the updated cf to the PRSI index() method (CASSANDRA-5999)
 * Allow empty CQL3 batches (as no-op) (CASSANDRA-5994)
 * Support null in CQL3 functions (CASSANDRA-5910)
 * Replace the deprecated MapMaker with CacheLoader (CASSANDRA-6007)
 * Add SSTableDeletingNotification to DataTracker (CASSANDRA-6010)
 * Fix snapshots in use get deleted during snapshot repair (CASSANDRA-6011)
 * Move hints and exception count to o.a.c.metrics (CASSANDRA-6017)
 * Fix memory leak in snapshot repair (CASSANDRA-6047)
 * Fix sstable2sjon for CQL3 tables (CASSANDRA-5852)


2.0.0
 * Fix thrift validation when inserting into CQL3 tables (CASSANDRA-5138)
 * Fix periodic memtable flushing behavior with clean memtables (CASSANDRA-5931)
 * Fix dateOf() function for pre-2.0 timestamp columns (CASSANDRA-5928)
 * Fix SSTable unintentionally loads BF when opened for batch (CASSANDRA-5938)
 * Add stream session progress to JMX (CASSANDRA-4757)
 * Fix NPE during CAS operation (CASSANDRA-5925)
Merged from 1.2:
 * Fix getBloomFilterDiskSpaceUsed for AlwaysPresentFilter (CASSANDRA-5900)
 * Don't announce schema version until we've loaded the changes locally
   (CASSANDRA-5904)
 * Fix to support off heap bloom filters size greater than 2 GB (CASSANDRA-5903)
 * Properly handle parsing huge map and set literals (CASSANDRA-5893)


2.0.0-rc2
 * enable vnodes by default (CASSANDRA-5869)
 * fix CAS contention timeout (CASSANDRA-5830)
 * fix HsHa to respect max frame size (CASSANDRA-4573)
 * Fix (some) 2i on composite components omissions (CASSANDRA-5851)
 * cqlsh: add DESCRIBE FULL SCHEMA variant (CASSANDRA-5880)
Merged from 1.2:
 * Correctly validate sparse composite cells in scrub (CASSANDRA-5855)
 * Add KeyCacheHitRate metric to CF metrics (CASSANDRA-5868)
 * cqlsh: add support for multiline comments (CASSANDRA-5798)
 * Handle CQL3 SELECT duplicate IN restrictions on clustering columns
   (CASSANDRA-5856)


2.0.0-rc1
 * improve DecimalSerializer performance (CASSANDRA-5837)
 * fix potential spurious wakeup in AsyncOneResponse (CASSANDRA-5690)
 * fix schema-related trigger issues (CASSANDRA-5774)
 * Better validation when accessing CQL3 table from thrift (CASSANDRA-5138)
 * Fix assertion error during repair (CASSANDRA-5801)
 * Fix range tombstone bug (CASSANDRA-5805)
 * DC-local CAS (CASSANDRA-5797)
 * Add a native_protocol_version column to the system.local table (CASSANRDA-5819)
 * Use index_interval from cassandra.yaml when upgraded (CASSANDRA-5822)
 * Fix buffer underflow on socket close (CASSANDRA-5792)
Merged from 1.2:
 * Fix reading DeletionTime from 1.1-format sstables (CASSANDRA-5814)
 * cqlsh: add collections support to COPY (CASSANDRA-5698)
 * retry important messages for any IOException (CASSANDRA-5804)
 * Allow empty IN relations in SELECT/UPDATE/DELETE statements (CASSANDRA-5626)
 * cqlsh: fix crashing on Windows due to libedit detection (CASSANDRA-5812)
 * fix bulk-loading compressed sstables (CASSANDRA-5820)
 * (Hadoop) fix quoting in CqlPagingRecordReader and CqlRecordWriter 
   (CASSANDRA-5824)
 * update default LCS sstable size to 160MB (CASSANDRA-5727)
 * Allow compacting 2Is via nodetool (CASSANDRA-5670)
 * Hex-encode non-String keys in OPP (CASSANDRA-5793)
 * nodetool history logging (CASSANDRA-5823)
 * (Hadoop) fix support for Thrift tables in CqlPagingRecordReader 
   (CASSANDRA-5752)
 * add "all time blocked" to StatusLogger output (CASSANDRA-5825)
 * Future-proof inter-major-version schema migrations (CASSANDRA-5845)
 * (Hadoop) add CqlPagingRecordReader support for ReversedType in Thrift table
   (CASSANDRA-5718)
 * Add -no-snapshot option to scrub (CASSANDRA-5891)
 * Fix to support off heap bloom filters size greater than 2 GB (CASSANDRA-5903)
 * Properly handle parsing huge map and set literals (CASSANDRA-5893)
 * Fix LCS L0 compaction may overlap in L1 (CASSANDRA-5907)
 * New sstablesplit tool to split large sstables offline (CASSANDRA-4766)
 * Fix potential deadlock in native protocol server (CASSANDRA-5926)
 * Disallow incompatible type change in CQL3 (CASSANDRA-5882)
Merged from 1.1:
 * Correctly validate sparse composite cells in scrub (CASSANDRA-5855)


2.0.0-beta2
 * Replace countPendingHints with Hints Created metric (CASSANDRA-5746)
 * Allow nodetool with no args, and with help to run without a server (CASSANDRA-5734)
 * Cleanup AbstractType/TypeSerializer classes (CASSANDRA-5744)
 * Remove unimplemented cli option schema-mwt (CASSANDRA-5754)
 * Support range tombstones in thrift (CASSANDRA-5435)
 * Normalize table-manipulating CQL3 statements' class names (CASSANDRA-5759)
 * cqlsh: add missing table options to DESCRIBE output (CASSANDRA-5749)
 * Fix assertion error during repair (CASSANDRA-5757)
 * Fix bulkloader (CASSANDRA-5542)
 * Add LZ4 compression to the native protocol (CASSANDRA-5765)
 * Fix bugs in the native protocol v2 (CASSANDRA-5770)
 * CAS on 'primary key only' table (CASSANDRA-5715)
 * Support streaming SSTables of old versions (CASSANDRA-5772)
 * Always respect protocol version in native protocol (CASSANDRA-5778)
 * Fix ConcurrentModificationException during streaming (CASSANDRA-5782)
 * Update deletion timestamp in Commit#updatesWithPaxosTime (CASSANDRA-5787)
 * Thrift cas() method crashes if input columns are not sorted (CASSANDRA-5786)
 * Order columns names correctly when querying for CAS (CASSANDRA-5788)
 * Fix streaming retry (CASSANDRA-5775)
Merged from 1.2:
 * if no seeds can be a reached a node won't start in a ring by itself (CASSANDRA-5768)
 * add cassandra.unsafesystem property (CASSANDRA-5704)
 * (Hadoop) quote identifiers in CqlPagingRecordReader (CASSANDRA-5763)
 * Add replace_node functionality for vnodes (CASSANDRA-5337)
 * Add timeout events to query traces (CASSANDRA-5520)
 * Fix serialization of the LEFT gossip value (CASSANDRA-5696)
 * Pig: support for cql3 tables (CASSANDRA-5234)
 * Fix skipping range tombstones with reverse queries (CASSANDRA-5712)
 * Expire entries out of ThriftSessionManager (CASSANDRA-5719)
 * Don't keep ancestor information in memory (CASSANDRA-5342)
 * Expose native protocol server status in nodetool info (CASSANDRA-5735)
 * Fix pathetic performance of range tombstones (CASSANDRA-5677)
 * Fix querying with an empty (impossible) range (CASSANDRA-5573)
 * cqlsh: handle CUSTOM 2i in DESCRIBE output (CASSANDRA-5760)
 * Fix minor bug in Range.intersects(Bound) (CASSANDRA-5771)
 * cqlsh: handle disabled compression in DESCRIBE output (CASSANDRA-5766)
 * Ensure all UP events are notified on the native protocol (CASSANDRA-5769)
 * Fix formatting of sstable2json with multiple -k arguments (CASSANDRA-5781)
 * Don't rely on row marker for queries in general to hide lost markers
   after TTL expires (CASSANDRA-5762)
 * Sort nodetool help output (CASSANDRA-5776)
 * Fix column expiring during 2 phases compaction (CASSANDRA-5799)
 * now() is being rejected in INSERTs when inside collections (CASSANDRA-5795)


2.0.0-beta1
 * Add support for indexing clustered columns (CASSANDRA-5125)
 * Removed on-heap row cache (CASSANDRA-5348)
 * use nanotime consistently for node-local timeouts (CASSANDRA-5581)
 * Avoid unnecessary second pass on name-based queries (CASSANDRA-5577)
 * Experimental triggers (CASSANDRA-1311)
 * JEMalloc support for off-heap allocation (CASSANDRA-3997)
 * Single-pass compaction (CASSANDRA-4180)
 * Removed token range bisection (CASSANDRA-5518)
 * Removed compatibility with pre-1.2.5 sstables and network messages
   (CASSANDRA-5511)
 * removed PBSPredictor (CASSANDRA-5455)
 * CAS support (CASSANDRA-5062, 5441, 5442, 5443, 5619, 5667)
 * Leveled compaction performs size-tiered compactions in L0 
   (CASSANDRA-5371, 5439)
 * Add yaml network topology snitch for mixed ec2/other envs (CASSANDRA-5339)
 * Log when a node is down longer than the hint window (CASSANDRA-4554)
 * Optimize tombstone creation for ExpiringColumns (CASSANDRA-4917)
 * Improve LeveledScanner work estimation (CASSANDRA-5250, 5407)
 * Replace compaction lock with runWithCompactionsDisabled (CASSANDRA-3430)
 * Change Message IDs to ints (CASSANDRA-5307)
 * Move sstable level information into the Stats component, removing the
   need for a separate Manifest file (CASSANDRA-4872)
 * avoid serializing to byte[] on commitlog append (CASSANDRA-5199)
 * make index_interval configurable per columnfamily (CASSANDRA-3961, CASSANDRA-5650)
 * add default_time_to_live (CASSANDRA-3974)
 * add memtable_flush_period_in_ms (CASSANDRA-4237)
 * replace supercolumns internally by composites (CASSANDRA-3237, 5123)
 * upgrade thrift to 0.9.0 (CASSANDRA-3719)
 * drop unnecessary keyspace parameter from user-defined compaction API 
   (CASSANDRA-5139)
 * more robust solution to incomplete compactions + counters (CASSANDRA-5151)
 * Change order of directory searching for c*.in.sh (CASSANDRA-3983)
 * Add tool to reset SSTable compaction level for LCS (CASSANDRA-5271)
 * Allow custom configuration loader (CASSANDRA-5045)
 * Remove memory emergency pressure valve logic (CASSANDRA-3534)
 * Reduce request latency with eager retry (CASSANDRA-4705)
 * cqlsh: Remove ASSUME command (CASSANDRA-5331)
 * Rebuild BF when loading sstables if bloom_filter_fp_chance
   has changed since compaction (CASSANDRA-5015)
 * remove row-level bloom filters (CASSANDRA-4885)
 * Change Kernel Page Cache skipping into row preheating (disabled by default)
   (CASSANDRA-4937)
 * Improve repair by deciding on a gcBefore before sending
   out TreeRequests (CASSANDRA-4932)
 * Add an official way to disable compactions (CASSANDRA-5074)
 * Reenable ALTER TABLE DROP with new semantics (CASSANDRA-3919)
 * Add binary protocol versioning (CASSANDRA-5436)
 * Swap THshaServer for TThreadedSelectorServer (CASSANDRA-5530)
 * Add alias support to SELECT statement (CASSANDRA-5075)
 * Don't create empty RowMutations in CommitLogReplayer (CASSANDRA-5541)
 * Use range tombstones when dropping cfs/columns from schema (CASSANDRA-5579)
 * cqlsh: drop CQL2/CQL3-beta support (CASSANDRA-5585)
 * Track max/min column names in sstables to be able to optimize slice
   queries (CASSANDRA-5514, CASSANDRA-5595, CASSANDRA-5600)
 * Binary protocol: allow batching already prepared statements (CASSANDRA-4693)
 * Allow preparing timestamp, ttl and limit in CQL3 queries (CASSANDRA-4450)
 * Support native link w/o JNA in Java7 (CASSANDRA-3734)
 * Use SASL authentication in binary protocol v2 (CASSANDRA-5545)
 * Replace Thrift HsHa with LMAX Disruptor based implementation (CASSANDRA-5582)
 * cqlsh: Add row count to SELECT output (CASSANDRA-5636)
 * Include a timestamp with all read commands to determine column expiration
   (CASSANDRA-5149)
 * Streaming 2.0 (CASSANDRA-5286, 5699)
 * Conditional create/drop ks/table/index statements in CQL3 (CASSANDRA-2737)
 * more pre-table creation property validation (CASSANDRA-5693)
 * Redesign repair messages (CASSANDRA-5426)
 * Fix ALTER RENAME post-5125 (CASSANDRA-5702)
 * Disallow renaming a 2ndary indexed column (CASSANDRA-5705)
 * Rename Table to Keyspace (CASSANDRA-5613)
 * Ensure changing column_index_size_in_kb on different nodes don't corrupt the
   sstable (CASSANDRA-5454)
 * Move resultset type information into prepare, not execute (CASSANDRA-5649)
 * Auto paging in binary protocol (CASSANDRA-4415, 5714)
 * Don't tie client side use of AbstractType to JDBC (CASSANDRA-4495)
 * Adds new TimestampType to replace DateType (CASSANDRA-5723, CASSANDRA-5729)
Merged from 1.2:
 * make starting native protocol server idempotent (CASSANDRA-5728)
 * Fix loading key cache when a saved entry is no longer valid (CASSANDRA-5706)
 * Fix serialization of the LEFT gossip value (CASSANDRA-5696)
 * cqlsh: Don't show 'null' in place of empty values (CASSANDRA-5675)
 * Race condition in detecting version on a mixed 1.1/1.2 cluster
   (CASSANDRA-5692)
 * Fix skipping range tombstones with reverse queries (CASSANDRA-5712)
 * Expire entries out of ThriftSessionManager (CASSANRDA-5719)
 * Don't keep ancestor information in memory (CASSANDRA-5342)
 * cqlsh: fix handling of semicolons inside BATCH queries (CASSANDRA-5697)


1.2.6
 * Fix tracing when operation completes before all responses arrive 
   (CASSANDRA-5668)
 * Fix cross-DC mutation forwarding (CASSANDRA-5632)
 * Reduce SSTableLoader memory usage (CASSANDRA-5555)
 * Scale hinted_handoff_throttle_in_kb to cluster size (CASSANDRA-5272)
 * (Hadoop) Add CQL3 input/output formats (CASSANDRA-4421, 5622)
 * (Hadoop) Fix InputKeyRange in CFIF (CASSANDRA-5536)
 * Fix dealing with ridiculously large max sstable sizes in LCS (CASSANDRA-5589)
 * Ignore pre-truncate hints (CASSANDRA-4655)
 * Move System.exit on OOM into a separate thread (CASSANDRA-5273)
 * Write row markers when serializing schema (CASSANDRA-5572)
 * Check only SSTables for the requested range when streaming (CASSANDRA-5569)
 * Improve batchlog replay behavior and hint ttl handling (CASSANDRA-5314)
 * Exclude localTimestamp from validation for tombstones (CASSANDRA-5398)
 * cqlsh: add custom prompt support (CASSANDRA-5539)
 * Reuse prepared statements in hot auth queries (CASSANDRA-5594)
 * cqlsh: add vertical output option (see EXPAND) (CASSANDRA-5597)
 * Add a rate limit option to stress (CASSANDRA-5004)
 * have BulkLoader ignore snapshots directories (CASSANDRA-5587) 
 * fix SnitchProperties logging context (CASSANDRA-5602)
 * Expose whether jna is enabled and memory is locked via JMX (CASSANDRA-5508)
 * cqlsh: fix COPY FROM with ReversedType (CASSANDRA-5610)
 * Allow creating CUSTOM indexes on collections (CASSANDRA-5615)
 * Evaluate now() function at execution time (CASSANDRA-5616)
 * Expose detailed read repair metrics (CASSANDRA-5618)
 * Correct blob literal + ReversedType parsing (CASSANDRA-5629)
 * Allow GPFS to prefer the internal IP like EC2MRS (CASSANDRA-5630)
 * fix help text for -tspw cassandra-cli (CASSANDRA-5643)
 * don't throw away initial causes exceptions for internode encryption issues 
   (CASSANDRA-5644)
 * Fix message spelling errors for cql select statements (CASSANDRA-5647)
 * Suppress custom exceptions thru jmx (CASSANDRA-5652)
 * Update CREATE CUSTOM INDEX syntax (CASSANDRA-5639)
 * Fix PermissionDetails.equals() method (CASSANDRA-5655)
 * Never allow partition key ranges in CQL3 without token() (CASSANDRA-5666)
 * Gossiper incorrectly drops AppState for an upgrading node (CASSANDRA-5660)
 * Connection thrashing during multi-region ec2 during upgrade, due to 
   messaging version (CASSANDRA-5669)
 * Avoid over reconnecting in EC2MRS (CASSANDRA-5678)
 * Fix ReadResponseSerializer.serializedSize() for digest reads (CASSANDRA-5476)
 * allow sstable2json on 2i CFs (CASSANDRA-5694)
Merged from 1.1:
 * Remove buggy thrift max message length option (CASSANDRA-5529)
 * Fix NPE in Pig's widerow mode (CASSANDRA-5488)
 * Add split size parameter to Pig and disable split combination (CASSANDRA-5544)


1.2.5
 * make BytesToken.toString only return hex bytes (CASSANDRA-5566)
 * Ensure that submitBackground enqueues at least one task (CASSANDRA-5554)
 * fix 2i updates with identical values and timestamps (CASSANDRA-5540)
 * fix compaction throttling bursty-ness (CASSANDRA-4316)
 * reduce memory consumption of IndexSummary (CASSANDRA-5506)
 * remove per-row column name bloom filters (CASSANDRA-5492)
 * Include fatal errors in trace events (CASSANDRA-5447)
 * Ensure that PerRowSecondaryIndex is notified of row-level deletes
   (CASSANDRA-5445)
 * Allow empty blob literals in CQL3 (CASSANDRA-5452)
 * Fix streaming RangeTombstones at column index boundary (CASSANDRA-5418)
 * Fix preparing statements when current keyspace is not set (CASSANDRA-5468)
 * Fix SemanticVersion.isSupportedBy minor/patch handling (CASSANDRA-5496)
 * Don't provide oldCfId for post-1.1 system cfs (CASSANDRA-5490)
 * Fix primary range ignores replication strategy (CASSANDRA-5424)
 * Fix shutdown of binary protocol server (CASSANDRA-5507)
 * Fix repair -snapshot not working (CASSANDRA-5512)
 * Set isRunning flag later in binary protocol server (CASSANDRA-5467)
 * Fix use of CQL3 functions with descending clustering order (CASSANDRA-5472)
 * Disallow renaming columns one at a time for thrift table in CQL3
   (CASSANDRA-5531)
 * cqlsh: add CLUSTERING ORDER BY support to DESCRIBE (CASSANDRA-5528)
 * Add custom secondary index support to CQL3 (CASSANDRA-5484)
 * Fix repair hanging silently on unexpected error (CASSANDRA-5229)
 * Fix Ec2Snitch regression introduced by CASSANDRA-5171 (CASSANDRA-5432)
 * Add nodetool enablebackup/disablebackup (CASSANDRA-5556)
 * cqlsh: fix DESCRIBE after case insensitive USE (CASSANDRA-5567)
Merged from 1.1
 * Add retry mechanism to OTC for non-droppable_verbs (CASSANDRA-5393)
 * Use allocator information to improve memtable memory usage estimate
   (CASSANDRA-5497)
 * Fix trying to load deleted row into row cache on startup (CASSANDRA-4463)
 * fsync leveled manifest to avoid corruption (CASSANDRA-5535)
 * Fix Bound intersection computation (CASSANDRA-5551)
 * sstablescrub now respects max memory size in cassandra.in.sh (CASSANDRA-5562)


1.2.4
 * Ensure that PerRowSecondaryIndex updates see the most recent values
   (CASSANDRA-5397)
 * avoid duplicate index entries ind PrecompactedRow and 
   ParallelCompactionIterable (CASSANDRA-5395)
 * remove the index entry on oldColumn when new column is a tombstone 
   (CASSANDRA-5395)
 * Change default stream throughput from 400 to 200 mbps (CASSANDRA-5036)
 * Gossiper logs DOWN for symmetry with UP (CASSANDRA-5187)
 * Fix mixing prepared statements between keyspaces (CASSANDRA-5352)
 * Fix consistency level during bootstrap - strike 3 (CASSANDRA-5354)
 * Fix transposed arguments in AlreadyExistsException (CASSANDRA-5362)
 * Improve asynchronous hint delivery (CASSANDRA-5179)
 * Fix Guava dependency version (12.0 -> 13.0.1) for Maven (CASSANDRA-5364)
 * Validate that provided CQL3 collection value are < 64K (CASSANDRA-5355)
 * Make upgradeSSTable skip current version sstables by default (CASSANDRA-5366)
 * Optimize min/max timestamp collection (CASSANDRA-5373)
 * Invalid streamId in cql binary protocol when using invalid CL 
   (CASSANDRA-5164)
 * Fix validation for IN where clauses with collections (CASSANDRA-5376)
 * Copy resultSet on count query to avoid ConcurrentModificationException 
   (CASSANDRA-5382)
 * Correctly typecheck in CQL3 even with ReversedType (CASSANDRA-5386)
 * Fix streaming compressed files when using encryption (CASSANDRA-5391)
 * cassandra-all 1.2.0 pom missing netty dependency (CASSANDRA-5392)
 * Fix writetime/ttl functions on null values (CASSANDRA-5341)
 * Fix NPE during cql3 select with token() (CASSANDRA-5404)
 * IndexHelper.skipBloomFilters won't skip non-SHA filters (CASSANDRA-5385)
 * cqlsh: Print maps ordered by key, sort sets (CASSANDRA-5413)
 * Add null syntax support in CQL3 for inserts (CASSANDRA-3783)
 * Allow unauthenticated set_keyspace() calls (CASSANDRA-5423)
 * Fix potential incremental backups race (CASSANDRA-5410)
 * Fix prepared BATCH statements with batch-level timestamps (CASSANDRA-5415)
 * Allow overriding superuser setup delay (CASSANDRA-5430)
 * cassandra-shuffle with JMX usernames and passwords (CASSANDRA-5431)
Merged from 1.1:
 * cli: Quote ks and cf names in schema output when needed (CASSANDRA-5052)
 * Fix bad default for min/max timestamp in SSTableMetadata (CASSANDRA-5372)
 * Fix cf name extraction from manifest in Directories.migrateFile() 
   (CASSANDRA-5242)
 * Support pluggable internode authentication (CASSANDRA-5401)


1.2.3
 * add check for sstable overlap within a level on startup (CASSANDRA-5327)
 * replace ipv6 colons in jmx object names (CASSANDRA-5298, 5328)
 * Avoid allocating SSTableBoundedScanner during repair when the range does 
   not intersect the sstable (CASSANDRA-5249)
 * Don't lowercase property map keys (this breaks NTS) (CASSANDRA-5292)
 * Fix composite comparator with super columns (CASSANDRA-5287)
 * Fix insufficient validation of UPDATE queries against counter cfs
   (CASSANDRA-5300)
 * Fix PropertyFileSnitch default DC/Rack behavior (CASSANDRA-5285)
 * Handle null values when executing prepared statement (CASSANDRA-5081)
 * Add netty to pom dependencies (CASSANDRA-5181)
 * Include type arguments in Thrift CQLPreparedResult (CASSANDRA-5311)
 * Fix compaction not removing columns when bf_fp_ratio is 1 (CASSANDRA-5182)
 * cli: Warn about missing CQL3 tables in schema descriptions (CASSANDRA-5309)
 * Re-enable unknown option in replication/compaction strategies option for
   backward compatibility (CASSANDRA-4795)
 * Add binary protocol support to stress (CASSANDRA-4993)
 * cqlsh: Fix COPY FROM value quoting and null handling (CASSANDRA-5305)
 * Fix repair -pr for vnodes (CASSANDRA-5329)
 * Relax CL for auth queries for non-default users (CASSANDRA-5310)
 * Fix AssertionError during repair (CASSANDRA-5245)
 * Don't announce migrations to pre-1.2 nodes (CASSANDRA-5334)
Merged from 1.1:
 * Update offline scrub for 1.0 -> 1.1 directory structure (CASSANDRA-5195)
 * add tmp flag to Descriptor hashcode (CASSANDRA-4021)
 * fix logging of "Found table data in data directories" when only system tables
   are present (CASSANDRA-5289)
 * cli: Add JMX authentication support (CASSANDRA-5080)
 * nodetool: ability to repair specific range (CASSANDRA-5280)
 * Fix possible assertion triggered in SliceFromReadCommand (CASSANDRA-5284)
 * cqlsh: Add inet type support on Windows (ipv4-only) (CASSANDRA-4801)
 * Fix race when initializing ColumnFamilyStore (CASSANDRA-5350)
 * Add UseTLAB JVM flag (CASSANDRA-5361)


1.2.2
 * fix potential for multiple concurrent compactions of the same sstables
   (CASSANDRA-5256)
 * avoid no-op caching of byte[] on commitlog append (CASSANDRA-5199)
 * fix symlinks under data dir not working (CASSANDRA-5185)
 * fix bug in compact storage metadata handling (CASSANDRA-5189)
 * Validate login for USE queries (CASSANDRA-5207)
 * cli: remove default username and password (CASSANDRA-5208)
 * configure populate_io_cache_on_flush per-CF (CASSANDRA-4694)
 * allow configuration of internode socket buffer (CASSANDRA-3378)
 * Make sstable directory picking blacklist-aware again (CASSANDRA-5193)
 * Correctly expire gossip states for edge cases (CASSANDRA-5216)
 * Improve handling of directory creation failures (CASSANDRA-5196)
 * Expose secondary indicies to the rest of nodetool (CASSANDRA-4464)
 * Binary protocol: avoid sending notification for 0.0.0.0 (CASSANDRA-5227)
 * add UseCondCardMark XX jvm settings on jdk 1.7 (CASSANDRA-4366)
 * CQL3 refactor to allow conversion function (CASSANDRA-5226)
 * Fix drop of sstables in some circumstance (CASSANDRA-5232)
 * Implement caching of authorization results (CASSANDRA-4295)
 * Add support for LZ4 compression (CASSANDRA-5038)
 * Fix missing columns in wide rows queries (CASSANDRA-5225)
 * Simplify auth setup and make system_auth ks alterable (CASSANDRA-5112)
 * Stop compactions from hanging during bootstrap (CASSANDRA-5244)
 * fix compressed streaming sending extra chunk (CASSANDRA-5105)
 * Add CQL3-based implementations of IAuthenticator and IAuthorizer
   (CASSANDRA-4898)
 * Fix timestamp-based tomstone removal logic (CASSANDRA-5248)
 * cli: Add JMX authentication support (CASSANDRA-5080)
 * Fix forceFlush behavior (CASSANDRA-5241)
 * cqlsh: Add username autocompletion (CASSANDRA-5231)
 * Fix CQL3 composite partition key error (CASSANDRA-5240)
 * Allow IN clause on last clustering key (CASSANDRA-5230)
Merged from 1.1:
 * fix start key/end token validation for wide row iteration (CASSANDRA-5168)
 * add ConfigHelper support for Thrift frame and max message sizes (CASSANDRA-5188)
 * fix nodetool repair not fail on node down (CASSANDRA-5203)
 * always collect tombstone hints (CASSANDRA-5068)
 * Fix error when sourcing file in cqlsh (CASSANDRA-5235)


1.2.1
 * stream undelivered hints on decommission (CASSANDRA-5128)
 * GossipingPropertyFileSnitch loads saved dc/rack info if needed (CASSANDRA-5133)
 * drain should flush system CFs too (CASSANDRA-4446)
 * add inter_dc_tcp_nodelay setting (CASSANDRA-5148)
 * re-allow wrapping ranges for start_token/end_token range pairitspwng (CASSANDRA-5106)
 * fix validation compaction of empty rows (CASSANDRA-5136)
 * nodetool methods to enable/disable hint storage/delivery (CASSANDRA-4750)
 * disallow bloom filter false positive chance of 0 (CASSANDRA-5013)
 * add threadpool size adjustment methods to JMXEnabledThreadPoolExecutor and 
   CompactionManagerMBean (CASSANDRA-5044)
 * fix hinting for dropped local writes (CASSANDRA-4753)
 * off-heap cache doesn't need mutable column container (CASSANDRA-5057)
 * apply disk_failure_policy to bad disks on initial directory creation 
   (CASSANDRA-4847)
 * Optimize name-based queries to use ArrayBackedSortedColumns (CASSANDRA-5043)
 * Fall back to old manifest if most recent is unparseable (CASSANDRA-5041)
 * pool [Compressed]RandomAccessReader objects on the partitioned read path
   (CASSANDRA-4942)
 * Add debug logging to list filenames processed by Directories.migrateFile 
   method (CASSANDRA-4939)
 * Expose black-listed directories via JMX (CASSANDRA-4848)
 * Log compaction merge counts (CASSANDRA-4894)
 * Minimize byte array allocation by AbstractData{Input,Output} (CASSANDRA-5090)
 * Add SSL support for the binary protocol (CASSANDRA-5031)
 * Allow non-schema system ks modification for shuffle to work (CASSANDRA-5097)
 * cqlsh: Add default limit to SELECT statements (CASSANDRA-4972)
 * cqlsh: fix DESCRIBE for 1.1 cfs in CQL3 (CASSANDRA-5101)
 * Correctly gossip with nodes >= 1.1.7 (CASSANDRA-5102)
 * Ensure CL guarantees on digest mismatch (CASSANDRA-5113)
 * Validate correctly selects on composite partition key (CASSANDRA-5122)
 * Fix exception when adding collection (CASSANDRA-5117)
 * Handle states for non-vnode clusters correctly (CASSANDRA-5127)
 * Refuse unrecognized replication and compaction strategy options (CASSANDRA-4795)
 * Pick the correct value validator in sstable2json for cql3 tables (CASSANDRA-5134)
 * Validate login for describe_keyspace, describe_keyspaces and set_keyspace
   (CASSANDRA-5144)
 * Fix inserting empty maps (CASSANDRA-5141)
 * Don't remove tokens from System table for node we know (CASSANDRA-5121)
 * fix streaming progress report for compresed files (CASSANDRA-5130)
 * Coverage analysis for low-CL queries (CASSANDRA-4858)
 * Stop interpreting dates as valid timeUUID value (CASSANDRA-4936)
 * Adds E notation for floating point numbers (CASSANDRA-4927)
 * Detect (and warn) unintentional use of the cql2 thrift methods when cql3 was
   intended (CASSANDRA-5172)
 * cli: Quote ks and cf names in schema output when needed (CASSANDRA-5052)
 * Fix cf name extraction from manifest in Directories.migrateFile() (CASSANDRA-5242)
 * Replace mistaken usage of commons-logging with slf4j (CASSANDRA-5464)
 * Ensure Jackson dependency matches lib (CASSANDRA-5126)
 * Expose droppable tombstone ratio stats over JMX (CASSANDRA-5159)
Merged from 1.1:
 * Simplify CompressedRandomAccessReader to work around JDK FD bug (CASSANDRA-5088)
 * Improve handling a changing target throttle rate mid-compaction (CASSANDRA-5087)
 * Pig: correctly decode row keys in widerow mode (CASSANDRA-5098)
 * nodetool repair command now prints progress (CASSANDRA-4767)
 * fix user defined compaction to run against 1.1 data directory (CASSANDRA-5118)
 * Fix CQL3 BATCH authorization caching (CASSANDRA-5145)
 * fix get_count returns incorrect value with TTL (CASSANDRA-5099)
 * better handling for mid-compaction failure (CASSANDRA-5137)
 * convert default marshallers list to map for better readability (CASSANDRA-5109)
 * fix ConcurrentModificationException in getBootstrapSource (CASSANDRA-5170)
 * fix sstable maxtimestamp for row deletes and pre-1.1.1 sstables (CASSANDRA-5153)
 * Fix thread growth on node removal (CASSANDRA-5175)
 * Make Ec2Region's datacenter name configurable (CASSANDRA-5155)


1.2.0
 * Disallow counters in collections (CASSANDRA-5082)
 * cqlsh: add unit tests (CASSANDRA-3920)
 * fix default bloom_filter_fp_chance for LeveledCompactionStrategy (CASSANDRA-5093)
Merged from 1.1:
 * add validation for get_range_slices with start_key and end_token (CASSANDRA-5089)


1.2.0-rc2
 * fix nodetool ownership display with vnodes (CASSANDRA-5065)
 * cqlsh: add DESCRIBE KEYSPACES command (CASSANDRA-5060)
 * Fix potential infinite loop when reloading CFS (CASSANDRA-5064)
 * Fix SimpleAuthorizer example (CASSANDRA-5072)
 * cqlsh: force CL.ONE for tracing and system.schema* queries (CASSANDRA-5070)
 * Includes cassandra-shuffle in the debian package (CASSANDRA-5058)
Merged from 1.1:
 * fix multithreaded compaction deadlock (CASSANDRA-4492)
 * fix temporarily missing schema after upgrade from pre-1.1.5 (CASSANDRA-5061)
 * Fix ALTER TABLE overriding compression options with defaults
   (CASSANDRA-4996, 5066)
 * fix specifying and altering crc_check_chance (CASSANDRA-5053)
 * fix Murmur3Partitioner ownership% calculation (CASSANDRA-5076)
 * Don't expire columns sooner than they should in 2ndary indexes (CASSANDRA-5079)


1.2-rc1
 * rename rpc_timeout settings to request_timeout (CASSANDRA-5027)
 * add BF with 0.1 FP to LCS by default (CASSANDRA-5029)
 * Fix preparing insert queries (CASSANDRA-5016)
 * Fix preparing queries with counter increment (CASSANDRA-5022)
 * Fix preparing updates with collections (CASSANDRA-5017)
 * Don't generate UUID based on other node address (CASSANDRA-5002)
 * Fix message when trying to alter a clustering key type (CASSANDRA-5012)
 * Update IAuthenticator to match the new IAuthorizer (CASSANDRA-5003)
 * Fix inserting only a key in CQL3 (CASSANDRA-5040)
 * Fix CQL3 token() function when used with strings (CASSANDRA-5050)
Merged from 1.1:
 * reduce log spam from invalid counter shards (CASSANDRA-5026)
 * Improve schema propagation performance (CASSANDRA-5025)
 * Fix for IndexHelper.IndexFor throws OOB Exception (CASSANDRA-5030)
 * cqlsh: make it possible to describe thrift CFs (CASSANDRA-4827)
 * cqlsh: fix timestamp formatting on some platforms (CASSANDRA-5046)


1.2-beta3
 * make consistency level configurable in cqlsh (CASSANDRA-4829)
 * fix cqlsh rendering of blob fields (CASSANDRA-4970)
 * fix cqlsh DESCRIBE command (CASSANDRA-4913)
 * save truncation position in system table (CASSANDRA-4906)
 * Move CompressionMetadata off-heap (CASSANDRA-4937)
 * allow CLI to GET cql3 columnfamily data (CASSANDRA-4924)
 * Fix rare race condition in getExpireTimeForEndpoint (CASSANDRA-4402)
 * acquire references to overlapping sstables during compaction so bloom filter
   doesn't get free'd prematurely (CASSANDRA-4934)
 * Don't share slice query filter in CQL3 SelectStatement (CASSANDRA-4928)
 * Separate tracing from Log4J (CASSANDRA-4861)
 * Exclude gcable tombstones from merkle-tree computation (CASSANDRA-4905)
 * Better printing of AbstractBounds for tracing (CASSANDRA-4931)
 * Optimize mostRecentTombstone check in CC.collectAllData (CASSANDRA-4883)
 * Change stream session ID to UUID to avoid collision from same node (CASSANDRA-4813)
 * Use Stats.db when bulk loading if present (CASSANDRA-4957)
 * Skip repair on system_trace and keyspaces with RF=1 (CASSANDRA-4956)
 * (cql3) Remove arbitrary SELECT limit (CASSANDRA-4918)
 * Correctly handle prepared operation on collections (CASSANDRA-4945)
 * Fix CQL3 LIMIT (CASSANDRA-4877)
 * Fix Stress for CQL3 (CASSANDRA-4979)
 * Remove cassandra specific exceptions from JMX interface (CASSANDRA-4893)
 * (CQL3) Force using ALLOW FILTERING on potentially inefficient queries (CASSANDRA-4915)
 * (cql3) Fix adding column when the table has collections (CASSANDRA-4982)
 * (cql3) Fix allowing collections with compact storage (CASSANDRA-4990)
 * (cql3) Refuse ttl/writetime function on collections (CASSANDRA-4992)
 * Replace IAuthority with new IAuthorizer (CASSANDRA-4874)
 * clqsh: fix KEY pseudocolumn escaping when describing Thrift tables
   in CQL3 mode (CASSANDRA-4955)
 * add basic authentication support for Pig CassandraStorage (CASSANDRA-3042)
 * fix CQL2 ALTER TABLE compaction_strategy_class altering (CASSANDRA-4965)
Merged from 1.1:
 * Fall back to old describe_splits if d_s_ex is not available (CASSANDRA-4803)
 * Improve error reporting when streaming ranges fail (CASSANDRA-5009)
 * Fix cqlsh timestamp formatting of timezone info (CASSANDRA-4746)
 * Fix assertion failure with leveled compaction (CASSANDRA-4799)
 * Check for null end_token in get_range_slice (CASSANDRA-4804)
 * Remove all remnants of removed nodes (CASSANDRA-4840)
 * Add aut-reloading of the log4j file in debian package (CASSANDRA-4855)
 * Fix estimated row cache entry size (CASSANDRA-4860)
 * reset getRangeSlice filter after finishing a row for get_paged_slice
   (CASSANDRA-4919)
 * expunge row cache post-truncate (CASSANDRA-4940)
 * Allow static CF definition with compact storage (CASSANDRA-4910)
 * Fix endless loop/compaction of schema_* CFs due to broken timestamps (CASSANDRA-4880)
 * Fix 'wrong class type' assertion in CounterColumn (CASSANDRA-4976)


1.2-beta2
 * fp rate of 1.0 disables BF entirely; LCS defaults to 1.0 (CASSANDRA-4876)
 * off-heap bloom filters for row keys (CASSANDRA_4865)
 * add extension point for sstable components (CASSANDRA-4049)
 * improve tracing output (CASSANDRA-4852, 4862)
 * make TRACE verb droppable (CASSANDRA-4672)
 * fix BulkLoader recognition of CQL3 columnfamilies (CASSANDRA-4755)
 * Sort commitlog segments for replay by id instead of mtime (CASSANDRA-4793)
 * Make hint delivery asynchronous (CASSANDRA-4761)
 * Pluggable Thrift transport factories for CLI and cqlsh (CASSANDRA-4609, 4610)
 * cassandra-cli: allow Double value type to be inserted to a column (CASSANDRA-4661)
 * Add ability to use custom TServerFactory implementations (CASSANDRA-4608)
 * optimize batchlog flushing to skip successful batches (CASSANDRA-4667)
 * include metadata for system keyspace itself in schema tables (CASSANDRA-4416)
 * add check to PropertyFileSnitch to verify presence of location for
   local node (CASSANDRA-4728)
 * add PBSPredictor consistency modeler (CASSANDRA-4261)
 * remove vestiges of Thrift unframed mode (CASSANDRA-4729)
 * optimize single-row PK lookups (CASSANDRA-4710)
 * adjust blockFor calculation to account for pending ranges due to node 
   movement (CASSANDRA-833)
 * Change CQL version to 3.0.0 and stop accepting 3.0.0-beta1 (CASSANDRA-4649)
 * (CQL3) Make prepared statement global instead of per connection 
   (CASSANDRA-4449)
 * Fix scrubbing of CQL3 created tables (CASSANDRA-4685)
 * (CQL3) Fix validation when using counter and regular columns in the same 
   table (CASSANDRA-4706)
 * Fix bug starting Cassandra with simple authentication (CASSANDRA-4648)
 * Add support for batchlog in CQL3 (CASSANDRA-4545, 4738)
 * Add support for multiple column family outputs in CFOF (CASSANDRA-4208)
 * Support repairing only the local DC nodes (CASSANDRA-4747)
 * Use rpc_address for binary protocol and change default port (CASSANDRA-4751)
 * Fix use of collections in prepared statements (CASSANDRA-4739)
 * Store more information into peers table (CASSANDRA-4351, 4814)
 * Configurable bucket size for size tiered compaction (CASSANDRA-4704)
 * Run leveled compaction in parallel (CASSANDRA-4310)
 * Fix potential NPE during CFS reload (CASSANDRA-4786)
 * Composite indexes may miss results (CASSANDRA-4796)
 * Move consistency level to the protocol level (CASSANDRA-4734, 4824)
 * Fix Subcolumn slice ends not respected (CASSANDRA-4826)
 * Fix Assertion error in cql3 select (CASSANDRA-4783)
 * Fix list prepend logic (CQL3) (CASSANDRA-4835)
 * Add booleans as literals in CQL3 (CASSANDRA-4776)
 * Allow renaming PK columns in CQL3 (CASSANDRA-4822)
 * Fix binary protocol NEW_NODE event (CASSANDRA-4679)
 * Fix potential infinite loop in tombstone compaction (CASSANDRA-4781)
 * Remove system tables accounting from schema (CASSANDRA-4850)
 * (cql3) Force provided columns in clustering key order in 
   'CLUSTERING ORDER BY' (CASSANDRA-4881)
 * Fix composite index bug (CASSANDRA-4884)
 * Fix short read protection for CQL3 (CASSANDRA-4882)
 * Add tracing support to the binary protocol (CASSANDRA-4699)
 * (cql3) Don't allow prepared marker inside collections (CASSANDRA-4890)
 * Re-allow order by on non-selected columns (CASSANDRA-4645)
 * Bug when composite index is created in a table having collections (CASSANDRA-4909)
 * log index scan subject in CompositesSearcher (CASSANDRA-4904)
Merged from 1.1:
 * add get[Row|Key]CacheEntries to CacheServiceMBean (CASSANDRA-4859)
 * fix get_paged_slice to wrap to next row correctly (CASSANDRA-4816)
 * fix indexing empty column values (CASSANDRA-4832)
 * allow JdbcDate to compose null Date objects (CASSANDRA-4830)
 * fix possible stackoverflow when compacting 1000s of sstables
   (CASSANDRA-4765)
 * fix wrong leveled compaction progress calculation (CASSANDRA-4807)
 * add a close() method to CRAR to prevent leaking file descriptors (CASSANDRA-4820)
 * fix potential infinite loop in get_count (CASSANDRA-4833)
 * fix compositeType.{get/from}String methods (CASSANDRA-4842)
 * (CQL) fix CREATE COLUMNFAMILY permissions check (CASSANDRA-4864)
 * Fix DynamicCompositeType same type comparison (CASSANDRA-4711)
 * Fix duplicate SSTable reference when stream session failed (CASSANDRA-3306)
 * Allow static CF definition with compact storage (CASSANDRA-4910)
 * Fix endless loop/compaction of schema_* CFs due to broken timestamps (CASSANDRA-4880)
 * Fix 'wrong class type' assertion in CounterColumn (CASSANDRA-4976)


1.2-beta1
 * add atomic_batch_mutate (CASSANDRA-4542, -4635)
 * increase default max_hint_window_in_ms to 3h (CASSANDRA-4632)
 * include message initiation time to replicas so they can more
   accurately drop timed-out requests (CASSANDRA-2858)
 * fix clientutil.jar dependencies (CASSANDRA-4566)
 * optimize WriteResponse (CASSANDRA-4548)
 * new metrics (CASSANDRA-4009)
 * redesign KEYS indexes to avoid read-before-write (CASSANDRA-2897)
 * debug tracing (CASSANDRA-1123)
 * parallelize row cache loading (CASSANDRA-4282)
 * Make compaction, flush JBOD-aware (CASSANDRA-4292)
 * run local range scans on the read stage (CASSANDRA-3687)
 * clean up ioexceptions (CASSANDRA-2116)
 * add disk_failure_policy (CASSANDRA-2118)
 * Introduce new json format with row level deletion (CASSANDRA-4054)
 * remove redundant "name" column from schema_keyspaces (CASSANDRA-4433)
 * improve "nodetool ring" handling of multi-dc clusters (CASSANDRA-3047)
 * update NTS calculateNaturalEndpoints to be O(N log N) (CASSANDRA-3881)
 * split up rpc timeout by operation type (CASSANDRA-2819)
 * rewrite key cache save/load to use only sequential i/o (CASSANDRA-3762)
 * update MS protocol with a version handshake + broadcast address id
   (CASSANDRA-4311)
 * multithreaded hint replay (CASSANDRA-4189)
 * add inter-node message compression (CASSANDRA-3127)
 * remove COPP (CASSANDRA-2479)
 * Track tombstone expiration and compact when tombstone content is
   higher than a configurable threshold, default 20% (CASSANDRA-3442, 4234)
 * update MurmurHash to version 3 (CASSANDRA-2975)
 * (CLI) track elapsed time for `delete' operation (CASSANDRA-4060)
 * (CLI) jline version is bumped to 1.0 to properly  support
   'delete' key function (CASSANDRA-4132)
 * Save IndexSummary into new SSTable 'Summary' component (CASSANDRA-2392, 4289)
 * Add support for range tombstones (CASSANDRA-3708)
 * Improve MessagingService efficiency (CASSANDRA-3617)
 * Avoid ID conflicts from concurrent schema changes (CASSANDRA-3794)
 * Set thrift HSHA server thread limit to unlimited by default (CASSANDRA-4277)
 * Avoids double serialization of CF id in RowMutation messages
   (CASSANDRA-4293)
 * stream compressed sstables directly with java nio (CASSANDRA-4297)
 * Support multiple ranges in SliceQueryFilter (CASSANDRA-3885)
 * Add column metadata to system column families (CASSANDRA-4018)
 * (cql3) Always use composite types by default (CASSANDRA-4329)
 * (cql3) Add support for set, map and list (CASSANDRA-3647)
 * Validate date type correctly (CASSANDRA-4441)
 * (cql3) Allow definitions with only a PK (CASSANDRA-4361)
 * (cql3) Add support for row key composites (CASSANDRA-4179)
 * improve DynamicEndpointSnitch by using reservoir sampling (CASSANDRA-4038)
 * (cql3) Add support for 2ndary indexes (CASSANDRA-3680)
 * (cql3) fix defining more than one PK to be invalid (CASSANDRA-4477)
 * remove schema agreement checking from all external APIs (Thrift, CQL and CQL3) (CASSANDRA-4487)
 * add Murmur3Partitioner and make it default for new installations (CASSANDRA-3772, 4621)
 * (cql3) update pseudo-map syntax to use map syntax (CASSANDRA-4497)
 * Finer grained exceptions hierarchy and provides error code with exceptions (CASSANDRA-3979)
 * Adds events push to binary protocol (CASSANDRA-4480)
 * Rewrite nodetool help (CASSANDRA-2293)
 * Make CQL3 the default for CQL (CASSANDRA-4640)
 * update stress tool to be able to use CQL3 (CASSANDRA-4406)
 * Accept all thrift update on CQL3 cf but don't expose their metadata (CASSANDRA-4377)
 * Replace Throttle with Guava's RateLimiter for HintedHandOff (CASSANDRA-4541)
 * fix counter add/get using CQL2 and CQL3 in stress tool (CASSANDRA-4633)
 * Add sstable count per level to cfstats (CASSANDRA-4537)
 * (cql3) Add ALTER KEYSPACE statement (CASSANDRA-4611)
 * (cql3) Allow defining default consistency levels (CASSANDRA-4448)
 * (cql3) Fix queries using LIMIT missing results (CASSANDRA-4579)
 * fix cross-version gossip messaging (CASSANDRA-4576)
 * added inet data type (CASSANDRA-4627)


1.1.6
 * Wait for writes on synchronous read digest mismatch (CASSANDRA-4792)
 * fix commitlog replay for nanotime-infected sstables (CASSANDRA-4782)
 * preflight check ttl for maximum of 20 years (CASSANDRA-4771)
 * (Pig) fix widerow input with single column rows (CASSANDRA-4789)
 * Fix HH to compact with correct gcBefore, which avoids wiping out
   undelivered hints (CASSANDRA-4772)
 * LCS will merge up to 32 L0 sstables as intended (CASSANDRA-4778)
 * NTS will default unconfigured DC replicas to zero (CASSANDRA-4675)
 * use default consistency level in counter validation if none is
   explicitly provide (CASSANDRA-4700)
 * Improve IAuthority interface by introducing fine-grained
   access permissions and grant/revoke commands (CASSANDRA-4490, 4644)
 * fix assumption error in CLI when updating/describing keyspace 
   (CASSANDRA-4322)
 * Adds offline sstablescrub to debian packaging (CASSANDRA-4642)
 * Automatic fixing of overlapping leveled sstables (CASSANDRA-4644)
 * fix error when using ORDER BY with extended selections (CASSANDRA-4689)
 * (CQL3) Fix validation for IN queries for non-PK cols (CASSANDRA-4709)
 * fix re-created keyspace disappering after 1.1.5 upgrade 
   (CASSANDRA-4698, 4752)
 * (CLI) display elapsed time in 2 fraction digits (CASSANDRA-3460)
 * add authentication support to sstableloader (CASSANDRA-4712)
 * Fix CQL3 'is reversed' logic (CASSANDRA-4716, 4759)
 * (CQL3) Don't return ReversedType in result set metadata (CASSANDRA-4717)
 * Backport adding AlterKeyspace statement (CASSANDRA-4611)
 * (CQL3) Correcty accept upper-case data types (CASSANDRA-4770)
 * Add binary protocol events for schema changes (CASSANDRA-4684)
Merged from 1.0:
 * Switch from NBHM to CHM in MessagingService's callback map, which
   prevents OOM in long-running instances (CASSANDRA-4708)


1.1.5
 * add SecondaryIndex.reload API (CASSANDRA-4581)
 * use millis + atomicint for commitlog segment creation instead of
   nanotime, which has issues under some hypervisors (CASSANDRA-4601)
 * fix FD leak in slice queries (CASSANDRA-4571)
 * avoid recursion in leveled compaction (CASSANDRA-4587)
 * increase stack size under Java7 to 180K
 * Log(info) schema changes (CASSANDRA-4547)
 * Change nodetool setcachecapcity to manipulate global caches (CASSANDRA-4563)
 * (cql3) fix setting compaction strategy (CASSANDRA-4597)
 * fix broken system.schema_* timestamps on system startup (CASSANDRA-4561)
 * fix wrong skip of cache saving (CASSANDRA-4533)
 * Avoid NPE when lost+found is in data dir (CASSANDRA-4572)
 * Respect five-minute flush moratorium after initial CL replay (CASSANDRA-4474)
 * Adds ntp as recommended in debian packaging (CASSANDRA-4606)
 * Configurable transport in CF Record{Reader|Writer} (CASSANDRA-4558)
 * (cql3) fix potential NPE with both equal and unequal restriction (CASSANDRA-4532)
 * (cql3) improves ORDER BY validation (CASSANDRA-4624)
 * Fix potential deadlock during counter writes (CASSANDRA-4578)
 * Fix cql error with ORDER BY when using IN (CASSANDRA-4612)
Merged from 1.0:
 * increase Xss to 160k to accomodate latest 1.6 JVMs (CASSANDRA-4602)
 * fix toString of hint destination tokens (CASSANDRA-4568)
 * Fix multiple values for CurrentLocal NodeID (CASSANDRA-4626)


1.1.4
 * fix offline scrub to catch >= out of order rows (CASSANDRA-4411)
 * fix cassandra-env.sh on RHEL and other non-dash-based systems 
   (CASSANDRA-4494)
Merged from 1.0:
 * (Hadoop) fix setting key length for old-style mapred api (CASSANDRA-4534)
 * (Hadoop) fix iterating through a resultset consisting entirely
   of tombstoned rows (CASSANDRA-4466)


1.1.3
 * (cqlsh) add COPY TO (CASSANDRA-4434)
 * munmap commitlog segments before rename (CASSANDRA-4337)
 * (JMX) rename getRangeKeySample to sampleKeyRange to avoid returning
   multi-MB results as an attribute (CASSANDRA-4452)
 * flush based on data size, not throughput; overwritten columns no 
   longer artificially inflate liveRatio (CASSANDRA-4399)
 * update default commitlog segment size to 32MB and total commitlog
   size to 32/1024 MB for 32/64 bit JVMs, respectively (CASSANDRA-4422)
 * avoid using global partitioner to estimate ranges in index sstables
   (CASSANDRA-4403)
 * restore pre-CASSANDRA-3862 approach to removing expired tombstones
   from row cache during compaction (CASSANDRA-4364)
 * (stress) support for CQL prepared statements (CASSANDRA-3633)
 * Correctly catch exception when Snappy cannot be loaded (CASSANDRA-4400)
 * (cql3) Support ORDER BY when IN condition is given in WHERE clause (CASSANDRA-4327)
 * (cql3) delete "component_index" column on DROP TABLE call (CASSANDRA-4420)
 * change nanoTime() to currentTimeInMillis() in schema related code (CASSANDRA-4432)
 * add a token generation tool (CASSANDRA-3709)
 * Fix LCS bug with sstable containing only 1 row (CASSANDRA-4411)
 * fix "Can't Modify Index Name" problem on CF update (CASSANDRA-4439)
 * Fix assertion error in getOverlappingSSTables during repair (CASSANDRA-4456)
 * fix nodetool's setcompactionthreshold command (CASSANDRA-4455)
 * Ensure compacted files are never used, to avoid counter overcount (CASSANDRA-4436)
Merged from 1.0:
 * Push the validation of secondary index values to the SecondaryIndexManager (CASSANDRA-4240)
 * allow dropping columns shadowed by not-yet-expired supercolumn or row
   tombstones in PrecompactedRow (CASSANDRA-4396)


1.1.2
 * Fix cleanup not deleting index entries (CASSANDRA-4379)
 * Use correct partitioner when saving + loading caches (CASSANDRA-4331)
 * Check schema before trying to export sstable (CASSANDRA-2760)
 * Raise a meaningful exception instead of NPE when PFS encounters
   an unconfigured node + no default (CASSANDRA-4349)
 * fix bug in sstable blacklisting with LCS (CASSANDRA-4343)
 * LCS no longer promotes tiny sstables out of L0 (CASSANDRA-4341)
 * skip tombstones during hint replay (CASSANDRA-4320)
 * fix NPE in compactionstats (CASSANDRA-4318)
 * enforce 1m min keycache for auto (CASSANDRA-4306)
 * Have DeletedColumn.isMFD always return true (CASSANDRA-4307)
 * (cql3) exeption message for ORDER BY constraints said primary filter can be
    an IN clause, which is misleading (CASSANDRA-4319)
 * (cql3) Reject (not yet supported) creation of 2ndardy indexes on tables with
   composite primary keys (CASSANDRA-4328)
 * Set JVM stack size to 160k for java 7 (CASSANDRA-4275)
 * cqlsh: add COPY command to load data from CSV flat files (CASSANDRA-4012)
 * CFMetaData.fromThrift to throw ConfigurationException upon error (CASSANDRA-4353)
 * Use CF comparator to sort indexed columns in SecondaryIndexManager
   (CASSANDRA-4365)
 * add strategy_options to the KSMetaData.toString() output (CASSANDRA-4248)
 * (cql3) fix range queries containing unqueried results (CASSANDRA-4372)
 * (cql3) allow updating column_alias types (CASSANDRA-4041)
 * (cql3) Fix deletion bug (CASSANDRA-4193)
 * Fix computation of overlapping sstable for leveled compaction (CASSANDRA-4321)
 * Improve scrub and allow to run it offline (CASSANDRA-4321)
 * Fix assertionError in StorageService.bulkLoad (CASSANDRA-4368)
 * (cqlsh) add option to authenticate to a keyspace at startup (CASSANDRA-4108)
 * (cqlsh) fix ASSUME functionality (CASSANDRA-4352)
 * Fix ColumnFamilyRecordReader to not return progress > 100% (CASSANDRA-3942)
Merged from 1.0:
 * Set gc_grace on index CF to 0 (CASSANDRA-4314)


1.1.1
 * add populate_io_cache_on_flush option (CASSANDRA-2635)
 * allow larger cache capacities than 2GB (CASSANDRA-4150)
 * add getsstables command to nodetool (CASSANDRA-4199)
 * apply parent CF compaction settings to secondary index CFs (CASSANDRA-4280)
 * preserve commitlog size cap when recycling segments at startup
   (CASSANDRA-4201)
 * (Hadoop) fix split generation regression (CASSANDRA-4259)
 * ignore min/max compactions settings in LCS, while preserving
   behavior that min=max=0 disables autocompaction (CASSANDRA-4233)
 * log number of rows read from saved cache (CASSANDRA-4249)
 * calculate exact size required for cleanup operations (CASSANDRA-1404)
 * avoid blocking additional writes during flush when the commitlog
   gets behind temporarily (CASSANDRA-1991)
 * enable caching on index CFs based on data CF cache setting (CASSANDRA-4197)
 * warn on invalid replication strategy creation options (CASSANDRA-4046)
 * remove [Freeable]Memory finalizers (CASSANDRA-4222)
 * include tombstone size in ColumnFamily.size, which can prevent OOM
   during sudden mass delete operations by yielding a nonzero liveRatio
   (CASSANDRA-3741)
 * Open 1 sstableScanner per level for leveled compaction (CASSANDRA-4142)
 * Optimize reads when row deletion timestamps allow us to restrict
   the set of sstables we check (CASSANDRA-4116)
 * add support for commitlog archiving and point-in-time recovery
   (CASSANDRA-3690)
 * avoid generating redundant compaction tasks during streaming
   (CASSANDRA-4174)
 * add -cf option to nodetool snapshot, and takeColumnFamilySnapshot to
   StorageService mbean (CASSANDRA-556)
 * optimize cleanup to drop entire sstables where possible (CASSANDRA-4079)
 * optimize truncate when autosnapshot is disabled (CASSANDRA-4153)
 * update caches to use byte[] keys to reduce memory overhead (CASSANDRA-3966)
 * add column limit to cli (CASSANDRA-3012, 4098)
 * clean up and optimize DataOutputBuffer, used by CQL compression and
   CompositeType (CASSANDRA-4072)
 * optimize commitlog checksumming (CASSANDRA-3610)
 * identify and blacklist corrupted SSTables from future compactions 
   (CASSANDRA-2261)
 * Move CfDef and KsDef validation out of thrift (CASSANDRA-4037)
 * Expose API to repair a user provided range (CASSANDRA-3912)
 * Add way to force the cassandra-cli to refresh its schema (CASSANDRA-4052)
 * Avoid having replicate on write tasks stacking up at CL.ONE (CASSANDRA-2889)
 * (cql3) Backwards compatibility for composite comparators in non-cql3-aware
   clients (CASSANDRA-4093)
 * (cql3) Fix order by for reversed queries (CASSANDRA-4160)
 * (cql3) Add ReversedType support (CASSANDRA-4004)
 * (cql3) Add timeuuid type (CASSANDRA-4194)
 * (cql3) Minor fixes (CASSANDRA-4185)
 * (cql3) Fix prepared statement in BATCH (CASSANDRA-4202)
 * (cql3) Reduce the list of reserved keywords (CASSANDRA-4186)
 * (cql3) Move max/min compaction thresholds to compaction strategy options
   (CASSANDRA-4187)
 * Fix exception during move when localhost is the only source (CASSANDRA-4200)
 * (cql3) Allow paging through non-ordered partitioner results (CASSANDRA-3771)
 * (cql3) Fix drop index (CASSANDRA-4192)
 * (cql3) Don't return range ghosts anymore (CASSANDRA-3982)
 * fix re-creating Keyspaces/ColumnFamilies with the same name as dropped
   ones (CASSANDRA-4219)
 * fix SecondaryIndex LeveledManifest save upon snapshot (CASSANDRA-4230)
 * fix missing arrayOffset in FBUtilities.hash (CASSANDRA-4250)
 * (cql3) Add name of parameters in CqlResultSet (CASSANDRA-4242)
 * (cql3) Correctly validate order by queries (CASSANDRA-4246)
 * rename stress to cassandra-stress for saner packaging (CASSANDRA-4256)
 * Fix exception on colum metadata with non-string comparator (CASSANDRA-4269)
 * Check for unknown/invalid compression options (CASSANDRA-4266)
 * (cql3) Adds simple access to column timestamp and ttl (CASSANDRA-4217)
 * (cql3) Fix range queries with secondary indexes (CASSANDRA-4257)
 * Better error messages from improper input in cli (CASSANDRA-3865)
 * Try to stop all compaction upon Keyspace or ColumnFamily drop (CASSANDRA-4221)
 * (cql3) Allow keyspace properties to contain hyphens (CASSANDRA-4278)
 * (cql3) Correctly validate keyspace access in create table (CASSANDRA-4296)
 * Avoid deadlock in migration stage (CASSANDRA-3882)
 * Take supercolumn names and deletion info into account in memtable throughput
   (CASSANDRA-4264)
 * Add back backward compatibility for old style replication factor (CASSANDRA-4294)
 * Preserve compatibility with pre-1.1 index queries (CASSANDRA-4262)
Merged from 1.0:
 * Fix super columns bug where cache is not updated (CASSANDRA-4190)
 * fix maxTimestamp to include row tombstones (CASSANDRA-4116)
 * (CLI) properly handle quotes in create/update keyspace commands (CASSANDRA-4129)
 * Avoids possible deadlock during bootstrap (CASSANDRA-4159)
 * fix stress tool that hangs forever on timeout or error (CASSANDRA-4128)
 * stress tool to return appropriate exit code on failure (CASSANDRA-4188)
 * fix compaction NPE when out of disk space and assertions disabled
   (CASSANDRA-3985)
 * synchronize LCS getEstimatedTasks to avoid CME (CASSANDRA-4255)
 * ensure unique streaming session id's (CASSANDRA-4223)
 * kick off background compaction when min/max thresholds change 
   (CASSANDRA-4279)
 * improve ability of STCS.getBuckets to deal with 100s of 1000s of
   sstables, such as when convertinb back from LCS (CASSANDRA-4287)
 * Oversize integer in CQL throws NumberFormatException (CASSANDRA-4291)
 * fix 1.0.x node join to mixed version cluster, other nodes >= 1.1 (CASSANDRA-4195)
 * Fix LCS splitting sstable base on uncompressed size (CASSANDRA-4419)
 * Push the validation of secondary index values to the SecondaryIndexManager (CASSANDRA-4240)
 * Don't purge columns during upgradesstables (CASSANDRA-4462)
 * Make cqlsh work with piping (CASSANDRA-4113)
 * Validate arguments for nodetool decommission (CASSANDRA-4061)
 * Report thrift status in nodetool info (CASSANDRA-4010)


1.1.0-final
 * average a reduced liveRatio estimate with the previous one (CASSANDRA-4065)
 * Allow KS and CF names up to 48 characters (CASSANDRA-4157)
 * fix stress build (CASSANDRA-4140)
 * add time remaining estimate to nodetool compactionstats (CASSANDRA-4167)
 * (cql) fix NPE in cql3 ALTER TABLE (CASSANDRA-4163)
 * (cql) Add support for CL.TWO and CL.THREE in CQL (CASSANDRA-4156)
 * (cql) Fix type in CQL3 ALTER TABLE preventing update (CASSANDRA-4170)
 * (cql) Throw invalid exception from CQL3 on obsolete options (CASSANDRA-4171)
 * (cqlsh) fix recognizing uppercase SELECT keyword (CASSANDRA-4161)
 * Pig: wide row support (CASSANDRA-3909)
Merged from 1.0:
 * avoid streaming empty files with bulk loader if sstablewriter errors out
   (CASSANDRA-3946)


1.1-rc1
 * Include stress tool in binary builds (CASSANDRA-4103)
 * (Hadoop) fix wide row iteration when last row read was deleted
   (CASSANDRA-4154)
 * fix read_repair_chance to really default to 0.1 in the cli (CASSANDRA-4114)
 * Adds caching and bloomFilterFpChange to CQL options (CASSANDRA-4042)
 * Adds posibility to autoconfigure size of the KeyCache (CASSANDRA-4087)
 * fix KEYS index from skipping results (CASSANDRA-3996)
 * Remove sliced_buffer_size_in_kb dead option (CASSANDRA-4076)
 * make loadNewSStable preserve sstable version (CASSANDRA-4077)
 * Respect 1.0 cache settings as much as possible when upgrading 
   (CASSANDRA-4088)
 * relax path length requirement for sstable files when upgrading on 
   non-Windows platforms (CASSANDRA-4110)
 * fix terminination of the stress.java when errors were encountered
   (CASSANDRA-4128)
 * Move CfDef and KsDef validation out of thrift (CASSANDRA-4037)
 * Fix get_paged_slice (CASSANDRA-4136)
 * CQL3: Support slice with exclusive start and stop (CASSANDRA-3785)
Merged from 1.0:
 * support PropertyFileSnitch in bulk loader (CASSANDRA-4145)
 * add auto_snapshot option allowing disabling snapshot before drop/truncate
   (CASSANDRA-3710)
 * allow short snitch names (CASSANDRA-4130)


1.1-beta2
 * rename loaded sstables to avoid conflicts with local snapshots
   (CASSANDRA-3967)
 * start hint replay as soon as FD notifies that the target is back up
   (CASSANDRA-3958)
 * avoid unproductive deserializing of cached rows during compaction
   (CASSANDRA-3921)
 * fix concurrency issues with CQL keyspace creation (CASSANDRA-3903)
 * Show Effective Owership via Nodetool ring <keyspace> (CASSANDRA-3412)
 * Update ORDER BY syntax for CQL3 (CASSANDRA-3925)
 * Fix BulkRecordWriter to not throw NPE if reducer gets no map data from Hadoop (CASSANDRA-3944)
 * Fix bug with counters in super columns (CASSANDRA-3821)
 * Remove deprecated merge_shard_chance (CASSANDRA-3940)
 * add a convenient way to reset a node's schema (CASSANDRA-2963)
 * fix for intermittent SchemaDisagreementException (CASSANDRA-3884)
 * CLI `list <CF>` to limit number of columns and their order (CASSANDRA-3012)
 * ignore deprecated KsDef/CfDef/ColumnDef fields in native schema (CASSANDRA-3963)
 * CLI to report when unsupported column_metadata pair was given (CASSANDRA-3959)
 * reincarnate removed and deprecated KsDef/CfDef attributes (CASSANDRA-3953)
 * Fix race between writes and read for cache (CASSANDRA-3862)
 * perform static initialization of StorageProxy on start-up (CASSANDRA-3797)
 * support trickling fsync() on writes (CASSANDRA-3950)
 * expose counters for unavailable/timeout exceptions given to thrift clients (CASSANDRA-3671)
 * avoid quadratic startup time in LeveledManifest (CASSANDRA-3952)
 * Add type information to new schema_ columnfamilies and remove thrift
   serialization for schema (CASSANDRA-3792)
 * add missing column validator options to the CLI help (CASSANDRA-3926)
 * skip reading saved key cache if CF's caching strategy is NONE or ROWS_ONLY (CASSANDRA-3954)
 * Unify migration code (CASSANDRA-4017)
Merged from 1.0:
 * cqlsh: guess correct version of Python for Arch Linux (CASSANDRA-4090)
 * (CLI) properly handle quotes in create/update keyspace commands (CASSANDRA-4129)
 * Avoids possible deadlock during bootstrap (CASSANDRA-4159)
 * fix stress tool that hangs forever on timeout or error (CASSANDRA-4128)
 * Fix super columns bug where cache is not updated (CASSANDRA-4190)
 * stress tool to return appropriate exit code on failure (CASSANDRA-4188)


1.0.9
 * improve index sampling performance (CASSANDRA-4023)
 * always compact away deleted hints immediately after handoff (CASSANDRA-3955)
 * delete hints from dropped ColumnFamilies on handoff instead of
   erroring out (CASSANDRA-3975)
 * add CompositeType ref to the CLI doc for create/update column family (CASSANDRA-3980)
 * Pig: support Counter ColumnFamilies (CASSANDRA-3973)
 * Pig: Composite column support (CASSANDRA-3684)
 * Avoid NPE during repair when a keyspace has no CFs (CASSANDRA-3988)
 * Fix division-by-zero error on get_slice (CASSANDRA-4000)
 * don't change manifest level for cleanup, scrub, and upgradesstables
   operations under LeveledCompactionStrategy (CASSANDRA-3989, 4112)
 * fix race leading to super columns assertion failure (CASSANDRA-3957)
 * fix NPE on invalid CQL delete command (CASSANDRA-3755)
 * allow custom types in CLI's assume command (CASSANDRA-4081)
 * fix totalBytes count for parallel compactions (CASSANDRA-3758)
 * fix intermittent NPE in get_slice (CASSANDRA-4095)
 * remove unnecessary asserts in native code interfaces (CASSANDRA-4096)
 * Validate blank keys in CQL to avoid assertion errors (CASSANDRA-3612)
 * cqlsh: fix bad decoding of some column names (CASSANDRA-4003)
 * cqlsh: fix incorrect padding with unicode chars (CASSANDRA-4033)
 * Fix EC2 snitch incorrectly reporting region (CASSANDRA-4026)
 * Shut down thrift during decommission (CASSANDRA-4086)
 * Expose nodetool cfhistograms for 2ndary indexes (CASSANDRA-4063)
Merged from 0.8:
 * Fix ConcurrentModificationException in gossiper (CASSANDRA-4019)


1.1-beta1
 * (cqlsh)
   + add SOURCE and CAPTURE commands, and --file option (CASSANDRA-3479)
   + add ALTER COLUMNFAMILY WITH (CASSANDRA-3523)
   + bundle Python dependencies with Cassandra (CASSANDRA-3507)
   + added to Debian package (CASSANDRA-3458)
   + display byte data instead of erroring out on decode failure 
     (CASSANDRA-3874)
 * add nodetool rebuild_index (CASSANDRA-3583)
 * add nodetool rangekeysample (CASSANDRA-2917)
 * Fix streaming too much data during move operations (CASSANDRA-3639)
 * Nodetool and CLI connect to localhost by default (CASSANDRA-3568)
 * Reduce memory used by primary index sample (CASSANDRA-3743)
 * (Hadoop) separate input/output configurations (CASSANDRA-3197, 3765)
 * avoid returning internal Cassandra classes over JMX (CASSANDRA-2805)
 * add row-level isolation via SnapTree (CASSANDRA-2893)
 * Optimize key count estimation when opening sstable on startup
   (CASSANDRA-2988)
 * multi-dc replication optimization supporting CL > ONE (CASSANDRA-3577)
 * add command to stop compactions (CASSANDRA-1740, 3566, 3582)
 * multithreaded streaming (CASSANDRA-3494)
 * removed in-tree redhat spec (CASSANDRA-3567)
 * "defragment" rows for name-based queries under STCS, again (CASSANDRA-2503)
 * Recycle commitlog segments for improved performance 
   (CASSANDRA-3411, 3543, 3557, 3615)
 * update size-tiered compaction to prioritize small tiers (CASSANDRA-2407)
 * add message expiration logic to OutboundTcpConnection (CASSANDRA-3005)
 * off-heap cache to use sun.misc.Unsafe instead of JNA (CASSANDRA-3271)
 * EACH_QUORUM is only supported for writes (CASSANDRA-3272)
 * replace compactionlock use in schema migration by checking CFS.isValid
   (CASSANDRA-3116)
 * recognize that "SELECT first ... *" isn't really "SELECT *" (CASSANDRA-3445)
 * Use faster bytes comparison (CASSANDRA-3434)
 * Bulk loader is no longer a fat client, (HADOOP) bulk load output format
   (CASSANDRA-3045)
 * (Hadoop) add support for KeyRange.filter
 * remove assumption that keys and token are in bijection
   (CASSANDRA-1034, 3574, 3604)
 * always remove endpoints from delevery queue in HH (CASSANDRA-3546)
 * fix race between cf flush and its 2ndary indexes flush (CASSANDRA-3547)
 * fix potential race in AES when a repair fails (CASSANDRA-3548)
 * Remove columns shadowed by a deleted container even when we cannot purge
   (CASSANDRA-3538)
 * Improve memtable slice iteration performance (CASSANDRA-3545)
 * more efficient allocation of small bloom filters (CASSANDRA-3618)
 * Use separate writer thread in SSTableSimpleUnsortedWriter (CASSANDRA-3619)
 * fsync the directory after new sstable or commitlog segment are created (CASSANDRA-3250)
 * fix minor issues reported by FindBugs (CASSANDRA-3658)
 * global key/row caches (CASSANDRA-3143, 3849)
 * optimize memtable iteration during range scan (CASSANDRA-3638)
 * introduce 'crc_check_chance' in CompressionParameters to support
   a checksum percentage checking chance similarly to read-repair (CASSANDRA-3611)
 * a way to deactivate global key/row cache on per-CF basis (CASSANDRA-3667)
 * fix LeveledCompactionStrategy broken because of generation pre-allocation
   in LeveledManifest (CASSANDRA-3691)
 * finer-grained control over data directories (CASSANDRA-2749)
 * Fix ClassCastException during hinted handoff (CASSANDRA-3694)
 * Upgrade Thrift to 0.7 (CASSANDRA-3213)
 * Make stress.java insert operation to use microseconds (CASSANDRA-3725)
 * Allows (internally) doing a range query with a limit of columns instead of
   rows (CASSANDRA-3742)
 * Allow rangeSlice queries to be start/end inclusive/exclusive (CASSANDRA-3749)
 * Fix BulkLoader to support new SSTable layout and add stream
   throttling to prevent an NPE when there is no yaml config (CASSANDRA-3752)
 * Allow concurrent schema migrations (CASSANDRA-1391, 3832)
 * Add SnapshotCommand to trigger snapshot on remote node (CASSANDRA-3721)
 * Make CFMetaData conversions to/from thrift/native schema inverses
   (CASSANDRA_3559)
 * Add initial code for CQL 3.0-beta (CASSANDRA-2474, 3781, 3753)
 * Add wide row support for ColumnFamilyInputFormat (CASSANDRA-3264)
 * Allow extending CompositeType comparator (CASSANDRA-3657)
 * Avoids over-paging during get_count (CASSANDRA-3798)
 * Add new command to rebuild a node without (repair) merkle tree calculations
   (CASSANDRA-3483, 3922)
 * respect not only row cache capacity but caching mode when
   trying to read data (CASSANDRA-3812)
 * fix system tests (CASSANDRA-3827)
 * CQL support for altering row key type in ALTER TABLE (CASSANDRA-3781)
 * turn compression on by default (CASSANDRA-3871)
 * make hexToBytes refuse invalid input (CASSANDRA-2851)
 * Make secondary indexes CF inherit compression and compaction from their
   parent CF (CASSANDRA-3877)
 * Finish cleanup up tombstone purge code (CASSANDRA-3872)
 * Avoid NPE on aboarted stream-out sessions (CASSANDRA-3904)
 * BulkRecordWriter throws NPE for counter columns (CASSANDRA-3906)
 * Support compression using BulkWriter (CASSANDRA-3907)


1.0.8
 * fix race between cleanup and flush on secondary index CFSes (CASSANDRA-3712)
 * avoid including non-queried nodes in rangeslice read repair
   (CASSANDRA-3843)
 * Only snapshot CF being compacted for snapshot_before_compaction 
   (CASSANDRA-3803)
 * Log active compactions in StatusLogger (CASSANDRA-3703)
 * Compute more accurate compaction score per level (CASSANDRA-3790)
 * Return InvalidRequest when using a keyspace that doesn't exist
   (CASSANDRA-3764)
 * disallow user modification of System keyspace (CASSANDRA-3738)
 * allow using sstable2json on secondary index data (CASSANDRA-3738)
 * (cqlsh) add DESCRIBE COLUMNFAMILIES (CASSANDRA-3586)
 * (cqlsh) format blobs correctly and use colors to improve output
   readability (CASSANDRA-3726)
 * synchronize BiMap of bootstrapping tokens (CASSANDRA-3417)
 * show index options in CLI (CASSANDRA-3809)
 * add optional socket timeout for streaming (CASSANDRA-3838)
 * fix truncate not to leave behind non-CFS backed secondary indexes
   (CASSANDRA-3844)
 * make CLI `show schema` to use output stream directly instead
   of StringBuilder (CASSANDRA-3842)
 * remove the wait on hint future during write (CASSANDRA-3870)
 * (cqlsh) ignore missing CfDef opts (CASSANDRA-3933)
 * (cqlsh) look for cqlshlib relative to realpath (CASSANDRA-3767)
 * Fix short read protection (CASSANDRA-3934)
 * Make sure infered and actual schema match (CASSANDRA-3371)
 * Fix NPE during HH delivery (CASSANDRA-3677)
 * Don't put boostrapping node in 'hibernate' status (CASSANDRA-3737)
 * Fix double quotes in windows bat files (CASSANDRA-3744)
 * Fix bad validator lookup (CASSANDRA-3789)
 * Fix soft reset in EC2MultiRegionSnitch (CASSANDRA-3835)
 * Don't leave zombie connections with THSHA thrift server (CASSANDRA-3867)
 * (cqlsh) fix deserialization of data (CASSANDRA-3874)
 * Fix removetoken force causing an inconsistent state (CASSANDRA-3876)
 * Fix ahndling of some types with Pig (CASSANDRA-3886)
 * Don't allow to drop the system keyspace (CASSANDRA-3759)
 * Make Pig deletes disabled by default and configurable (CASSANDRA-3628)
Merged from 0.8:
 * (Pig) fix CassandraStorage to use correct comparator in Super ColumnFamily
   case (CASSANDRA-3251)
 * fix thread safety issues in commitlog replay, primarily affecting
   systems with many (100s) of CF definitions (CASSANDRA-3751)
 * Fix relevant tombstone ignored with super columns (CASSANDRA-3875)


1.0.7
 * fix regression in HH page size calculation (CASSANDRA-3624)
 * retry failed stream on IOException (CASSANDRA-3686)
 * allow configuring bloom_filter_fp_chance (CASSANDRA-3497)
 * attempt hint delivery every ten minutes, or when failure detector
   notifies us that a node is back up, whichever comes first.  hint
   handoff throttle delay default changed to 1ms, from 50 (CASSANDRA-3554)
 * add nodetool setstreamthroughput (CASSANDRA-3571)
 * fix assertion when dropping a columnfamily with no sstables (CASSANDRA-3614)
 * more efficient allocation of small bloom filters (CASSANDRA-3618)
 * CLibrary.createHardLinkWithExec() to check for errors (CASSANDRA-3101)
 * Avoid creating empty and non cleaned writer during compaction (CASSANDRA-3616)
 * stop thrift service in shutdown hook so we can quiesce MessagingService
   (CASSANDRA-3335)
 * (CQL) compaction_strategy_options and compression_parameters for
   CREATE COLUMNFAMILY statement (CASSANDRA-3374)
 * Reset min/max compaction threshold when creating size tiered compaction
   strategy (CASSANDRA-3666)
 * Don't ignore IOException during compaction (CASSANDRA-3655)
 * Fix assertion error for CF with gc_grace=0 (CASSANDRA-3579)
 * Shutdown ParallelCompaction reducer executor after use (CASSANDRA-3711)
 * Avoid < 0 value for pending tasks in leveled compaction (CASSANDRA-3693)
 * (Hadoop) Support TimeUUID in Pig CassandraStorage (CASSANDRA-3327)
 * Check schema is ready before continuing boostrapping (CASSANDRA-3629)
 * Catch overflows during parsing of chunk_length_kb (CASSANDRA-3644)
 * Improve stream protocol mismatch errors (CASSANDRA-3652)
 * Avoid multiple thread doing HH to the same target (CASSANDRA-3681)
 * Add JMX property for rp_timeout_in_ms (CASSANDRA-2940)
 * Allow DynamicCompositeType to compare component of different types
   (CASSANDRA-3625)
 * Flush non-cfs backed secondary indexes (CASSANDRA-3659)
 * Secondary Indexes should report memory consumption (CASSANDRA-3155)
 * fix for SelectStatement start/end key are not set correctly
   when a key alias is involved (CASSANDRA-3700)
 * fix CLI `show schema` command insert of an extra comma in
   column_metadata (CASSANDRA-3714)
Merged from 0.8:
 * avoid logging (harmless) exception when GC takes < 1ms (CASSANDRA-3656)
 * prevent new nodes from thinking down nodes are up forever (CASSANDRA-3626)
 * use correct list of replicas for LOCAL_QUORUM reads when read repair
   is disabled (CASSANDRA-3696)
 * block on flush before compacting hints (may prevent OOM) (CASSANDRA-3733)


1.0.6
 * (CQL) fix cqlsh support for replicate_on_write (CASSANDRA-3596)
 * fix adding to leveled manifest after streaming (CASSANDRA-3536)
 * filter out unavailable cipher suites when using encryption (CASSANDRA-3178)
 * (HADOOP) add old-style api support for CFIF and CFRR (CASSANDRA-2799)
 * Support TimeUUIDType column names in Stress.java tool (CASSANDRA-3541)
 * (CQL) INSERT/UPDATE/DELETE/TRUNCATE commands should allow CF names to
   be qualified by keyspace (CASSANDRA-3419)
 * always remove endpoints from delevery queue in HH (CASSANDRA-3546)
 * fix race between cf flush and its 2ndary indexes flush (CASSANDRA-3547)
 * fix potential race in AES when a repair fails (CASSANDRA-3548)
 * fix default value validation usage in CLI SET command (CASSANDRA-3553)
 * Optimize componentsFor method for compaction and startup time
   (CASSANDRA-3532)
 * (CQL) Proper ColumnFamily metadata validation on CREATE COLUMNFAMILY 
   (CASSANDRA-3565)
 * fix compression "chunk_length_kb" option to set correct kb value for 
   thrift/avro (CASSANDRA-3558)
 * fix missing response during range slice repair (CASSANDRA-3551)
 * 'describe ring' moved from CLI to nodetool and available through JMX (CASSANDRA-3220)
 * add back partitioner to sstable metadata (CASSANDRA-3540)
 * fix NPE in get_count for counters (CASSANDRA-3601)
Merged from 0.8:
 * remove invalid assertion that table was opened before dropping it
   (CASSANDRA-3580)
 * range and index scans now only send requests to enough replicas to
   satisfy requested CL + RR (CASSANDRA-3598)
 * use cannonical host for local node in nodetool info (CASSANDRA-3556)
 * remove nonlocal DC write optimization since it only worked with
   CL.ONE or CL.LOCAL_QUORUM (CASSANDRA-3577, 3585)
 * detect misuses of CounterColumnType (CASSANDRA-3422)
 * turn off string interning in json2sstable, take 2 (CASSANDRA-2189)
 * validate compression parameters on add/update of the ColumnFamily 
   (CASSANDRA-3573)
 * Check for 0.0.0.0 is incorrect in CFIF (CASSANDRA-3584)
 * Increase vm.max_map_count in debian packaging (CASSANDRA-3563)
 * gossiper will never add itself to saved endpoints (CASSANDRA-3485)


1.0.5
 * revert CASSANDRA-3407 (see CASSANDRA-3540)
 * fix assertion error while forwarding writes to local nodes (CASSANDRA-3539)


1.0.4
 * fix self-hinting of timed out read repair updates and make hinted handoff
   less prone to OOMing a coordinator (CASSANDRA-3440)
 * expose bloom filter sizes via JMX (CASSANDRA-3495)
 * enforce RP tokens 0..2**127 (CASSANDRA-3501)
 * canonicalize paths exposed through JMX (CASSANDRA-3504)
 * fix "liveSize" stat when sstables are removed (CASSANDRA-3496)
 * add bloom filter FP rates to nodetool cfstats (CASSANDRA-3347)
 * record partitioner in sstable metadata component (CASSANDRA-3407)
 * add new upgradesstables nodetool command (CASSANDRA-3406)
 * skip --debug requirement to see common exceptions in CLI (CASSANDRA-3508)
 * fix incorrect query results due to invalid max timestamp (CASSANDRA-3510)
 * make sstableloader recognize compressed sstables (CASSANDRA-3521)
 * avoids race in OutboundTcpConnection in multi-DC setups (CASSANDRA-3530)
 * use SETLOCAL in cassandra.bat (CASSANDRA-3506)
 * fix ConcurrentModificationException in Table.all() (CASSANDRA-3529)
Merged from 0.8:
 * fix concurrence issue in the FailureDetector (CASSANDRA-3519)
 * fix array out of bounds error in counter shard removal (CASSANDRA-3514)
 * avoid dropping tombstones when they might still be needed to shadow
   data in a different sstable (CASSANDRA-2786)


1.0.3
 * revert name-based query defragmentation aka CASSANDRA-2503 (CASSANDRA-3491)
 * fix invalidate-related test failures (CASSANDRA-3437)
 * add next-gen cqlsh to bin/ (CASSANDRA-3188, 3131, 3493)
 * (CQL) fix handling of rows with no columns (CASSANDRA-3424, 3473)
 * fix querying supercolumns by name returning only a subset of
   subcolumns or old subcolumn versions (CASSANDRA-3446)
 * automatically compute sha1 sum for uncompressed data files (CASSANDRA-3456)
 * fix reading metadata/statistics component for version < h (CASSANDRA-3474)
 * add sstable forward-compatibility (CASSANDRA-3478)
 * report compression ratio in CFSMBean (CASSANDRA-3393)
 * fix incorrect size exception during streaming of counters (CASSANDRA-3481)
 * (CQL) fix for counter decrement syntax (CASSANDRA-3418)
 * Fix race introduced by CASSANDRA-2503 (CASSANDRA-3482)
 * Fix incomplete deletion of delivered hints (CASSANDRA-3466)
 * Avoid rescheduling compactions when no compaction was executed 
   (CASSANDRA-3484)
 * fix handling of the chunk_length_kb compression options (CASSANDRA-3492)
Merged from 0.8:
 * fix updating CF row_cache_provider (CASSANDRA-3414)
 * CFMetaData.convertToThrift method to set RowCacheProvider (CASSANDRA-3405)
 * acquire compactionlock during truncate (CASSANDRA-3399)
 * fix displaying cfdef entries for super columnfamilies (CASSANDRA-3415)
 * Make counter shard merging thread safe (CASSANDRA-3178)
 * Revert CASSANDRA-2855
 * Fix bug preventing the use of efficient cross-DC writes (CASSANDRA-3472)
 * `describe ring` command for CLI (CASSANDRA-3220)
 * (Hadoop) skip empty rows when entire row is requested, redux (CASSANDRA-2855)


1.0.2
 * "defragment" rows for name-based queries under STCS (CASSANDRA-2503)
 * Add timing information to cassandra-cli GET/SET/LIST queries (CASSANDRA-3326)
 * Only create one CompressionMetadata object per sstable (CASSANDRA-3427)
 * cleanup usage of StorageService.setMode() (CASSANDRA-3388)
 * Avoid large array allocation for compressed chunk offsets (CASSANDRA-3432)
 * fix DecimalType bytebuffer marshalling (CASSANDRA-3421)
 * fix bug that caused first column in per row indexes to be ignored 
   (CASSANDRA-3441)
 * add JMX call to clean (failed) repair sessions (CASSANDRA-3316)
 * fix sstableloader reference acquisition bug (CASSANDRA-3438)
 * fix estimated row size regression (CASSANDRA-3451)
 * make sure we don't return more columns than asked (CASSANDRA-3303, 3395)
Merged from 0.8:
 * acquire compactionlock during truncate (CASSANDRA-3399)
 * fix displaying cfdef entries for super columnfamilies (CASSANDRA-3415)


1.0.1
 * acquire references during index build to prevent delete problems
   on Windows (CASSANDRA-3314)
 * describe_ring should include datacenter/topology information (CASSANDRA-2882)
 * Thrift sockets are not properly buffered (CASSANDRA-3261)
 * performance improvement for bytebufferutil compare function (CASSANDRA-3286)
 * add system.versions ColumnFamily (CASSANDRA-3140)
 * reduce network copies (CASSANDRA-3333, 3373)
 * limit nodetool to 32MB of heap (CASSANDRA-3124)
 * (CQL) update parser to accept "timestamp" instead of "date" (CASSANDRA-3149)
 * Fix CLI `show schema` to include "compression_options" (CASSANDRA-3368)
 * Snapshot to include manifest under LeveledCompactionStrategy (CASSANDRA-3359)
 * (CQL) SELECT query should allow CF name to be qualified by keyspace (CASSANDRA-3130)
 * (CQL) Fix internal application error specifying 'using consistency ...'
   in lower case (CASSANDRA-3366)
 * fix Deflate compression when compression actually makes the data bigger
   (CASSANDRA-3370)
 * optimize UUIDGen to avoid lock contention on InetAddress.getLocalHost 
   (CASSANDRA-3387)
 * tolerate index being dropped mid-mutation (CASSANDRA-3334, 3313)
 * CompactionManager is now responsible for checking for new candidates
   post-task execution, enabling more consistent leveled compaction 
   (CASSANDRA-3391)
 * Cache HSHA threads (CASSANDRA-3372)
 * use CF/KS names as snapshot prefix for drop + truncate operations
   (CASSANDRA-2997)
 * Break bloom filters up to avoid heap fragmentation (CASSANDRA-2466)
 * fix cassandra hanging on jsvc stop (CASSANDRA-3302)
 * Avoid leveled compaction getting blocked on errors (CASSANDRA-3408)
 * Make reloading the compaction strategy safe (CASSANDRA-3409)
 * ignore 0.8 hints even if compaction begins before we try to purge
   them (CASSANDRA-3385)
 * remove procrun (bin\daemon) from Cassandra source tree and 
   artifacts (CASSANDRA-3331)
 * make cassandra compile under JDK7 (CASSANDRA-3275)
 * remove dependency of clientutil.jar to FBUtilities (CASSANDRA-3299)
 * avoid truncation errors by using long math on long values (CASSANDRA-3364)
 * avoid clock drift on some Windows machine (CASSANDRA-3375)
 * display cache provider in cli 'describe keyspace' command (CASSANDRA-3384)
 * fix incomplete topology information in describe_ring (CASSANDRA-3403)
 * expire dead gossip states based on time (CASSANDRA-2961)
 * improve CompactionTask extensibility (CASSANDRA-3330)
 * Allow one leveled compaction task to kick off another (CASSANDRA-3363)
 * allow encryption only between datacenters (CASSANDRA-2802)
Merged from 0.8:
 * fix truncate allowing data to be replayed post-restart (CASSANDRA-3297)
 * make iwriter final in IndexWriter to avoid NPE (CASSANDRA-2863)
 * (CQL) update grammar to require key clause in DELETE statement
   (CASSANDRA-3349)
 * (CQL) allow numeric keyspace names in USE statement (CASSANDRA-3350)
 * (Hadoop) skip empty rows when slicing the entire row (CASSANDRA-2855)
 * Fix handling of tombstone by SSTableExport/Import (CASSANDRA-3357)
 * fix ColumnIndexer to use long offsets (CASSANDRA-3358)
 * Improved CLI exceptions (CASSANDRA-3312)
 * Fix handling of tombstone by SSTableExport/Import (CASSANDRA-3357)
 * Only count compaction as active (for throttling) when they have
   successfully acquired the compaction lock (CASSANDRA-3344)
 * Display CLI version string on startup (CASSANDRA-3196)
 * (Hadoop) make CFIF try rpc_address or fallback to listen_address
   (CASSANDRA-3214)
 * (Hadoop) accept comma delimited lists of initial thrift connections
   (CASSANDRA-3185)
 * ColumnFamily min_compaction_threshold should be >= 2 (CASSANDRA-3342)
 * (Pig) add 0.8+ types and key validation type in schema (CASSANDRA-3280)
 * Fix completely removing column metadata using CLI (CASSANDRA-3126)
 * CLI `describe cluster;` output should be on separate lines for separate versions
   (CASSANDRA-3170)
 * fix changing durable_writes keyspace option during CF creation
   (CASSANDRA-3292)
 * avoid locking on update when no indexes are involved (CASSANDRA-3386)
 * fix assertionError during repair with ordered partitioners (CASSANDRA-3369)
 * correctly serialize key_validation_class for avro (CASSANDRA-3391)
 * don't expire counter tombstone after streaming (CASSANDRA-3394)
 * prevent nodes that failed to join from hanging around forever 
   (CASSANDRA-3351)
 * remove incorrect optimization from slice read path (CASSANDRA-3390)
 * Fix race in AntiEntropyService (CASSANDRA-3400)


1.0.0-final
 * close scrubbed sstable fd before deleting it (CASSANDRA-3318)
 * fix bug preventing obsolete commitlog segments from being removed
   (CASSANDRA-3269)
 * tolerate whitespace in seed CDL (CASSANDRA-3263)
 * Change default heap thresholds to max(min(1/2 ram, 1G), min(1/4 ram, 8GB))
   (CASSANDRA-3295)
 * Fix broken CompressedRandomAccessReaderTest (CASSANDRA-3298)
 * (CQL) fix type information returned for wildcard queries (CASSANDRA-3311)
 * add estimated tasks to LeveledCompactionStrategy (CASSANDRA-3322)
 * avoid including compaction cache-warming in keycache stats (CASSANDRA-3325)
 * run compaction and hinted handoff threads at MIN_PRIORITY (CASSANDRA-3308)
 * default hsha thrift server to cpu core count in rpc pool (CASSANDRA-3329)
 * add bin\daemon to binary tarball for Windows service (CASSANDRA-3331)
 * Fix places where uncompressed size of sstables was use in place of the
   compressed one (CASSANDRA-3338)
 * Fix hsha thrift server (CASSANDRA-3346)
 * Make sure repair only stream needed sstables (CASSANDRA-3345)


1.0.0-rc2
 * Log a meaningful warning when a node receives a message for a repair session
   that doesn't exist anymore (CASSANDRA-3256)
 * test for NUMA policy support as well as numactl presence (CASSANDRA-3245)
 * Fix FD leak when internode encryption is enabled (CASSANDRA-3257)
 * Remove incorrect assertion in mergeIterator (CASSANDRA-3260)
 * FBUtilities.hexToBytes(String) to throw NumberFormatException when string
   contains non-hex characters (CASSANDRA-3231)
 * Keep SimpleSnitch proximity ordering unchanged from what the Strategy
   generates, as intended (CASSANDRA-3262)
 * remove Scrub from compactionstats when finished (CASSANDRA-3255)
 * fix counter entry in jdbc TypesMap (CASSANDRA-3268)
 * fix full queue scenario for ParallelCompactionIterator (CASSANDRA-3270)
 * fix bootstrap process (CASSANDRA-3285)
 * don't try delivering hints if when there isn't any (CASSANDRA-3176)
 * CLI documentation change for ColumnFamily `compression_options` (CASSANDRA-3282)
 * ignore any CF ids sent by client for adding CF/KS (CASSANDRA-3288)
 * remove obsolete hints on first startup (CASSANDRA-3291)
 * use correct ISortedColumns for time-optimized reads (CASSANDRA-3289)
 * Evict gossip state immediately when a token is taken over by a new IP 
   (CASSANDRA-3259)


1.0.0-rc1
 * Update CQL to generate microsecond timestamps by default (CASSANDRA-3227)
 * Fix counting CFMetadata towards Memtable liveRatio (CASSANDRA-3023)
 * Kill server on wrapped OOME such as from FileChannel.map (CASSANDRA-3201)
 * remove unnecessary copy when adding to row cache (CASSANDRA-3223)
 * Log message when a full repair operation completes (CASSANDRA-3207)
 * Fix streamOutSession keeping sstables references forever if the remote end
   dies (CASSANDRA-3216)
 * Remove dynamic_snitch boolean from example configuration (defaulting to 
   true) and set default badness threshold to 0.1 (CASSANDRA-3229)
 * Base choice of random or "balanced" token on bootstrap on whether
   schema definitions were found (CASSANDRA-3219)
 * Fixes for LeveledCompactionStrategy score computation, prioritization,
   scheduling, and performance (CASSANDRA-3224, 3234)
 * parallelize sstable open at server startup (CASSANDRA-2988)
 * fix handling of exceptions writing to OutboundTcpConnection (CASSANDRA-3235)
 * Allow using quotes in "USE <keyspace>;" CLI command (CASSANDRA-3208)
 * Don't allow any cache loading exceptions to halt startup (CASSANDRA-3218)
 * Fix sstableloader --ignores option (CASSANDRA-3247)
 * File descriptor limit increased in packaging (CASSANDRA-3206)
 * Fix deadlock in commit log during flush (CASSANDRA-3253) 


1.0.0-beta1
 * removed binarymemtable (CASSANDRA-2692)
 * add commitlog_total_space_in_mb to prevent fragmented logs (CASSANDRA-2427)
 * removed commitlog_rotation_threshold_in_mb configuration (CASSANDRA-2771)
 * make AbstractBounds.normalize de-overlapp overlapping ranges (CASSANDRA-2641)
 * replace CollatingIterator, ReducingIterator with MergeIterator 
   (CASSANDRA-2062)
 * Fixed the ability to set compaction strategy in cli using create column 
   family command (CASSANDRA-2778)
 * clean up tmp files after failed compaction (CASSANDRA-2468)
 * restrict repair streaming to specific columnfamilies (CASSANDRA-2280)
 * don't bother persisting columns shadowed by a row tombstone (CASSANDRA-2589)
 * reset CF and SC deletion times after gc_grace (CASSANDRA-2317)
 * optimize away seek when compacting wide rows (CASSANDRA-2879)
 * single-pass streaming (CASSANDRA-2677, 2906, 2916, 3003)
 * use reference counting for deleting sstables instead of relying on GC
   (CASSANDRA-2521, 3179)
 * store hints as serialized mutations instead of pointers to data row
   (CASSANDRA-2045)
 * store hints in the coordinator node instead of in the closest replica 
   (CASSANDRA-2914)
 * add row_cache_keys_to_save CF option (CASSANDRA-1966)
 * check column family validity in nodetool repair (CASSANDRA-2933)
 * use lazy initialization instead of class initialization in NodeId
   (CASSANDRA-2953)
 * add paging to get_count (CASSANDRA-2894)
 * fix "short reads" in [multi]get (CASSANDRA-2643, 3157, 3192)
 * add optional compression for sstables (CASSANDRA-47, 2994, 3001, 3128)
 * add scheduler JMX metrics (CASSANDRA-2962)
 * add block level checksum for compressed data (CASSANDRA-1717)
 * make column family backed column map pluggable and introduce unsynchronized
   ArrayList backed one to speedup reads (CASSANDRA-2843, 3165, 3205)
 * refactoring of the secondary index api (CASSANDRA-2982)
 * make CL > ONE reads wait for digest reconciliation before returning
   (CASSANDRA-2494)
 * fix missing logging for some exceptions (CASSANDRA-2061)
 * refactor and optimize ColumnFamilyStore.files(...) and Descriptor.fromFilename(String)
   and few other places responsible for work with SSTable files (CASSANDRA-3040)
 * Stop reading from sstables once we know we have the most recent columns,
   for query-by-name requests (CASSANDRA-2498)
 * Add query-by-column mode to stress.java (CASSANDRA-3064)
 * Add "install" command to cassandra.bat (CASSANDRA-292)
 * clean up KSMetadata, CFMetadata from unnecessary
   Thrift<->Avro conversion methods (CASSANDRA-3032)
 * Add timeouts to client request schedulers (CASSANDRA-3079, 3096)
 * Cli to use hashes rather than array of hashes for strategy options (CASSANDRA-3081)
 * LeveledCompactionStrategy (CASSANDRA-1608, 3085, 3110, 3087, 3145, 3154, 3182)
 * Improvements of the CLI `describe` command (CASSANDRA-2630)
 * reduce window where dropped CF sstables may not be deleted (CASSANDRA-2942)
 * Expose gossip/FD info to JMX (CASSANDRA-2806)
 * Fix streaming over SSL when compressed SSTable involved (CASSANDRA-3051)
 * Add support for pluggable secondary index implementations (CASSANDRA-3078)
 * remove compaction_thread_priority setting (CASSANDRA-3104)
 * generate hints for replicas that timeout, not just replicas that are known
   to be down before starting (CASSANDRA-2034)
 * Add throttling for internode streaming (CASSANDRA-3080)
 * make the repair of a range repair all replica (CASSANDRA-2610, 3194)
 * expose the ability to repair the first range (as returned by the
   partitioner) of a node (CASSANDRA-2606)
 * Streams Compression (CASSANDRA-3015)
 * add ability to use multiple threads during a single compaction
   (CASSANDRA-2901)
 * make AbstractBounds.normalize support overlapping ranges (CASSANDRA-2641)
 * fix of the CQL count() behavior (CASSANDRA-3068)
 * use TreeMap backed column families for the SSTable simple writers
   (CASSANDRA-3148)
 * fix inconsistency of the CLI syntax when {} should be used instead of [{}]
   (CASSANDRA-3119)
 * rename CQL type names to match expected SQL behavior (CASSANDRA-3149, 3031)
 * Arena-based allocation for memtables (CASSANDRA-2252, 3162, 3163, 3168)
 * Default RR chance to 0.1 (CASSANDRA-3169)
 * Add RowLevel support to secondary index API (CASSANDRA-3147)
 * Make SerializingCacheProvider the default if JNA is available (CASSANDRA-3183)
 * Fix backwards compatibilty for CQL memtable properties (CASSANDRA-3190)
 * Add five-minute delay before starting compactions on a restarted server
   (CASSANDRA-3181)
 * Reduce copies done for intra-host messages (CASSANDRA-1788, 3144)
 * support of compaction strategy option for stress.java (CASSANDRA-3204)
 * make memtable throughput and column count thresholds no-ops (CASSANDRA-2449)
 * Return schema information along with the resultSet in CQL (CASSANDRA-2734)
 * Add new DecimalType (CASSANDRA-2883)
 * Fix assertion error in RowRepairResolver (CASSANDRA-3156)
 * Reduce unnecessary high buffer sizes (CASSANDRA-3171)
 * Pluggable compaction strategy (CASSANDRA-1610)
 * Add new broadcast_address config option (CASSANDRA-2491)


0.8.7
 * Kill server on wrapped OOME such as from FileChannel.map (CASSANDRA-3201)
 * Allow using quotes in "USE <keyspace>;" CLI command (CASSANDRA-3208)
 * Log message when a full repair operation completes (CASSANDRA-3207)
 * Don't allow any cache loading exceptions to halt startup (CASSANDRA-3218)
 * Fix sstableloader --ignores option (CASSANDRA-3247)
 * File descriptor limit increased in packaging (CASSANDRA-3206)
 * Log a meaningfull warning when a node receive a message for a repair session
   that doesn't exist anymore (CASSANDRA-3256)
 * Fix FD leak when internode encryption is enabled (CASSANDRA-3257)
 * FBUtilities.hexToBytes(String) to throw NumberFormatException when string
   contains non-hex characters (CASSANDRA-3231)
 * Keep SimpleSnitch proximity ordering unchanged from what the Strategy
   generates, as intended (CASSANDRA-3262)
 * remove Scrub from compactionstats when finished (CASSANDRA-3255)
 * Fix tool .bat files when CASSANDRA_HOME contains spaces (CASSANDRA-3258)
 * Force flush of status table when removing/updating token (CASSANDRA-3243)
 * Evict gossip state immediately when a token is taken over by a new IP (CASSANDRA-3259)
 * Fix bug where the failure detector can take too long to mark a host
   down (CASSANDRA-3273)
 * (Hadoop) allow wrapping ranges in queries (CASSANDRA-3137)
 * (Hadoop) check all interfaces for a match with split location
   before falling back to random replica (CASSANDRA-3211)
 * (Hadoop) Make Pig storage handle implements LoadMetadata (CASSANDRA-2777)
 * (Hadoop) Fix exception during PIG 'dump' (CASSANDRA-2810)
 * Fix stress COUNTER_GET option (CASSANDRA-3301)
 * Fix missing fields in CLI `show schema` output (CASSANDRA-3304)
 * Nodetool no longer leaks threads and closes JMX connections (CASSANDRA-3309)
 * fix truncate allowing data to be replayed post-restart (CASSANDRA-3297)
 * Move SimpleAuthority and SimpleAuthenticator to examples (CASSANDRA-2922)
 * Fix handling of tombstone by SSTableExport/Import (CASSANDRA-3357)
 * Fix transposition in cfHistograms (CASSANDRA-3222)
 * Allow using number as DC name when creating keyspace in CQL (CASSANDRA-3239)
 * Force flush of system table after updating/removing a token (CASSANDRA-3243)


0.8.6
 * revert CASSANDRA-2388
 * change TokenRange.endpoints back to listen/broadcast address to match
   pre-1777 behavior, and add TokenRange.rpc_endpoints instead (CASSANDRA-3187)
 * avoid trying to watch cassandra-topology.properties when loaded from jar
   (CASSANDRA-3138)
 * prevent users from creating keyspaces with LocalStrategy replication
   (CASSANDRA-3139)
 * fix CLI `show schema;` to output correct keyspace definition statement
   (CASSANDRA-3129)
 * CustomTThreadPoolServer to log TTransportException at DEBUG level
   (CASSANDRA-3142)
 * allow topology sort to work with non-unique rack names between 
   datacenters (CASSANDRA-3152)
 * Improve caching of same-version Messages on digest and repair paths
   (CASSANDRA-3158)
 * Randomize choice of first replica for counter increment (CASSANDRA-2890)
 * Fix using read_repair_chance instead of merge_shard_change (CASSANDRA-3202)
 * Avoid streaming data to nodes that already have it, on move as well as
   decommission (CASSANDRA-3041)
 * Fix divide by zero error in GCInspector (CASSANDRA-3164)
 * allow quoting of the ColumnFamily name in CLI `create column family`
   statement (CASSANDRA-3195)
 * Fix rolling upgrade from 0.7 to 0.8 problem (CASSANDRA-3166)
 * Accomodate missing encryption_options in IncomingTcpConnection.stream
   (CASSANDRA-3212)


0.8.5
 * fix NPE when encryption_options is unspecified (CASSANDRA-3007)
 * include column name in validation failure exceptions (CASSANDRA-2849)
 * make sure truncate clears out the commitlog so replay won't re-
   populate with truncated data (CASSANDRA-2950)
 * fix NPE when debug logging is enabled and dropped CF is present
   in a commitlog segment (CASSANDRA-3021)
 * fix cassandra.bat when CASSANDRA_HOME contains spaces (CASSANDRA-2952)
 * fix to SSTableSimpleUnsortedWriter bufferSize calculation (CASSANDRA-3027)
 * make cleanup and normal compaction able to skip empty rows
   (rows containing nothing but expired tombstones) (CASSANDRA-3039)
 * work around native memory leak in com.sun.management.GarbageCollectorMXBean
   (CASSANDRA-2868)
 * validate that column names in column_metadata are not equal to key_alias
   on create/update of the ColumnFamily and CQL 'ALTER' statement (CASSANDRA-3036)
 * return an InvalidRequestException if an indexed column is assigned
   a value larger than 64KB (CASSANDRA-3057)
 * fix of numeric-only and string column names handling in CLI "drop index" 
   (CASSANDRA-3054)
 * prune index scan resultset back to original request for lazy
   resultset expansion case (CASSANDRA-2964)
 * (Hadoop) fail jobs when Cassandra node has failed but TaskTracker
   has not (CASSANDRA-2388)
 * fix dynamic snitch ignoring nodes when read_repair_chance is zero
   (CASSANDRA-2662)
 * avoid retaining references to dropped CFS objects in 
   CompactionManager.estimatedCompactions (CASSANDRA-2708)
 * expose rpc timeouts per host in MessagingServiceMBean (CASSANDRA-2941)
 * avoid including cwd in classpath for deb and rpm packages (CASSANDRA-2881)
 * remove gossip state when a new IP takes over a token (CASSANDRA-3071)
 * allow sstable2json to work on index sstable files (CASSANDRA-3059)
 * always hint counters (CASSANDRA-3099)
 * fix log4j initialization in EmbeddedCassandraService (CASSANDRA-2857)
 * remove gossip state when a new IP takes over a token (CASSANDRA-3071)
 * work around native memory leak in com.sun.management.GarbageCollectorMXBean
    (CASSANDRA-2868)
 * fix UnavailableException with writes at CL.EACH_QUORM (CASSANDRA-3084)
 * fix parsing of the Keyspace and ColumnFamily names in numeric
   and string representations in CLI (CASSANDRA-3075)
 * fix corner cases in Range.differenceToFetch (CASSANDRA-3084)
 * fix ip address String representation in the ring cache (CASSANDRA-3044)
 * fix ring cache compatibility when mixing pre-0.8.4 nodes with post-
   in the same cluster (CASSANDRA-3023)
 * make repair report failure when a node participating dies (instead of
   hanging forever) (CASSANDRA-2433)
 * fix handling of the empty byte buffer by ReversedType (CASSANDRA-3111)
 * Add validation that Keyspace names are case-insensitively unique (CASSANDRA-3066)
 * catch invalid key_validation_class before instantiating UpdateColumnFamily (CASSANDRA-3102)
 * make Range and Bounds objects client-safe (CASSANDRA-3108)
 * optionally skip log4j configuration (CASSANDRA-3061)
 * bundle sstableloader with the debian package (CASSANDRA-3113)
 * don't try to build secondary indexes when there is none (CASSANDRA-3123)
 * improve SSTableSimpleUnsortedWriter speed for large rows (CASSANDRA-3122)
 * handle keyspace arguments correctly in nodetool snapshot (CASSANDRA-3038)
 * Fix SSTableImportTest on windows (CASSANDRA-3043)
 * expose compactionThroughputMbPerSec through JMX (CASSANDRA-3117)
 * log keyspace and CF of large rows being compacted


0.8.4
 * change TokenRing.endpoints to be a list of rpc addresses instead of 
   listen/broadcast addresses (CASSANDRA-1777)
 * include files-to-be-streamed in StreamInSession.getSources (CASSANDRA-2972)
 * use JAVA env var in cassandra-env.sh (CASSANDRA-2785, 2992)
 * avoid doing read for no-op replicate-on-write at CL=1 (CASSANDRA-2892)
 * refuse counter write for CL.ANY (CASSANDRA-2990)
 * switch back to only logging recent dropped messages (CASSANDRA-3004)
 * always deserialize RowMutation for counters (CASSANDRA-3006)
 * ignore saved replication_factor strategy_option for NTS (CASSANDRA-3011)
 * make sure pre-truncate CL segments are discarded (CASSANDRA-2950)


0.8.3
 * add ability to drop local reads/writes that are going to timeout
   (CASSANDRA-2943)
 * revamp token removal process, keep gossip states for 3 days (CASSANDRA-2496)
 * don't accept extra args for 0-arg nodetool commands (CASSANDRA-2740)
 * log unavailableexception details at debug level (CASSANDRA-2856)
 * expose data_dir though jmx (CASSANDRA-2770)
 * don't include tmp files as sstable when create cfs (CASSANDRA-2929)
 * log Java classpath on startup (CASSANDRA-2895)
 * keep gossipped version in sync with actual on migration coordinator 
   (CASSANDRA-2946)
 * use lazy initialization instead of class initialization in NodeId
   (CASSANDRA-2953)
 * check column family validity in nodetool repair (CASSANDRA-2933)
 * speedup bytes to hex conversions dramatically (CASSANDRA-2850)
 * Flush memtables on shutdown when durable writes are disabled 
   (CASSANDRA-2958)
 * improved POSIX compatibility of start scripts (CASsANDRA-2965)
 * add counter support to Hadoop InputFormat (CASSANDRA-2981)
 * fix bug where dirty commitlog segments were removed (and avoid keeping 
   segments with no post-flush activity permanently dirty) (CASSANDRA-2829)
 * fix throwing exception with batch mutation of counter super columns
   (CASSANDRA-2949)
 * ignore system tables during repair (CASSANDRA-2979)
 * throw exception when NTS is given replication_factor as an option
   (CASSANDRA-2960)
 * fix assertion error during compaction of counter CFs (CASSANDRA-2968)
 * avoid trying to create index names, when no index exists (CASSANDRA-2867)
 * don't sample the system table when choosing a bootstrap token
   (CASSANDRA-2825)
 * gossiper notifies of local state changes (CASSANDRA-2948)
 * add asynchronous and half-sync/half-async (hsha) thrift servers 
   (CASSANDRA-1405)
 * fix potential use of free'd native memory in SerializingCache 
   (CASSANDRA-2951)
 * prune index scan resultset back to original request for lazy
   resultset expansion case (CASSANDRA-2964)
 * (Hadoop) fail jobs when Cassandra node has failed but TaskTracker
    has not (CASSANDRA-2388)


0.8.2
 * CQL: 
   - include only one row per unique key for IN queries (CASSANDRA-2717)
   - respect client timestamp on full row deletions (CASSANDRA-2912)
 * improve thread-safety in StreamOutSession (CASSANDRA-2792)
 * allow deleting a row and updating indexed columns in it in the
   same mutation (CASSANDRA-2773)
 * Expose number of threads blocked on submitting memtable to flush
   in JMX (CASSANDRA-2817)
 * add ability to return "endpoints" to nodetool (CASSANDRA-2776)
 * Add support for multiple (comma-delimited) coordinator addresses
   to ColumnFamilyInputFormat (CASSANDRA-2807)
 * fix potential NPE while scheduling read repair for range slice
   (CASSANDRA-2823)
 * Fix race in SystemTable.getCurrentLocalNodeId (CASSANDRA-2824)
 * Correctly set default for replicate_on_write (CASSANDRA-2835)
 * improve nodetool compactionstats formatting (CASSANDRA-2844)
 * fix index-building status display (CASSANDRA-2853)
 * fix CLI perpetuating obsolete KsDef.replication_factor (CASSANDRA-2846)
 * improve cli treatment of multiline comments (CASSANDRA-2852)
 * handle row tombstones correctly in EchoedRow (CASSANDRA-2786)
 * add MessagingService.get[Recently]DroppedMessages and
   StorageService.getExceptionCount (CASSANDRA-2804)
 * fix possibility of spurious UnavailableException for LOCAL_QUORUM
   reads with dynamic snitch + read repair disabled (CASSANDRA-2870)
 * add ant-optional as dependence for the debian package (CASSANDRA-2164)
 * add option to specify limit for get_slice in the CLI (CASSANDRA-2646)
 * decrease HH page size (CASSANDRA-2832)
 * reset cli keyspace after dropping the current one (CASSANDRA-2763)
 * add KeyRange option to Hadoop inputformat (CASSANDRA-1125)
 * fix protocol versioning (CASSANDRA-2818, 2860)
 * support spaces in path to log4j configuration (CASSANDRA-2383)
 * avoid including inferred types in CF update (CASSANDRA-2809)
 * fix JMX bulkload call (CASSANDRA-2908)
 * fix updating KS with durable_writes=false (CASSANDRA-2907)
 * add simplified facade to SSTableWriter for bulk loading use
   (CASSANDRA-2911)
 * fix re-using index CF sstable names after drop/recreate (CASSANDRA-2872)
 * prepend CF to default index names (CASSANDRA-2903)
 * fix hint replay (CASSANDRA-2928)
 * Properly synchronize repair's merkle tree computation (CASSANDRA-2816)


0.8.1
 * CQL:
   - support for insert, delete in BATCH (CASSANDRA-2537)
   - support for IN to SELECT, UPDATE (CASSANDRA-2553)
   - timestamp support for INSERT, UPDATE, and BATCH (CASSANDRA-2555)
   - TTL support (CASSANDRA-2476)
   - counter support (CASSANDRA-2473)
   - ALTER COLUMNFAMILY (CASSANDRA-1709)
   - DROP INDEX (CASSANDRA-2617)
   - add SCHEMA/TABLE as aliases for KS/CF (CASSANDRA-2743)
   - server handles wait-for-schema-agreement (CASSANDRA-2756)
   - key alias support (CASSANDRA-2480)
 * add support for comparator parameters and a generic ReverseType
   (CASSANDRA-2355)
 * add CompositeType and DynamicCompositeType (CASSANDRA-2231)
 * optimize batches containing multiple updates to the same row
   (CASSANDRA-2583)
 * adjust hinted handoff page size to avoid OOM with large columns 
   (CASSANDRA-2652)
 * mark BRAF buffer invalid post-flush so we don't re-flush partial
   buffers again, especially on CL writes (CASSANDRA-2660)
 * add DROP INDEX support to CLI (CASSANDRA-2616)
 * don't perform HH to client-mode [storageproxy] nodes (CASSANDRA-2668)
 * Improve forceDeserialize/getCompactedRow encapsulation (CASSANDRA-2659)
 * Don't write CounterUpdateColumn to disk in tests (CASSANDRA-2650)
 * Add sstable bulk loading utility (CASSANDRA-1278)
 * avoid replaying hints to dropped columnfamilies (CASSANDRA-2685)
 * add placeholders for missing rows in range query pseudo-RR (CASSANDRA-2680)
 * remove no-op HHOM.renameHints (CASSANDRA-2693)
 * clone super columns to avoid modifying them during flush (CASSANDRA-2675)
 * allow writes to bypass the commitlog for certain keyspaces (CASSANDRA-2683)
 * avoid NPE when bypassing commitlog during memtable flush (CASSANDRA-2781)
 * Added support for making bootstrap retry if nodes flap (CASSANDRA-2644)
 * Added statusthrift to nodetool to report if thrift server is running (CASSANDRA-2722)
 * Fixed rows being cached if they do not exist (CASSANDRA-2723)
 * Support passing tableName and cfName to RowCacheProviders (CASSANDRA-2702)
 * close scrub file handles (CASSANDRA-2669)
 * throttle migration replay (CASSANDRA-2714)
 * optimize column serializer creation (CASSANDRA-2716)
 * Added support for making bootstrap retry if nodes flap (CASSANDRA-2644)
 * Added statusthrift to nodetool to report if thrift server is running
   (CASSANDRA-2722)
 * Fixed rows being cached if they do not exist (CASSANDRA-2723)
 * fix truncate/compaction race (CASSANDRA-2673)
 * workaround large resultsets causing large allocation retention
   by nio sockets (CASSANDRA-2654)
 * fix nodetool ring use with Ec2Snitch (CASSANDRA-2733)
 * fix removing columns and subcolumns that are supressed by a row or
   supercolumn tombstone during replica resolution (CASSANDRA-2590)
 * support sstable2json against snapshot sstables (CASSANDRA-2386)
 * remove active-pull schema requests (CASSANDRA-2715)
 * avoid marking entire list of sstables as actively being compacted
   in multithreaded compaction (CASSANDRA-2765)
 * seek back after deserializing a row to update cache with (CASSANDRA-2752)
 * avoid skipping rows in scrub for counter column family (CASSANDRA-2759)
 * fix ConcurrentModificationException in repair when dealing with 0.7 node
   (CASSANDRA-2767)
 * use threadsafe collections for StreamInSession (CASSANDRA-2766)
 * avoid infinite loop when creating merkle tree (CASSANDRA-2758)
 * avoids unmarking compacting sstable prematurely in cleanup (CASSANDRA-2769)
 * fix NPE when the commit log is bypassed (CASSANDRA-2718)
 * don't throw an exception in SS.isRPCServerRunning (CASSANDRA-2721)
 * make stress.jar executable (CASSANDRA-2744)
 * add daemon mode to java stress (CASSANDRA-2267)
 * expose the DC and rack of a node through JMX and nodetool ring (CASSANDRA-2531)
 * fix cache mbean getSize (CASSANDRA-2781)
 * Add Date, Float, Double, and Boolean types (CASSANDRA-2530)
 * Add startup flag to renew counter node id (CASSANDRA-2788)
 * add jamm agent to cassandra.bat (CASSANDRA-2787)
 * fix repair hanging if a neighbor has nothing to send (CASSANDRA-2797)
 * purge tombstone even if row is in only one sstable (CASSANDRA-2801)
 * Fix wrong purge of deleted cf during compaction (CASSANDRA-2786)
 * fix race that could result in Hadoop writer failing to throw an
   exception encountered after close() (CASSANDRA-2755)
 * fix scan wrongly throwing assertion error (CASSANDRA-2653)
 * Always use even distribution for merkle tree with RandomPartitionner
   (CASSANDRA-2841)
 * fix describeOwnership for OPP (CASSANDRA-2800)
 * ensure that string tokens do not contain commas (CASSANDRA-2762)


0.8.0-final
 * fix CQL grammar warning and cqlsh regression from CASSANDRA-2622
 * add ant generate-cql-html target (CASSANDRA-2526)
 * update CQL consistency levels (CASSANDRA-2566)
 * debian packaging fixes (CASSANDRA-2481, 2647)
 * fix UUIDType, IntegerType for direct buffers (CASSANDRA-2682, 2684)
 * switch to native Thrift for Hadoop map/reduce (CASSANDRA-2667)
 * fix StackOverflowError when building from eclipse (CASSANDRA-2687)
 * only provide replication_factor to strategy_options "help" for
   SimpleStrategy, OldNetworkTopologyStrategy (CASSANDRA-2678, 2713)
 * fix exception adding validators to non-string columns (CASSANDRA-2696)
 * avoid instantiating DatabaseDescriptor in JDBC (CASSANDRA-2694)
 * fix potential stack overflow during compaction (CASSANDRA-2626)
 * clone super columns to avoid modifying them during flush (CASSANDRA-2675)
 * reset underlying iterator in EchoedRow constructor (CASSANDRA-2653)


0.8.0-rc1
 * faster flushes and compaction from fixing excessively pessimistic 
   rebuffering in BRAF (CASSANDRA-2581)
 * fix returning null column values in the python cql driver (CASSANDRA-2593)
 * fix merkle tree splitting exiting early (CASSANDRA-2605)
 * snapshot_before_compaction directory name fix (CASSANDRA-2598)
 * Disable compaction throttling during bootstrap (CASSANDRA-2612) 
 * fix CQL treatment of > and < operators in range slices (CASSANDRA-2592)
 * fix potential double-application of counter updates on commitlog replay
   by moving replay position from header to sstable metadata (CASSANDRA-2419)
 * JDBC CQL driver exposes getColumn for access to timestamp
 * JDBC ResultSetMetadata properties added to AbstractType
 * r/m clustertool (CASSANDRA-2607)
 * add support for presenting row key as a column in CQL result sets 
   (CASSANDRA-2622)
 * Don't allow {LOCAL|EACH}_QUORUM unless strategy is NTS (CASSANDRA-2627)
 * validate keyspace strategy_options during CQL create (CASSANDRA-2624)
 * fix empty Result with secondary index when limit=1 (CASSANDRA-2628)
 * Fix regression where bootstrapping a node with no schema fails
   (CASSANDRA-2625)
 * Allow removing LocationInfo sstables (CASSANDRA-2632)
 * avoid attempting to replay mutations from dropped keyspaces (CASSANDRA-2631)
 * avoid using cached position of a key when GT is requested (CASSANDRA-2633)
 * fix counting bloom filter true positives (CASSANDRA-2637)
 * initialize local ep state prior to gossip startup if needed (CASSANDRA-2638)
 * fix counter increment lost after restart (CASSANDRA-2642)
 * add quote-escaping via backslash to CLI (CASSANDRA-2623)
 * fix pig example script (CASSANDRA-2487)
 * fix dynamic snitch race in adding latencies (CASSANDRA-2618)
 * Start/stop cassandra after more important services such as mdadm in
   debian packaging (CASSANDRA-2481)


0.8.0-beta2
 * fix NPE compacting index CFs (CASSANDRA-2528)
 * Remove checking all column families on startup for compaction candidates 
   (CASSANDRA-2444)
 * validate CQL create keyspace options (CASSANDRA-2525)
 * fix nodetool setcompactionthroughput (CASSANDRA-2550)
 * move	gossip heartbeat back to its own thread (CASSANDRA-2554)
 * validate cql TRUNCATE columnfamily before truncating (CASSANDRA-2570)
 * fix batch_mutate for mixed standard-counter mutations (CASSANDRA-2457)
 * disallow making schema changes to system keyspace (CASSANDRA-2563)
 * fix sending mutation messages multiple times (CASSANDRA-2557)
 * fix incorrect use of NBHM.size in ReadCallback that could cause
   reads to time out even when responses were received (CASSANDRA-2552)
 * trigger read repair correctly for LOCAL_QUORUM reads (CASSANDRA-2556)
 * Allow configuring the number of compaction thread (CASSANDRA-2558)
 * forceUserDefinedCompaction will attempt to compact what it is given
   even if the pessimistic estimate is that there is not enough disk space;
   automatic compactions will only compact 2 or more sstables (CASSANDRA-2575)
 * refuse to apply migrations with older timestamps than the current 
   schema (CASSANDRA-2536)
 * remove unframed Thrift transport option
 * include indexes in snapshots (CASSANDRA-2596)
 * improve ignoring of obsolete mutations in index maintenance (CASSANDRA-2401)
 * recognize attempt to drop just the index while leaving the column
   definition alone (CASSANDRA-2619)
  

0.8.0-beta1
 * remove Avro RPC support (CASSANDRA-926)
 * support for columns that act as incr/decr counters 
   (CASSANDRA-1072, 1937, 1944, 1936, 2101, 2093, 2288, 2105, 2384, 2236, 2342,
   2454)
 * CQL (CASSANDRA-1703, 1704, 1705, 1706, 1707, 1708, 1710, 1711, 1940, 
   2124, 2302, 2277, 2493)
 * avoid double RowMutation serialization on write path (CASSANDRA-1800)
 * make NetworkTopologyStrategy the default (CASSANDRA-1960)
 * configurable internode encryption (CASSANDRA-1567, 2152)
 * human readable column names in sstable2json output (CASSANDRA-1933)
 * change default JMX port to 7199 (CASSANDRA-2027)
 * backwards compatible internal messaging (CASSANDRA-1015)
 * atomic switch of memtables and sstables (CASSANDRA-2284)
 * add pluggable SeedProvider (CASSANDRA-1669)
 * Fix clustertool to not throw exception when calling get_endpoints (CASSANDRA-2437)
 * upgrade to thrift 0.6 (CASSANDRA-2412) 
 * repair works on a token range instead of full ring (CASSANDRA-2324)
 * purge tombstones from row cache (CASSANDRA-2305)
 * push replication_factor into strategy_options (CASSANDRA-1263)
 * give snapshots the same name on each node (CASSANDRA-1791)
 * remove "nodetool loadbalance" (CASSANDRA-2448)
 * multithreaded compaction (CASSANDRA-2191)
 * compaction throttling (CASSANDRA-2156)
 * add key type information and alias (CASSANDRA-2311, 2396)
 * cli no longer divides read_repair_chance by 100 (CASSANDRA-2458)
 * made CompactionInfo.getTaskType return an enum (CASSANDRA-2482)
 * add a server-wide cap on measured memtable memory usage and aggressively
   flush to keep under that threshold (CASSANDRA-2006)
 * add unified UUIDType (CASSANDRA-2233)
 * add off-heap row cache support (CASSANDRA-1969)


0.7.5
 * improvements/fixes to PIG driver (CASSANDRA-1618, CASSANDRA-2387,
   CASSANDRA-2465, CASSANDRA-2484)
 * validate index names (CASSANDRA-1761)
 * reduce contention on Table.flusherLock (CASSANDRA-1954)
 * try harder to detect failures during streaming, cleaning up temporary
   files more reliably (CASSANDRA-2088)
 * shut down server for OOM on a Thrift thread (CASSANDRA-2269)
 * fix tombstone handling in repair and sstable2json (CASSANDRA-2279)
 * preserve version when streaming data from old sstables (CASSANDRA-2283)
 * don't start repair if a neighboring node is marked as dead (CASSANDRA-2290)
 * purge tombstones from row cache (CASSANDRA-2305)
 * Avoid seeking when sstable2json exports the entire file (CASSANDRA-2318)
 * clear Built flag in system table when dropping an index (CASSANDRA-2320)
 * don't allow arbitrary argument for stress.java (CASSANDRA-2323)
 * validate values for index predicates in get_indexed_slice (CASSANDRA-2328)
 * queue secondary indexes for flush before the parent (CASSANDRA-2330)
 * allow job configuration to set the CL used in Hadoop jobs (CASSANDRA-2331)
 * add memtable_flush_queue_size defaulting to 4 (CASSANDRA-2333)
 * Allow overriding of initial_token, storage_port and rpc_port from system
   properties (CASSANDRA-2343)
 * fix comparator used for non-indexed secondary expressions in index scan
   (CASSANDRA-2347)
 * ensure size calculation and write phase of large-row compaction use
   the same threshold for TTL expiration (CASSANDRA-2349)
 * fix race when iterating CFs during add/drop (CASSANDRA-2350)
 * add ConsistencyLevel command to CLI (CASSANDRA-2354)
 * allow negative numbers in the cli (CASSANDRA-2358)
 * hard code serialVersionUID for tokens class (CASSANDRA-2361)
 * fix potential infinite loop in ByteBufferUtil.inputStream (CASSANDRA-2365)
 * fix encoding bugs in HintedHandoffManager, SystemTable when default
   charset is not UTF8 (CASSANDRA-2367)
 * avoids having removed node reappearing in Gossip (CASSANDRA-2371)
 * fix incorrect truncation of long to int when reading columns via block
   index (CASSANDRA-2376)
 * fix NPE during stream session (CASSANDRA-2377)
 * fix race condition that could leave orphaned data files when dropping CF or
   KS (CASSANDRA-2381)
 * fsync statistics component on write (CASSANDRA-2382)
 * fix duplicate results from CFS.scan (CASSANDRA-2406)
 * add IntegerType to CLI help (CASSANDRA-2414)
 * avoid caching token-only decoratedkeys (CASSANDRA-2416)
 * convert mmap assertion to if/throw so scrub can catch it (CASSANDRA-2417)
 * don't overwrite gc log (CASSANDR-2418)
 * invalidate row cache for streamed row to avoid inconsitencies
   (CASSANDRA-2420)
 * avoid copies in range/index scans (CASSANDRA-2425)
 * make sure we don't wipe data during cleanup if the node has not join
   the ring (CASSANDRA-2428)
 * Try harder to close files after compaction (CASSANDRA-2431)
 * re-set bootstrapped flag after move finishes (CASSANDRA-2435)
 * display validation_class in CLI 'describe keyspace' (CASSANDRA-2442)
 * make cleanup compactions cleanup the row cache (CASSANDRA-2451)
 * add column fields validation to scrub (CASSANDRA-2460)
 * use 64KB flush buffer instead of in_memory_compaction_limit (CASSANDRA-2463)
 * fix backslash substitutions in CLI (CASSANDRA-2492)
 * disable cache saving for system CFS (CASSANDRA-2502)
 * fixes for verifying destination availability under hinted conditions
   so UE can be thrown intead of timing out (CASSANDRA-2514)
 * fix update of validation class in column metadata (CASSANDRA-2512)
 * support LOCAL_QUORUM, EACH_QUORUM CLs outside of NTS (CASSANDRA-2516)
 * preserve version when streaming data from old sstables (CASSANDRA-2283)
 * fix backslash substitutions in CLI (CASSANDRA-2492)
 * count a row deletion as one operation towards memtable threshold 
   (CASSANDRA-2519)
 * support LOCAL_QUORUM, EACH_QUORUM CLs outside of NTS (CASSANDRA-2516)


0.7.4
 * add nodetool join command (CASSANDRA-2160)
 * fix secondary indexes on pre-existing or streamed data (CASSANDRA-2244)
 * initialize endpoint in gossiper earlier (CASSANDRA-2228)
 * add ability to write to Cassandra from Pig (CASSANDRA-1828)
 * add rpc_[min|max]_threads (CASSANDRA-2176)
 * add CL.TWO, CL.THREE (CASSANDRA-2013)
 * avoid exporting an un-requested row in sstable2json, when exporting 
   a key that does not exist (CASSANDRA-2168)
 * add incremental_backups option (CASSANDRA-1872)
 * add configurable row limit to Pig loadfunc (CASSANDRA-2276)
 * validate column values in batches as well as single-Column inserts
   (CASSANDRA-2259)
 * move sample schema from cassandra.yaml to schema-sample.txt,
   a cli scripts (CASSANDRA-2007)
 * avoid writing empty rows when scrubbing tombstoned rows (CASSANDRA-2296)
 * fix assertion error in range and index scans for CL < ALL
   (CASSANDRA-2282)
 * fix commitlog replay when flush position refers to data that didn't
   get synced before server died (CASSANDRA-2285)
 * fix fd leak in sstable2json with non-mmap'd i/o (CASSANDRA-2304)
 * reduce memory use during streaming of multiple sstables (CASSANDRA-2301)
 * purge tombstoned rows from cache after GCGraceSeconds (CASSANDRA-2305)
 * allow zero replicas in a NTS datacenter (CASSANDRA-1924)
 * make range queries respect snitch for local replicas (CASSANDRA-2286)
 * fix HH delivery when column index is larger than 2GB (CASSANDRA-2297)
 * make 2ary indexes use parent CF flush thresholds during initial build
   (CASSANDRA-2294)
 * update memtable_throughput to be a long (CASSANDRA-2158)


0.7.3
 * Keep endpoint state until aVeryLongTime (CASSANDRA-2115)
 * lower-latency read repair (CASSANDRA-2069)
 * add hinted_handoff_throttle_delay_in_ms option (CASSANDRA-2161)
 * fixes for cache save/load (CASSANDRA-2172, -2174)
 * Handle whole-row deletions in CFOutputFormat (CASSANDRA-2014)
 * Make memtable_flush_writers flush in parallel (CASSANDRA-2178)
 * Add compaction_preheat_key_cache option (CASSANDRA-2175)
 * refactor stress.py to have only one copy of the format string 
   used for creating row keys (CASSANDRA-2108)
 * validate index names for \w+ (CASSANDRA-2196)
 * Fix Cassandra cli to respect timeout if schema does not settle 
   (CASSANDRA-2187)
 * fix for compaction and cleanup writing old-format data into new-version 
   sstable (CASSANDRA-2211, -2216)
 * add nodetool scrub (CASSANDRA-2217, -2240)
 * fix sstable2json large-row pagination (CASSANDRA-2188)
 * fix EOFing on requests for the last bytes in a file (CASSANDRA-2213)
 * fix BufferedRandomAccessFile bugs (CASSANDRA-2218, -2241)
 * check for memtable flush_after_mins exceeded every 10s (CASSANDRA-2183)
 * fix cache saving on Windows (CASSANDRA-2207)
 * add validateSchemaAgreement call + synchronization to schema
   modification operations (CASSANDRA-2222)
 * fix for reversed slice queries on large rows (CASSANDRA-2212)
 * fat clients were writing local data (CASSANDRA-2223)
 * set DEFAULT_MEMTABLE_LIFETIME_IN_MINS to 24h
 * improve detection and cleanup of partially-written sstables 
   (CASSANDRA-2206)
 * fix supercolumn de/serialization when subcolumn comparator is different
   from supercolumn's (CASSANDRA-2104)
 * fix starting up on Windows when CASSANDRA_HOME contains whitespace
   (CASSANDRA-2237)
 * add [get|set][row|key]cacheSavePeriod to JMX (CASSANDRA-2100)
 * fix Hadoop ColumnFamilyOutputFormat dropping of mutations
   when batch fills up (CASSANDRA-2255)
 * move file deletions off of scheduledtasks executor (CASSANDRA-2253)


0.7.2
 * copy DecoratedKey.key when inserting into caches to avoid retaining
   a reference to the underlying buffer (CASSANDRA-2102)
 * format subcolumn names with subcomparator (CASSANDRA-2136)
 * fix column bloom filter deserialization (CASSANDRA-2165)


0.7.1
 * refactor MessageDigest creation code. (CASSANDRA-2107)
 * buffer network stack to avoid inefficient small TCP messages while avoiding
   the nagle/delayed ack problem (CASSANDRA-1896)
 * check log4j configuration for changes every 10s (CASSANDRA-1525, 1907)
 * more-efficient cross-DC replication (CASSANDRA-1530, -2051, -2138)
 * avoid polluting page cache with commitlog or sstable writes
   and seq scan operations (CASSANDRA-1470)
 * add RMI authentication options to nodetool (CASSANDRA-1921)
 * make snitches configurable at runtime (CASSANDRA-1374)
 * retry hadoop split requests on connection failure (CASSANDRA-1927)
 * implement describeOwnership for BOP, COPP (CASSANDRA-1928)
 * make read repair behave as expected for ConsistencyLevel > ONE
   (CASSANDRA-982, 2038)
 * distributed test harness (CASSANDRA-1859, 1964)
 * reduce flush lock contention (CASSANDRA-1930)
 * optimize supercolumn deserialization (CASSANDRA-1891)
 * fix CFMetaData.apply to only compare objects of the same class 
   (CASSANDRA-1962)
 * allow specifying specific SSTables to compact from JMX (CASSANDRA-1963)
 * fix race condition in MessagingService.targets (CASSANDRA-1959, 2094, 2081)
 * refuse to open sstables from a future version (CASSANDRA-1935)
 * zero-copy reads (CASSANDRA-1714)
 * fix copy bounds for word Text in wordcount demo (CASSANDRA-1993)
 * fixes for contrib/javautils (CASSANDRA-1979)
 * check more frequently for memtable expiration (CASSANDRA-2000)
 * fix writing SSTable column count statistics (CASSANDRA-1976)
 * fix streaming of multiple CFs during bootstrap (CASSANDRA-1992)
 * explicitly set JVM GC new generation size with -Xmn (CASSANDRA-1968)
 * add short options for CLI flags (CASSANDRA-1565)
 * make keyspace argument to "describe keyspace" in CLI optional
   when authenticated to keyspace already (CASSANDRA-2029)
 * added option to specify -Dcassandra.join_ring=false on startup
   to allow "warm spare" nodes or performing JMX maintenance before
   joining the ring (CASSANDRA-526)
 * log migrations at INFO (CASSANDRA-2028)
 * add CLI verbose option in file mode (CASSANDRA-2030)
 * add single-line "--" comments to CLI (CASSANDRA-2032)
 * message serialization tests (CASSANDRA-1923)
 * switch from ivy to maven-ant-tasks (CASSANDRA-2017)
 * CLI attempts to block for new schema to propagate (CASSANDRA-2044)
 * fix potential overflow in nodetool cfstats (CASSANDRA-2057)
 * add JVM shutdownhook to sync commitlog (CASSANDRA-1919)
 * allow nodes to be up without being part of  normal traffic (CASSANDRA-1951)
 * fix CLI "show keyspaces" with null options on NTS (CASSANDRA-2049)
 * fix possible ByteBuffer race conditions (CASSANDRA-2066)
 * reduce garbage generated by MessagingService to prevent load spikes
   (CASSANDRA-2058)
 * fix math in RandomPartitioner.describeOwnership (CASSANDRA-2071)
 * fix deletion of sstable non-data components (CASSANDRA-2059)
 * avoid blocking gossip while deleting handoff hints (CASSANDRA-2073)
 * ignore messages from newer versions, keep track of nodes in gossip 
   regardless of version (CASSANDRA-1970)
 * cache writing moved to CompactionManager to reduce i/o contention and
   updated to use non-cache-polluting writes (CASSANDRA-2053)
 * page through large rows when exporting to JSON (CASSANDRA-2041)
 * add flush_largest_memtables_at and reduce_cache_sizes_at options
   (CASSANDRA-2142)
 * add cli 'describe cluster' command (CASSANDRA-2127)
 * add cli support for setting username/password at 'connect' command 
   (CASSANDRA-2111)
 * add -D option to Stress.java to allow reading hosts from a file 
   (CASSANDRA-2149)
 * bound hints CF throughput between 32M and 256M (CASSANDRA-2148)
 * continue starting when invalid saved cache entries are encountered
   (CASSANDRA-2076)
 * add max_hint_window_in_ms option (CASSANDRA-1459)


0.7.0-final
 * fix offsets to ByteBuffer.get (CASSANDRA-1939)


0.7.0-rc4
 * fix cli crash after backgrounding (CASSANDRA-1875)
 * count timeouts in storageproxy latencies, and include latency 
   histograms in StorageProxyMBean (CASSANDRA-1893)
 * fix CLI get recognition of supercolumns (CASSANDRA-1899)
 * enable keepalive on intra-cluster sockets (CASSANDRA-1766)
 * count timeouts towards dynamicsnitch latencies (CASSANDRA-1905)
 * Expose index-building status in JMX + cli schema description
   (CASSANDRA-1871)
 * allow [LOCAL|EACH]_QUORUM to be used with non-NetworkTopology 
   replication Strategies
 * increased amount of index locks for faster commitlog replay
 * collect secondary index tombstones immediately (CASSANDRA-1914)
 * revert commitlog changes from #1780 (CASSANDRA-1917)
 * change RandomPartitioner min token to -1 to avoid collision w/
   tokens on actual nodes (CASSANDRA-1901)
 * examine the right nibble when validating TimeUUID (CASSANDRA-1910)
 * include secondary indexes in cleanup (CASSANDRA-1916)
 * CFS.scrubDataDirectories should also cleanup invalid secondary indexes
   (CASSANDRA-1904)
 * ability to disable/enable gossip on nodes to force them down
   (CASSANDRA-1108)


0.7.0-rc3
 * expose getNaturalEndpoints in StorageServiceMBean taking byte[]
   key; RMI cannot serialize ByteBuffer (CASSANDRA-1833)
 * infer org.apache.cassandra.locator for replication strategy classes
   when not otherwise specified
 * validation that generates less garbage (CASSANDRA-1814)
 * add TTL support to CLI (CASSANDRA-1838)
 * cli defaults to bytestype for subcomparator when creating
   column families (CASSANDRA-1835)
 * unregister index MBeans when index is dropped (CASSANDRA-1843)
 * make ByteBufferUtil.clone thread-safe (CASSANDRA-1847)
 * change exception for read requests during bootstrap from 
   InvalidRequest to Unavailable (CASSANDRA-1862)
 * respect row-level tombstones post-flush in range scans
   (CASSANDRA-1837)
 * ReadResponseResolver check digests against each other (CASSANDRA-1830)
 * return InvalidRequest when remove of subcolumn without supercolumn
   is requested (CASSANDRA-1866)
 * flush before repair (CASSANDRA-1748)
 * SSTableExport validates key order (CASSANDRA-1884)
 * large row support for SSTableExport (CASSANDRA-1867)
 * Re-cache hot keys post-compaction without hitting disk (CASSANDRA-1878)
 * manage read repair in coordinator instead of data source, to
   provide latency information to dynamic snitch (CASSANDRA-1873)


0.7.0-rc2
 * fix live-column-count of slice ranges including tombstoned supercolumn 
   with live subcolumn (CASSANDRA-1591)
 * rename o.a.c.internal.AntientropyStage -> AntiEntropyStage,
   o.a.c.request.Request_responseStage -> RequestResponseStage,
   o.a.c.internal.Internal_responseStage -> InternalResponseStage
 * add AbstractType.fromString (CASSANDRA-1767)
 * require index_type to be present when specifying index_name
   on ColumnDef (CASSANDRA-1759)
 * fix add/remove index bugs in CFMetadata (CASSANDRA-1768)
 * rebuild Strategy during system_update_keyspace (CASSANDRA-1762)
 * cli updates prompt to ... in continuation lines (CASSANDRA-1770)
 * support multiple Mutations per key in hadoop ColumnFamilyOutputFormat
   (CASSANDRA-1774)
 * improvements to Debian init script (CASSANDRA-1772)
 * use local classloader to check for version.properties (CASSANDRA-1778)
 * Validate that column names in column_metadata are valid for the
   defined comparator, and decode properly in cli (CASSANDRA-1773)
 * use cross-platform newlines in cli (CASSANDRA-1786)
 * add ExpiringColumn support to sstable import/export (CASSANDRA-1754)
 * add flush for each append to periodic commitlog mode; added
   periodic_without_flush option to disable this (CASSANDRA-1780)
 * close file handle used for post-flush truncate (CASSANDRA-1790)
 * various code cleanup (CASSANDRA-1793, -1794, -1795)
 * fix range queries against wrapped range (CASSANDRA-1781)
 * fix consistencylevel calculations for NetworkTopologyStrategy
   (CASSANDRA-1804)
 * cli support index type enum names (CASSANDRA-1810)
 * improved validation of column_metadata (CASSANDRA-1813)
 * reads at ConsistencyLevel > 1 throw UnavailableException
   immediately if insufficient live nodes exist (CASSANDRA-1803)
 * copy bytebuffers for local writes to avoid retaining the entire
   Thrift frame (CASSANDRA-1801)
 * fix NPE adding index to column w/o prior metadata (CASSANDRA-1764)
 * reduce fat client timeout (CASSANDRA-1730)
 * fix botched merge of CASSANDRA-1316


0.7.0-rc1
 * fix compaction and flush races with schema updates (CASSANDRA-1715)
 * add clustertool, config-converter, sstablekeys, and schematool 
   Windows .bat files (CASSANDRA-1723)
 * reject range queries received during bootstrap (CASSANDRA-1739)
 * fix wrapping-range queries on non-minimum token (CASSANDRA-1700)
 * add nodetool cfhistogram (CASSANDRA-1698)
 * limit repaired ranges to what the nodes have in common (CASSANDRA-1674)
 * index scan treats missing columns as not matching secondary
   expressions (CASSANDRA-1745)
 * Fix misuse of DataOutputBuffer.getData in AntiEntropyService
   (CASSANDRA-1729)
 * detect and warn when obsolete version of JNA is present (CASSANDRA-1760)
 * reduce fat client timeout (CASSANDRA-1730)
 * cleanup smallest CFs first to increase free temp space for larger ones
   (CASSANDRA-1811)
 * Update windows .bat files to work outside of main Cassandra
   directory (CASSANDRA-1713)
 * fix read repair regression from 0.6.7 (CASSANDRA-1727)
 * more-efficient read repair (CASSANDRA-1719)
 * fix hinted handoff replay (CASSANDRA-1656)
 * log type of dropped messages (CASSANDRA-1677)
 * upgrade to SLF4J 1.6.1
 * fix ByteBuffer bug in ExpiringColumn.updateDigest (CASSANDRA-1679)
 * fix IntegerType.getString (CASSANDRA-1681)
 * make -Djava.net.preferIPv4Stack=true the default (CASSANDRA-628)
 * add INTERNAL_RESPONSE verb to differentiate from responses related
   to client requests (CASSANDRA-1685)
 * log tpstats when dropping messages (CASSANDRA-1660)
 * include unreachable nodes in describeSchemaVersions (CASSANDRA-1678)
 * Avoid dropping messages off the client request path (CASSANDRA-1676)
 * fix jna errno reporting (CASSANDRA-1694)
 * add friendlier error for UnknownHostException on startup (CASSANDRA-1697)
 * include jna dependency in RPM package (CASSANDRA-1690)
 * add --skip-keys option to stress.py (CASSANDRA-1696)
 * improve cli handling of non-string keys and column names 
   (CASSANDRA-1701, -1693)
 * r/m extra subcomparator line in cli keyspaces output (CASSANDRA-1712)
 * add read repair chance to cli "show keyspaces"
 * upgrade to ConcurrentLinkedHashMap 1.1 (CASSANDRA-975)
 * fix index scan routing (CASSANDRA-1722)
 * fix tombstoning of supercolumns in range queries (CASSANDRA-1734)
 * clear endpoint cache after updating keyspace metadata (CASSANDRA-1741)
 * fix wrapping-range queries on non-minimum token (CASSANDRA-1700)
 * truncate includes secondary indexes (CASSANDRA-1747)
 * retain reference to PendingFile sstables (CASSANDRA-1749)
 * fix sstableimport regression (CASSANDRA-1753)
 * fix for bootstrap when no non-system tables are defined (CASSANDRA-1732)
 * handle replica unavailability in index scan (CASSANDRA-1755)
 * fix service initialization order deadlock (CASSANDRA-1756)
 * multi-line cli commands (CASSANDRA-1742)
 * fix race between snapshot and compaction (CASSANDRA-1736)
 * add listEndpointsPendingHints, deleteHintsForEndpoint JMX methods 
   (CASSANDRA-1551)


0.7.0-beta3
 * add strategy options to describe_keyspace output (CASSANDRA-1560)
 * log warning when using randomly generated token (CASSANDRA-1552)
 * re-organize JMX into .db, .net, .internal, .request (CASSANDRA-1217)
 * allow nodes to change IPs between restarts (CASSANDRA-1518)
 * remember ring state between restarts by default (CASSANDRA-1518)
 * flush index built flag so we can read it before log replay (CASSANDRA-1541)
 * lock row cache updates to prevent race condition (CASSANDRA-1293)
 * remove assertion causing rare (and harmless) error messages in
   commitlog (CASSANDRA-1330)
 * fix moving nodes with no keyspaces defined (CASSANDRA-1574)
 * fix unbootstrap when no data is present in a transfer range (CASSANDRA-1573)
 * take advantage of AVRO-495 to simplify our avro IDL (CASSANDRA-1436)
 * extend authorization hierarchy to column family (CASSANDRA-1554)
 * deletion support in secondary indexes (CASSANDRA-1571)
 * meaningful error message for invalid replication strategy class 
   (CASSANDRA-1566)
 * allow keyspace creation with RF > N (CASSANDRA-1428)
 * improve cli error handling (CASSANDRA-1580)
 * add cache save/load ability (CASSANDRA-1417, 1606, 1647)
 * add StorageService.getDrainProgress (CASSANDRA-1588)
 * Disallow bootstrap to an in-use token (CASSANDRA-1561)
 * Allow dynamic secondary index creation and destruction (CASSANDRA-1532)
 * log auto-guessed memtable thresholds (CASSANDRA-1595)
 * add ColumnDef support to cli (CASSANDRA-1583)
 * reduce index sample time by 75% (CASSANDRA-1572)
 * add cli support for column, strategy metadata (CASSANDRA-1578, 1612)
 * add cli support for schema modification (CASSANDRA-1584)
 * delete temp files on failed compactions (CASSANDRA-1596)
 * avoid blocking for dead nodes during removetoken (CASSANDRA-1605)
 * remove ConsistencyLevel.ZERO (CASSANDRA-1607)
 * expose in-progress compaction type in jmx (CASSANDRA-1586)
 * removed IClock & related classes from internals (CASSANDRA-1502)
 * fix removing tokens from SystemTable on decommission and removetoken
   (CASSANDRA-1609)
 * include CF metadata in cli 'show keyspaces' (CASSANDRA-1613)
 * switch from Properties to HashMap in PropertyFileSnitch to
   avoid synchronization bottleneck (CASSANDRA-1481)
 * PropertyFileSnitch configuration file renamed to 
   cassandra-topology.properties
 * add cli support for get_range_slices (CASSANDRA-1088, CASSANDRA-1619)
 * Make memtable flush thresholds per-CF instead of global 
   (CASSANDRA-1007, 1637)
 * add cli support for binary data without CfDef hints (CASSANDRA-1603)
 * fix building SSTable statistics post-stream (CASSANDRA-1620)
 * fix potential infinite loop in 2ary index queries (CASSANDRA-1623)
 * allow creating NTS keyspaces with no replicas configured (CASSANDRA-1626)
 * add jmx histogram of sstables accessed per read (CASSANDRA-1624)
 * remove system_rename_column_family and system_rename_keyspace from the
   client API until races can be fixed (CASSANDRA-1630, CASSANDRA-1585)
 * add cli sanity tests (CASSANDRA-1582)
 * update GC settings in cassandra.bat (CASSANDRA-1636)
 * cli support for index queries (CASSANDRA-1635)
 * cli support for updating schema memtable settings (CASSANDRA-1634)
 * cli --file option (CASSANDRA-1616)
 * reduce automatically chosen memtable sizes by 50% (CASSANDRA-1641)
 * move endpoint cache from snitch to strategy (CASSANDRA-1643)
 * fix commitlog recovery deleting the newly-created segment as well as
   the old ones (CASSANDRA-1644)
 * upgrade to Thrift 0.5 (CASSANDRA-1367)
 * renamed CL.DCQUORUM to LOCAL_QUORUM and DCQUORUMSYNC to EACH_QUORUM
 * cli truncate support (CASSANDRA-1653)
 * update GC settings in cassandra.bat (CASSANDRA-1636)
 * avoid logging when a node's ip/token is gossipped back to it (CASSANDRA-1666)


0.7-beta2
 * always use UTF-8 for hint keys (CASSANDRA-1439)
 * remove cassandra.yaml dependency from Hadoop and Pig (CASSADRA-1322)
 * expose CfDef metadata in describe_keyspaces (CASSANDRA-1363)
 * restore use of mmap_index_only option (CASSANDRA-1241)
 * dropping a keyspace with no column families generated an error 
   (CASSANDRA-1378)
 * rename RackAwareStrategy to OldNetworkTopologyStrategy, RackUnawareStrategy 
   to SimpleStrategy, DatacenterShardStrategy to NetworkTopologyStrategy,
   AbstractRackAwareSnitch to AbstractNetworkTopologySnitch (CASSANDRA-1392)
 * merge StorageProxy.mutate, mutateBlocking (CASSANDRA-1396)
 * faster UUIDType, LongType comparisons (CASSANDRA-1386, 1393)
 * fix setting read_repair_chance from CLI addColumnFamily (CASSANDRA-1399)
 * fix updates to indexed columns (CASSANDRA-1373)
 * fix race condition leaving to FileNotFoundException (CASSANDRA-1382)
 * fix sharded lock hash on index write path (CASSANDRA-1402)
 * add support for GT/E, LT/E in subordinate index clauses (CASSANDRA-1401)
 * cfId counter got out of sync when CFs were added (CASSANDRA-1403)
 * less chatty schema updates (CASSANDRA-1389)
 * rename column family mbeans. 'type' will now include either 
   'IndexColumnFamilies' or 'ColumnFamilies' depending on the CFS type.
   (CASSANDRA-1385)
 * disallow invalid keyspace and column family names. This includes name that
   matches a '^\w+' regex. (CASSANDRA-1377)
 * use JNA, if present, to take snapshots (CASSANDRA-1371)
 * truncate hints if starting 0.7 for the first time (CASSANDRA-1414)
 * fix FD leak in single-row slicepredicate queries (CASSANDRA-1416)
 * allow index expressions against columns that are not part of the 
   SlicePredicate (CASSANDRA-1410)
 * config-converter properly handles snitches and framed support 
   (CASSANDRA-1420)
 * remove keyspace argument from multiget_count (CASSANDRA-1422)
 * allow specifying cassandra.yaml location as (local or remote) URL
   (CASSANDRA-1126)
 * fix using DynamicEndpointSnitch with NetworkTopologyStrategy
   (CASSANDRA-1429)
 * Add CfDef.default_validation_class (CASSANDRA-891)
 * fix EstimatedHistogram.max (CASSANDRA-1413)
 * quorum read optimization (CASSANDRA-1622)
 * handle zero-length (or missing) rows during HH paging (CASSANDRA-1432)
 * include secondary indexes during schema migrations (CASSANDRA-1406)
 * fix commitlog header race during schema change (CASSANDRA-1435)
 * fix ColumnFamilyStoreMBeanIterator to use new type name (CASSANDRA-1433)
 * correct filename generated by xml->yaml converter (CASSANDRA-1419)
 * add CMSInitiatingOccupancyFraction=75 and UseCMSInitiatingOccupancyOnly
   to default JVM options
 * decrease jvm heap for cassandra-cli (CASSANDRA-1446)
 * ability to modify keyspaces and column family definitions on a live cluster
   (CASSANDRA-1285)
 * support for Hadoop Streaming [non-jvm map/reduce via stdin/out]
   (CASSANDRA-1368)
 * Move persistent sstable stats from the system table to an sstable component
   (CASSANDRA-1430)
 * remove failed bootstrap attempt from pending ranges when gossip times
   it out after 1h (CASSANDRA-1463)
 * eager-create tcp connections to other cluster members (CASSANDRA-1465)
 * enumerate stages and derive stage from message type instead of 
   transmitting separately (CASSANDRA-1465)
 * apply reversed flag during collation from different data sources
   (CASSANDRA-1450)
 * make failure to remove commitlog segment non-fatal (CASSANDRA-1348)
 * correct ordering of drain operations so CL.recover is no longer 
   necessary (CASSANDRA-1408)
 * removed keyspace from describe_splits method (CASSANDRA-1425)
 * rename check_schema_agreement to describe_schema_versions
   (CASSANDRA-1478)
 * fix QUORUM calculation for RF > 3 (CASSANDRA-1487)
 * remove tombstones during non-major compactions when bloom filter
   verifies that row does not exist in other sstables (CASSANDRA-1074)
 * nodes that coordinated a loadbalance in the past could not be seen by
   newly added nodes (CASSANDRA-1467)
 * exposed endpoint states (gossip details) via jmx (CASSANDRA-1467)
 * ensure that compacted sstables are not included when new readers are
   instantiated (CASSANDRA-1477)
 * by default, calculate heap size and memtable thresholds at runtime (CASSANDRA-1469)
 * fix races dealing with adding/dropping keyspaces and column families in
   rapid succession (CASSANDRA-1477)
 * clean up of Streaming system (CASSANDRA-1503, 1504, 1506)
 * add options to configure Thrift socket keepalive and buffer sizes (CASSANDRA-1426)
 * make contrib CassandraServiceDataCleaner recursive (CASSANDRA-1509)
 * min, max compaction threshold are configurable and persistent 
   per-ColumnFamily (CASSANDRA-1468)
 * fix replaying the last mutation in a commitlog unnecessarily 
   (CASSANDRA-1512)
 * invoke getDefaultUncaughtExceptionHandler from DTPE with the original
   exception rather than the ExecutionException wrapper (CASSANDRA-1226)
 * remove Clock from the Thrift (and Avro) API (CASSANDRA-1501)
 * Close intra-node sockets when connection is broken (CASSANDRA-1528)
 * RPM packaging spec file (CASSANDRA-786)
 * weighted request scheduler (CASSANDRA-1485)
 * treat expired columns as deleted (CASSANDRA-1539)
 * make IndexInterval configurable (CASSANDRA-1488)
 * add describe_snitch to Thrift API (CASSANDRA-1490)
 * MD5 authenticator compares plain text submitted password with MD5'd
   saved property, instead of vice versa (CASSANDRA-1447)
 * JMX MessagingService pending and completed counts (CASSANDRA-1533)
 * fix race condition processing repair responses (CASSANDRA-1511)
 * make repair blocking (CASSANDRA-1511)
 * create EndpointSnitchInfo and MBean to expose rack and DC (CASSANDRA-1491)
 * added option to contrib/word_count to output results back to Cassandra
   (CASSANDRA-1342)
 * rewrite Hadoop ColumnFamilyRecordWriter to pool connections, retry to
   multiple Cassandra nodes, and smooth impact on the Cassandra cluster
   by using smaller batch sizes (CASSANDRA-1434)
 * fix setting gc_grace_seconds via CLI (CASSANDRA-1549)
 * support TTL'd index values (CASSANDRA-1536)
 * make removetoken work like decommission (CASSANDRA-1216)
 * make cli comparator-aware and improve quote rules (CASSANDRA-1523,-1524)
 * make nodetool compact and cleanup blocking (CASSANDRA-1449)
 * add memtable, cache information to GCInspector logs (CASSANDRA-1558)
 * enable/disable HintedHandoff via JMX (CASSANDRA-1550)
 * Ignore stray files in the commit log directory (CASSANDRA-1547)
 * Disallow bootstrap to an in-use token (CASSANDRA-1561)


0.7-beta1
 * sstable versioning (CASSANDRA-389)
 * switched to slf4j logging (CASSANDRA-625)
 * add (optional) expiration time for column (CASSANDRA-699)
 * access levels for authentication/authorization (CASSANDRA-900)
 * add ReadRepairChance to CF definition (CASSANDRA-930)
 * fix heisenbug in system tests, especially common on OS X (CASSANDRA-944)
 * convert to byte[] keys internally and all public APIs (CASSANDRA-767)
 * ability to alter schema definitions on a live cluster (CASSANDRA-44)
 * renamed configuration file to cassandra.xml, and log4j.properties to
   log4j-server.properties, which must now be loaded from
   the classpath (which is how our scripts in bin/ have always done it)
   (CASSANDRA-971)
 * change get_count to require a SlicePredicate. create multi_get_count
   (CASSANDRA-744)
 * re-organized endpointsnitch implementations and added SimpleSnitch
   (CASSANDRA-994)
 * Added preload_row_cache option (CASSANDRA-946)
 * add CRC to commitlog header (CASSANDRA-999)
 * removed deprecated batch_insert and get_range_slice methods (CASSANDRA-1065)
 * add truncate thrift method (CASSANDRA-531)
 * http mini-interface using mx4j (CASSANDRA-1068)
 * optimize away copy of sliced row on memtable read path (CASSANDRA-1046)
 * replace constant-size 2GB mmaped segments and special casing for index 
   entries spanning segment boundaries, with SegmentedFile that computes 
   segments that always contain entire entries/rows (CASSANDRA-1117)
 * avoid reading large rows into memory during compaction (CASSANDRA-16)
 * added hadoop OutputFormat (CASSANDRA-1101)
 * efficient Streaming (no more anticompaction) (CASSANDRA-579)
 * split commitlog header into separate file and add size checksum to
   mutations (CASSANDRA-1179)
 * avoid allocating a new byte[] for each mutation on replay (CASSANDRA-1219)
 * revise HH schema to be per-endpoint (CASSANDRA-1142)
 * add joining/leaving status to nodetool ring (CASSANDRA-1115)
 * allow multiple repair sessions per node (CASSANDRA-1190)
 * optimize away MessagingService for local range queries (CASSANDRA-1261)
 * make framed transport the default so malformed requests can't OOM the 
   server (CASSANDRA-475)
 * significantly faster reads from row cache (CASSANDRA-1267)
 * take advantage of row cache during range queries (CASSANDRA-1302)
 * make GCGraceSeconds a per-ColumnFamily value (CASSANDRA-1276)
 * keep persistent row size and column count statistics (CASSANDRA-1155)
 * add IntegerType (CASSANDRA-1282)
 * page within a single row during hinted handoff (CASSANDRA-1327)
 * push DatacenterShardStrategy configuration into keyspace definition,
   eliminating datacenter.properties. (CASSANDRA-1066)
 * optimize forward slices starting with '' and single-index-block name 
   queries by skipping the column index (CASSANDRA-1338)
 * streaming refactor (CASSANDRA-1189)
 * faster comparison for UUID types (CASSANDRA-1043)
 * secondary index support (CASSANDRA-749 and subtasks)
 * make compaction buckets deterministic (CASSANDRA-1265)


0.6.6
 * Allow using DynamicEndpointSnitch with RackAwareStrategy (CASSANDRA-1429)
 * remove the remaining vestiges of the unfinished DatacenterShardStrategy 
   (replaced by NetworkTopologyStrategy in 0.7)
   

0.6.5
 * fix key ordering in range query results with RandomPartitioner
   and ConsistencyLevel > ONE (CASSANDRA-1145)
 * fix for range query starting with the wrong token range (CASSANDRA-1042)
 * page within a single row during hinted handoff (CASSANDRA-1327)
 * fix compilation on non-sun JDKs (CASSANDRA-1061)
 * remove String.trim() call on row keys in batch mutations (CASSANDRA-1235)
 * Log summary of dropped messages instead of spamming log (CASSANDRA-1284)
 * add dynamic endpoint snitch (CASSANDRA-981)
 * fix streaming for keyspaces with hyphens in their name (CASSANDRA-1377)
 * fix errors in hard-coded bloom filter optKPerBucket by computing it
   algorithmically (CASSANDRA-1220
 * remove message deserialization stage, and uncap read/write stages
   so slow reads/writes don't block gossip processing (CASSANDRA-1358)
 * add jmx port configuration to Debian package (CASSANDRA-1202)
 * use mlockall via JNA, if present, to prevent Linux from swapping
   out parts of the JVM (CASSANDRA-1214)


0.6.4
 * avoid queuing multiple hint deliveries for the same endpoint
   (CASSANDRA-1229)
 * better performance for and stricter checking of UTF8 column names
   (CASSANDRA-1232)
 * extend option to lower compaction priority to hinted handoff
   as well (CASSANDRA-1260)
 * log errors in gossip instead of re-throwing (CASSANDRA-1289)
 * avoid aborting commitlog replay prematurely if a flushed-but-
   not-removed commitlog segment is encountered (CASSANDRA-1297)
 * fix duplicate rows being read during mapreduce (CASSANDRA-1142)
 * failure detection wasn't closing command sockets (CASSANDRA-1221)
 * cassandra-cli.bat works on windows (CASSANDRA-1236)
 * pre-emptively drop requests that cannot be processed within RPCTimeout
   (CASSANDRA-685)
 * add ack to Binary write verb and update CassandraBulkLoader
   to wait for acks for each row (CASSANDRA-1093)
 * added describe_partitioner Thrift method (CASSANDRA-1047)
 * Hadoop jobs no longer require the Cassandra storage-conf.xml
   (CASSANDRA-1280, CASSANDRA-1047)
 * log thread pool stats when GC is excessive (CASSANDRA-1275)
 * remove gossip message size limit (CASSANDRA-1138)
 * parallelize local and remote reads during multiget, and respect snitch 
   when determining whether to do local read for CL.ONE (CASSANDRA-1317)
 * fix read repair to use requested consistency level on digest mismatch,
   rather than assuming QUORUM (CASSANDRA-1316)
 * process digest mismatch re-reads in parallel (CASSANDRA-1323)
 * switch hints CF comparator to BytesType (CASSANDRA-1274)


0.6.3
 * retry to make streaming connections up to 8 times. (CASSANDRA-1019)
 * reject describe_ring() calls on invalid keyspaces (CASSANDRA-1111)
 * fix cache size calculation for size of 100% (CASSANDRA-1129)
 * fix cache capacity only being recalculated once (CASSANDRA-1129)
 * remove hourly scan of all hints on the off chance that the gossiper
   missed a status change; instead, expose deliverHintsToEndpoint to JMX
   so it can be done manually, if necessary (CASSANDRA-1141)
 * don't reject reads at CL.ALL (CASSANDRA-1152)
 * reject deletions to supercolumns in CFs containing only standard
   columns (CASSANDRA-1139)
 * avoid preserving login information after client disconnects
   (CASSANDRA-1057)
 * prefer sun jdk to openjdk in debian init script (CASSANDRA-1174)
 * detect partioner config changes between restarts and fail fast 
   (CASSANDRA-1146)
 * use generation time to resolve node token reassignment disagreements
   (CASSANDRA-1118)
 * restructure the startup ordering of Gossiper and MessageService to avoid
   timing anomalies (CASSANDRA-1160)
 * detect incomplete commit log hearders (CASSANDRA-1119)
 * force anti-entropy service to stream files on the stream stage to avoid
   sending streams out of order (CASSANDRA-1169)
 * remove inactive stream managers after AES streams files (CASSANDRA-1169)
 * allow removing entire row through batch_mutate Deletion (CASSANDRA-1027)
 * add JMX metrics for row-level bloom filter false positives (CASSANDRA-1212)
 * added a redhat init script to contrib (CASSANDRA-1201)
 * use midpoint when bootstrapping a new machine into range with not
   much data yet instead of random token (CASSANDRA-1112)
 * kill server on OOM in executor stage as well as Thrift (CASSANDRA-1226)
 * remove opportunistic repairs, when two machines with overlapping replica
   responsibilities happen to finish major compactions of the same CF near
   the same time.  repairs are now fully manual (CASSANDRA-1190)
 * add ability to lower compaction priority (default is no change from 0.6.2)
   (CASSANDRA-1181)


0.6.2
 * fix contrib/word_count build. (CASSANDRA-992)
 * split CommitLogExecutorService into BatchCommitLogExecutorService and 
   PeriodicCommitLogExecutorService (CASSANDRA-1014)
 * add latency histograms to CFSMBean (CASSANDRA-1024)
 * make resolving timestamp ties deterministic by using value bytes
   as a tiebreaker (CASSANDRA-1039)
 * Add option to turn off Hinted Handoff (CASSANDRA-894)
 * fix windows startup (CASSANDRA-948)
 * make concurrent_reads, concurrent_writes configurable at runtime via JMX
   (CASSANDRA-1060)
 * disable GCInspector on non-Sun JVMs (CASSANDRA-1061)
 * fix tombstone handling in sstable rows with no other data (CASSANDRA-1063)
 * fix size of row in spanned index entries (CASSANDRA-1056)
 * install json2sstable, sstable2json, and sstablekeys to Debian package
 * StreamingService.StreamDestinations wouldn't empty itself after streaming
   finished (CASSANDRA-1076)
 * added Collections.shuffle(splits) before returning the splits in 
   ColumnFamilyInputFormat (CASSANDRA-1096)
 * do not recalculate cache capacity post-compaction if it's been manually 
   modified (CASSANDRA-1079)
 * better defaults for flush sorter + writer executor queue sizes
   (CASSANDRA-1100)
 * windows scripts for SSTableImport/Export (CASSANDRA-1051)
 * windows script for nodetool (CASSANDRA-1113)
 * expose PhiConvictThreshold (CASSANDRA-1053)
 * make repair of RF==1 a no-op (CASSANDRA-1090)
 * improve default JVM GC options (CASSANDRA-1014)
 * fix SlicePredicate serialization inside Hadoop jobs (CASSANDRA-1049)
 * close Thrift sockets in Hadoop ColumnFamilyRecordReader (CASSANDRA-1081)


0.6.1
 * fix NPE in sstable2json when no excluded keys are given (CASSANDRA-934)
 * keep the replica set constant throughout the read repair process
   (CASSANDRA-937)
 * allow querying getAllRanges with empty token list (CASSANDRA-933)
 * fix command line arguments inversion in clustertool (CASSANDRA-942)
 * fix race condition that could trigger a false-positive assertion
   during post-flush discard of old commitlog segments (CASSANDRA-936)
 * fix neighbor calculation for anti-entropy repair (CASSANDRA-924)
 * perform repair even for small entropy differences (CASSANDRA-924)
 * Use hostnames in CFInputFormat to allow Hadoop's naive string-based
   locality comparisons to work (CASSANDRA-955)
 * cache read-only BufferedRandomAccessFile length to avoid
   3 system calls per invocation (CASSANDRA-950)
 * nodes with IPv6 (and no IPv4) addresses could not join cluster
   (CASSANDRA-969)
 * Retrieve the correct number of undeleted columns, if any, from
   a supercolumn in a row that had been deleted previously (CASSANDRA-920)
 * fix index scans that cross the 2GB mmap boundaries for both mmap
   and standard i/o modes (CASSANDRA-866)
 * expose drain via nodetool (CASSANDRA-978)


0.6.0-RC1
 * JMX drain to flush memtables and run through commit log (CASSANDRA-880)
 * Bootstrapping can skip ranges under the right conditions (CASSANDRA-902)
 * fix merging row versions in range_slice for CL > ONE (CASSANDRA-884)
 * default write ConsistencyLeven chaned from ZERO to ONE
 * fix for index entries spanning mmap buffer boundaries (CASSANDRA-857)
 * use lexical comparison if time part of TimeUUIDs are the same 
   (CASSANDRA-907)
 * bound read, mutation, and response stages to fix possible OOM
   during log replay (CASSANDRA-885)
 * Use microseconds-since-epoch (UTC) in cli, instead of milliseconds
 * Treat batch_mutate Deletion with null supercolumn as "apply this predicate 
   to top level supercolumns" (CASSANDRA-834)
 * Streaming destination nodes do not update their JMX status (CASSANDRA-916)
 * Fix internal RPC timeout calculation (CASSANDRA-911)
 * Added Pig loadfunc to contrib/pig (CASSANDRA-910)


0.6.0-beta3
 * fix compaction bucketing bug (CASSANDRA-814)
 * update windows batch file (CASSANDRA-824)
 * deprecate KeysCachedFraction configuration directive in favor
   of KeysCached; move to unified-per-CF key cache (CASSANDRA-801)
 * add invalidateRowCache to ColumnFamilyStoreMBean (CASSANDRA-761)
 * send Handoff hints to natural locations to reduce load on
   remaining nodes in a failure scenario (CASSANDRA-822)
 * Add RowWarningThresholdInMB configuration option to warn before very 
   large rows get big enough to threaten node stability, and -x option to
   be able to remove them with sstable2json if the warning is unheeded
   until it's too late (CASSANDRA-843)
 * Add logging of GC activity (CASSANDRA-813)
 * fix ConcurrentModificationException in commitlog discard (CASSANDRA-853)
 * Fix hardcoded row count in Hadoop RecordReader (CASSANDRA-837)
 * Add a jmx status to the streaming service and change several DEBUG
   messages to INFO (CASSANDRA-845)
 * fix classpath in cassandra-cli.bat for Windows (CASSANDRA-858)
 * allow re-specifying host, port to cassandra-cli if invalid ones
   are first tried (CASSANDRA-867)
 * fix race condition handling rpc timeout in the coordinator
   (CASSANDRA-864)
 * Remove CalloutLocation and StagingFileDirectory from storage-conf files 
   since those settings are no longer used (CASSANDRA-878)
 * Parse a long from RowWarningThresholdInMB instead of an int (CASSANDRA-882)
 * Remove obsolete ControlPort code from DatabaseDescriptor (CASSANDRA-886)
 * move skipBytes side effect out of assert (CASSANDRA-899)
 * add "double getLoad" to StorageServiceMBean (CASSANDRA-898)
 * track row stats per CF at compaction time (CASSANDRA-870)
 * disallow CommitLogDirectory matching a DataFileDirectory (CASSANDRA-888)
 * default key cache size is 200k entries, changed from 10% (CASSANDRA-863)
 * add -Dcassandra-foreground=yes to cassandra.bat
 * exit if cluster name is changed unexpectedly (CASSANDRA-769)


0.6.0-beta1/beta2
 * add batch_mutate thrift command, deprecating batch_insert (CASSANDRA-336)
 * remove get_key_range Thrift API, deprecated in 0.5 (CASSANDRA-710)
 * add optional login() Thrift call for authentication (CASSANDRA-547)
 * support fat clients using gossiper and StorageProxy to perform
   replication in-process [jvm-only] (CASSANDRA-535)
 * support mmapped I/O for reads, on by default on 64bit JVMs 
   (CASSANDRA-408, CASSANDRA-669)
 * improve insert concurrency, particularly during Hinted Handoff
   (CASSANDRA-658)
 * faster network code (CASSANDRA-675)
 * stress.py moved to contrib (CASSANDRA-635)
 * row caching [must be explicitly enabled per-CF in config] (CASSANDRA-678)
 * present a useful measure of compaction progress in JMX (CASSANDRA-599)
 * add bin/sstablekeys (CASSNADRA-679)
 * add ConsistencyLevel.ANY (CASSANDRA-687)
 * make removetoken remove nodes from gossip entirely (CASSANDRA-644)
 * add ability to set cache sizes at runtime (CASSANDRA-708)
 * report latency and cache hit rate statistics with lifetime totals
   instead of average over the last minute (CASSANDRA-702)
 * support get_range_slice for RandomPartitioner (CASSANDRA-745)
 * per-keyspace replication factory and replication strategy (CASSANDRA-620)
 * track latency in microseconds (CASSANDRA-733)
 * add describe_ Thrift methods, deprecating get_string_property and 
   get_string_list_property
 * jmx interface for tracking operation mode and streams in general.
   (CASSANDRA-709)
 * keep memtables in sorted order to improve range query performance
   (CASSANDRA-799)
 * use while loop instead of recursion when trimming sstables compaction list 
   to avoid blowing stack in pathological cases (CASSANDRA-804)
 * basic Hadoop map/reduce support (CASSANDRA-342)


0.5.1
 * ensure all files for an sstable are streamed to the same directory.
   (CASSANDRA-716)
 * more accurate load estimate for bootstrapping (CASSANDRA-762)
 * tolerate dead or unavailable bootstrap target on write (CASSANDRA-731)
 * allow larger numbers of keys (> 140M) in a sstable bloom filter
   (CASSANDRA-790)
 * include jvm argument improvements from CASSANDRA-504 in debian package
 * change streaming chunk size to 32MB to accomodate Windows XP limitations
   (was 64MB) (CASSANDRA-795)
 * fix get_range_slice returning results in the wrong order (CASSANDRA-781)
 

0.5.0 final
 * avoid attempting to delete temporary bootstrap files twice (CASSANDRA-681)
 * fix bogus NaN in nodeprobe cfstats output (CASSANDRA-646)
 * provide a policy for dealing with single thread executors w/ a full queue
   (CASSANDRA-694)
 * optimize inner read in MessagingService, vastly improving multiple-node
   performance (CASSANDRA-675)
 * wait for table flush before streaming data back to a bootstrapping node.
   (CASSANDRA-696)
 * keep track of bootstrapping sources by table so that bootstrapping doesn't 
   give the indication of finishing early (CASSANDRA-673)


0.5.0 RC3
 * commit the correct version of the patch for CASSANDRA-663


0.5.0 RC2 (unreleased)
 * fix bugs in converting get_range_slice results to Thrift 
   (CASSANDRA-647, CASSANDRA-649)
 * expose java.util.concurrent.TimeoutException in StorageProxy methods
   (CASSANDRA-600)
 * TcpConnectionManager was holding on to disconnected connections, 
   giving the false indication they were being used. (CASSANDRA-651)
 * Remove duplicated write. (CASSANDRA-662)
 * Abort bootstrap if IP is already in the token ring (CASSANDRA-663)
 * increase default commitlog sync period, and wait for last sync to 
   finish before submitting another (CASSANDRA-668)


0.5.0 RC1
 * Fix potential NPE in get_range_slice (CASSANDRA-623)
 * add CRC32 to commitlog entries (CASSANDRA-605)
 * fix data streaming on windows (CASSANDRA-630)
 * GC compacted sstables after cleanup and compaction (CASSANDRA-621)
 * Speed up anti-entropy validation (CASSANDRA-629)
 * Fix anti-entropy assertion error (CASSANDRA-639)
 * Fix pending range conflicts when bootstapping or moving
   multiple nodes at once (CASSANDRA-603)
 * Handle obsolete gossip related to node movement in the case where
   one or more nodes is down when the movement occurs (CASSANDRA-572)
 * Include dead nodes in gossip to avoid a variety of problems
   and fix HH to removed nodes (CASSANDRA-634)
 * return an InvalidRequestException for mal-formed SlicePredicates
   (CASSANDRA-643)
 * fix bug determining closest neighbor for use in multiple datacenters
   (CASSANDRA-648)
 * Vast improvements in anticompaction speed (CASSANDRA-607)
 * Speed up log replay and writes by avoiding redundant serializations
   (CASSANDRA-652)


0.5.0 beta 2
 * Bootstrap improvements (several tickets)
 * add nodeprobe repair anti-entropy feature (CASSANDRA-193, CASSANDRA-520)
 * fix possibility of partition when many nodes restart at once
   in clusters with multiple seeds (CASSANDRA-150)
 * fix NPE in get_range_slice when no data is found (CASSANDRA-578)
 * fix potential NPE in hinted handoff (CASSANDRA-585)
 * fix cleanup of local "system" keyspace (CASSANDRA-576)
 * improve computation of cluster load balance (CASSANDRA-554)
 * added super column read/write, column count, and column/row delete to
   cassandra-cli (CASSANDRA-567, CASSANDRA-594)
 * fix returning live subcolumns of deleted supercolumns (CASSANDRA-583)
 * respect JAVA_HOME in bin/ scripts (several tickets)
 * add StorageService.initClient for fat clients on the JVM (CASSANDRA-535)
   (see contrib/client_only for an example of use)
 * make consistency_level functional in get_range_slice (CASSANDRA-568)
 * optimize key deserialization for RandomPartitioner (CASSANDRA-581)
 * avoid GCing tombstones except on major compaction (CASSANDRA-604)
 * increase failure conviction threshold, resulting in less nodes
   incorrectly (and temporarily) marked as down (CASSANDRA-610)
 * respect memtable thresholds during log replay (CASSANDRA-609)
 * support ConsistencyLevel.ALL on read (CASSANDRA-584)
 * add nodeprobe removetoken command (CASSANDRA-564)


0.5.0 beta
 * Allow multiple simultaneous flushes, improving flush throughput 
   on multicore systems (CASSANDRA-401)
 * Split up locks to improve write and read throughput on multicore systems
   (CASSANDRA-444, CASSANDRA-414)
 * More efficient use of memory during compaction (CASSANDRA-436)
 * autobootstrap option: when enabled, all non-seed nodes will attempt
   to bootstrap when started, until bootstrap successfully
   completes. -b option is removed.  (CASSANDRA-438)
 * Unless a token is manually specified in the configuration xml,
   a bootstraping node will use a token that gives it half the
   keys from the most-heavily-loaded node in the cluster,
   instead of generating a random token. 
   (CASSANDRA-385, CASSANDRA-517)
 * Miscellaneous bootstrap fixes (several tickets)
 * Ability to change a node's token even after it has data on it
   (CASSANDRA-541)
 * Ability to decommission a live node from the ring (CASSANDRA-435)
 * Semi-automatic loadbalancing via nodeprobe (CASSANDRA-192)
 * Add ability to set compaction thresholds at runtime via
   JMX / nodeprobe.  (CASSANDRA-465)
 * Add "comment" field to ColumnFamily definition. (CASSANDRA-481)
 * Additional JMX metrics (CASSANDRA-482)
 * JSON based export and import tools (several tickets)
 * Hinted Handoff fixes (several tickets)
 * Add key cache to improve read performance (CASSANDRA-423)
 * Simplified construction of custom ReplicationStrategy classes
   (CASSANDRA-497)
 * Graphical application (Swing) for ring integrity verification and 
   visualization was added to contrib (CASSANDRA-252)
 * Add DCQUORUM, DCQUORUMSYNC consistency levels and corresponding
   ReplicationStrategy / EndpointSnitch classes.  Experimental.
   (CASSANDRA-492)
 * Web client interface added to contrib (CASSANDRA-457)
 * More-efficient flush for Random, CollatedOPP partitioners 
   for normal writes (CASSANDRA-446) and bulk load (CASSANDRA-420)
 * Add MemtableFlushAfterMinutes, a global replacement for the old 
   per-CF FlushPeriodInMinutes setting (CASSANDRA-463)
 * optimizations to slice reading (CASSANDRA-350) and supercolumn
   queries (CASSANDRA-510)
 * force binding to given listenaddress for nodes with multiple
   interfaces (CASSANDRA-546)
 * stress.py benchmarking tool improvements (several tickets)
 * optimized replica placement code (CASSANDRA-525)
 * faster log replay on restart (CASSANDRA-539, CASSANDRA-540)
 * optimized local-node writes (CASSANDRA-558)
 * added get_range_slice, deprecating get_key_range (CASSANDRA-344)
 * expose TimedOutException to thrift (CASSANDRA-563)
 

0.4.2
 * Add validation disallowing null keys (CASSANDRA-486)
 * Fix race conditions in TCPConnectionManager (CASSANDRA-487)
 * Fix using non-utf8-aware comparison as a sanity check.
   (CASSANDRA-493)
 * Improve default garbage collector options (CASSANDRA-504)
 * Add "nodeprobe flush" (CASSANDRA-505)
 * remove NotFoundException from get_slice throws list (CASSANDRA-518)
 * fix get (not get_slice) of entire supercolumn (CASSANDRA-508)
 * fix null token during bootstrap (CASSANDRA-501)


0.4.1
 * Fix FlushPeriod columnfamily configuration regression
   (CASSANDRA-455)
 * Fix long column name support (CASSANDRA-460)
 * Fix for serializing a row that only contains tombstones
   (CASSANDRA-458)
 * Fix for discarding unneeded commitlog segments (CASSANDRA-459)
 * Add SnapshotBeforeCompaction configuration option (CASSANDRA-426)
 * Fix compaction abort under insufficient disk space (CASSANDRA-473)
 * Fix reading subcolumn slice from tombstoned CF (CASSANDRA-484)
 * Fix race condition in RVH causing occasional NPE (CASSANDRA-478)


0.4.0
 * fix get_key_range problems when a node is down (CASSANDRA-440)
   and add UnavailableException to more Thrift methods
 * Add example EndPointSnitch contrib code (several tickets)


0.4.0 RC2
 * fix SSTable generation clash during compaction (CASSANDRA-418)
 * reject method calls with null parameters (CASSANDRA-308)
 * properly order ranges in nodeprobe output (CASSANDRA-421)
 * fix logging of certain errors on executor threads (CASSANDRA-425)


0.4.0 RC1
 * Bootstrap feature is live; use -b on startup (several tickets)
 * Added multiget api (CASSANDRA-70)
 * fix Deadlock with SelectorManager.doProcess and TcpConnection.write
   (CASSANDRA-392)
 * remove key cache b/c of concurrency bugs in third-party
   CLHM library (CASSANDRA-405)
 * update non-major compaction logic to use two threshold values
   (CASSANDRA-407)
 * add periodic / batch commitlog sync modes (several tickets)
 * inline BatchMutation into batch_insert params (CASSANDRA-403)
 * allow setting the logging level at runtime via mbean (CASSANDRA-402)
 * change default comparator to BytesType (CASSANDRA-400)
 * add forwards-compatible ConsistencyLevel parameter to get_key_range
   (CASSANDRA-322)
 * r/m special case of blocking for local destination when writing with 
   ConsistencyLevel.ZERO (CASSANDRA-399)
 * Fixes to make BinaryMemtable [bulk load interface] useful (CASSANDRA-337);
   see contrib/bmt_example for an example of using it.
 * More JMX properties added (several tickets)
 * Thrift changes (several tickets)
    - Merged _super get methods with the normal ones; return values
      are now of ColumnOrSuperColumn.
    - Similarly, merged batch_insert_super into batch_insert.



0.4.0 beta
 * On-disk data format has changed to allow billions of keys/rows per
   node instead of only millions
 * Multi-keyspace support
 * Scan all sstables for all queries to avoid situations where
   different types of operation on the same ColumnFamily could
   disagree on what data was present
 * Snapshot support via JMX
 * Thrift API has changed a _lot_:
    - removed time-sorted CFs; instead, user-defined comparators
      may be defined on the column names, which are now byte arrays.
      Default comparators are provided for UTF8, Bytes, Ascii, Long (i64),
      and UUID types.
    - removed colon-delimited strings in thrift api in favor of explicit
      structs such as ColumnPath, ColumnParent, etc.  Also normalized
      thrift struct and argument naming.
    - Added columnFamily argument to get_key_range.
    - Change signature of get_slice to accept starting and ending
      columns as well as an offset.  (This allows use of indexes.)
      Added "ascending" flag to allow reasonably-efficient reverse
      scans as well.  Removed get_slice_by_range as redundant.
    - get_key_range operates on one CF at a time
    - changed `block` boolean on insert methods to ConsistencyLevel enum,
      with options of NONE, ONE, QUORUM, and ALL.
    - added similar consistency_level parameter to read methods
    - column-name-set slice with no names given now returns zero columns
      instead of all of them.  ("all" can run your server out of memory.
      use a range-based slice with a high max column count instead.)
 * Removed the web interface. Node information can now be obtained by 
   using the newly introduced nodeprobe utility.
 * More JMX stats
 * Remove magic values from internals (e.g. special key to indicate
   when to flush memtables)
 * Rename configuration "table" to "keyspace"
 * Moved to crash-only design; no more shutdown (just kill the process)
 * Lots of bug fixes

Full list of issues resolved in 0.4 is at https://issues.apache.org/jira/secure/IssueNavigator.jspa?reset=true&&pid=12310865&fixfor=12313862&resolution=1&sorter/field=issuekey&sorter/order=DESC


0.3.0 RC3
 * Fix potential deadlock under load in TCPConnection.
   (CASSANDRA-220)


0.3.0 RC2
 * Fix possible data loss when server is stopped after replaying
   log but before new inserts force memtable flush.
   (CASSANDRA-204)
 * Added BUGS file


0.3.0 RC1
 * Range queries on keys, including user-defined key collation
 * Remove support
 * Workarounds for a weird bug in JDK select/register that seems
   particularly common on VM environments. Cassandra should deploy
   fine on EC2 now
 * Much improved infrastructure: the beginnings of a decent test suite
   ("ant test" for unit tests; "nosetests" for system tests), code
   coverage reporting, etc.
 * Expanded node status reporting via JMX
 * Improved error reporting/logging on both server and client
 * Reduced memory footprint in default configuration
 * Combined blocking and non-blocking versions of insert APIs
 * Added FlushPeriodInMinutes configuration parameter to force
   flushing of infrequently-updated ColumnFamilies<|MERGE_RESOLUTION|>--- conflicted
+++ resolved
@@ -1,4 +1,3 @@
-<<<<<<< HEAD
 2.1.1
  * (cqlsh) Order UDTs according to cross-type dependencies in DESCRIBE
    output (CASSANDRA-7659)
@@ -21,11 +20,8 @@
  * Configurable client timeout for cqlsh (CASSANDRA-7516)
  * Include snippet of CQL query near syntax error in messages (CASSANDRA-7111)
 Merged from 2.0:
-=======
-2.0.10
  * Don't send schema change responses and events for no-op DDL
    statements (CASSANDRA-7600)
->>>>>>> e4d5edae
  * (Hadoop) fix cluster initialisation for a split fetching (CASSANDRA-7774)
  * Throw InvalidRequestException when queries contain relations on entire
    collection columns (CASSANDRA-7506)
