--- conflicted
+++ resolved
@@ -1,13 +1,9 @@
-<<<<<<< HEAD
 3.0.11
  * LocalToken ensures token values are cloned on heap (CASSANDRA-12651)
  * AnticompactionRequestSerializer serializedSize is incorrect (CASSANDRA-12934)
  * Prevent reloading of logback.xml from UDF sandbox (CASSANDRA-12535)
 Merged from 2.2:
-=======
-2.2.9
  * cqlsh: fix DESC TYPES errors (CASSANDRA-12914)
->>>>>>> d38bf9fa
  * Fix leak on skipped SSTables in sstableupgrade (CASSANDRA-12899)
  * Avoid blocking gossip during pending range calculation (CASSANDRA-12281)
 
