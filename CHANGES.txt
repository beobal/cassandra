--- conflicted
+++ resolved
@@ -1,12 +1,8 @@
-<<<<<<< HEAD
 3.11.12
  * Reduce thread contention in CommitLogSegment and HintsBuffer (CASSANDRA-16072)
  * Avoid sending CDC column if not enabled (CASSANDRA-16770)
 Merged from 3.0:
-=======
-3.0.26:
  * Use JMX to validate nodetool --jobs parameter (CASSANDRA-16104)
->>>>>>> acf38bf7
  * Handle properly UnsatisfiedLinkError in NativeLibrary#getProcessID() (CASSANDRA-16578)
  * Remove mutation data from error log message (CASSANDRA-16817)
 
